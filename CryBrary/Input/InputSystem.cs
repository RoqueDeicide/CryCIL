﻿using System;
using System.Collections.Generic;
using System.Runtime.CompilerServices;

namespace CryEngine
{
	public delegate void ActionMapEventDelegate(object sender, ActionMapEventArgs e);

	public delegate void KeyEventDelegate(object sender, KeyEventArgs e);
	public delegate void MouseEventDelegate(object sender, MouseEventArgs e);

	public static class Input
	{
		[MethodImplAttribute(MethodImplOptions.InternalCall)]
		extern internal static void _RegisterAction(string actionName);

<<<<<<< HEAD
=======
		#region Delegates
		public delegate void ActionMapEventDelegate(ActionMapEventArgs e);

		public delegate void KeyEventDelegate(KeyEventArgs e);
		public delegate void MouseEventDelegate(MouseEventArgs e);
		#endregion

>>>>>>> d4466186
		#region Events
		static void OnActionTriggered(string action, KeyEvent keyEvent, float value)
		{
			actionmapDelegates[action](new ActionMapEventArgs(keyEvent, action, value));
		}

		static void OnKeyEvent(string keyName, float value)
		{
			if(KeyEvents != null)
				KeyEvents(new KeyEventArgs(keyName, value));
		}

		static void OnMouseEvent(int x, int y, MouseEvent mouseEvent, int wheelDelta)
		{
			if(MouseEvents != null)
				MouseEvents(new MouseEventArgs(x, y, wheelDelta, mouseEvent));
		}
		#endregion

		/// <summary>
		/// Registers an event declared in the players actionmap. Without invoking this, Your KeyEventDelegate will never be invoked with the new action.
		/// </summary>
		/// <param name="actionName"></param>
		/// <param name="eventDelegate"></param>
		public static void RegisterAction(string actionName, ActionMapEventDelegate eventDelegate)
		{
			_RegisterAction(actionName);

			actionmapDelegates.Add(actionName, eventDelegate);
		}

		static Dictionary<string, ActionMapEventDelegate> actionmapDelegates = new Dictionary<string, ActionMapEventDelegate>();

		public static event KeyEventDelegate KeyEvents;

		public static event MouseEventDelegate MouseEvents;
	}

	public class ActionMapEventArgs : EventArgs
	{
		public ActionMapEventArgs(KeyEvent keyEvent, string actionName, float value)
		{
			KeyEvent = keyEvent;
			ActionName = actionName;
			Value = value;
		}

		public string ActionName { get; set; }
		public KeyEvent KeyEvent { get; set; }
		public float Value { get; set; }
	}

	public class KeyEventArgs : EventArgs
	{
		public KeyEventArgs(string actionName, float value)
		{
			ActionName = actionName;
			Value = value;
		}

		public string ActionName { get; set; }
		public float Value { get; set; }
	}

	public class MouseEventArgs : EventArgs
	{
		public MouseEventArgs(int x, int y, int wheelDelta, MouseEvent mouseEvent)
		{
			X = x;
			Y = y;
			WheelDelta = wheelDelta;
			MouseEvent = mouseEvent;
		}

		public int X { get; private set; }
		public int Y { get; private set; }
		public int WheelDelta { get; private set; }

		public MouseEvent MouseEvent { get; private set; }
	}

	public enum MouseEvent
	{
		Move,

		LeftButtonDown,
		LeftButtonUp,
		LeftButtonDoubleClick,
		RightButtonDown,
		RightButtonUp,
		RightButtonDoubleClick,
		MiddleButtonDown,
		MiddleButtonUp,
		MiddleButtonDoubleClick,

		Wheel,
	}

	public enum KeyEvent
	{
		Invalid = 0,
		/// <summary>
		/// Used when the action key is pressed
		/// </summary>
		OnPress,
		/// <summary>
		/// Used when the action key is released
		/// </summary>
		OnRelease,
		/// <summary>
		/// Used when the action key is held
		/// </summary>
		OnHold,
		Always,

		Retriggerable,
		NoModifiers,
		ConsoleCmd,
		/// <summary>
		/// Used when analog compare op succeeds
		/// </summary>
		AnalogCmd
	}
}<|MERGE_RESOLUTION|>--- conflicted
+++ resolved
@@ -4,26 +4,16 @@
 
 namespace CryEngine
 {
-	public delegate void ActionMapEventDelegate(object sender, ActionMapEventArgs e);
+	public delegate void ActionMapEventDelegate(ActionMapEventArgs e);
 
-	public delegate void KeyEventDelegate(object sender, KeyEventArgs e);
-	public delegate void MouseEventDelegate(object sender, MouseEventArgs e);
+	public delegate void KeyEventDelegate(KeyEventArgs e);
+	public delegate void MouseEventDelegate(MouseEventArgs e);
 
 	public static class Input
 	{
 		[MethodImplAttribute(MethodImplOptions.InternalCall)]
 		extern internal static void _RegisterAction(string actionName);
 
-<<<<<<< HEAD
-=======
-		#region Delegates
-		public delegate void ActionMapEventDelegate(ActionMapEventArgs e);
-
-		public delegate void KeyEventDelegate(KeyEventArgs e);
-		public delegate void MouseEventDelegate(MouseEventArgs e);
-		#endregion
-
->>>>>>> d4466186
 		#region Events
 		static void OnActionTriggered(string action, KeyEvent keyEvent, float value)
 		{
