--- conflicted
+++ resolved
@@ -1,316 +1,312 @@
-﻿<?xml version="1.0" encoding="utf-8"?>
-<Project ToolsVersion="4.0" DefaultTargets="Build" xmlns="http://schemas.microsoft.com/developer/msbuild/2003">
-  <PropertyGroup>
-    <Configuration Condition=" '$(Configuration)' == '' ">Debug</Configuration>
-    <Platform Condition=" '$(Platform)' == '' ">AnyCPU</Platform>
-    <ProductVersion>8.0.30703</ProductVersion>
-    <SchemaVersion>2.0</SchemaVersion>
-    <ProjectGuid>{4A7993B3-6611-4D9D-B8AB-836D6C27B12B}</ProjectGuid>
-    <OutputType>Library</OutputType>
-    <AppDesignerFolder>Properties</AppDesignerFolder>
-    <RootNamespace>CryEngine</RootNamespace>
-    <AssemblyName>CryBrary</AssemblyName>
-    <FileAlignment>512</FileAlignment>
-    <TargetFrameworkVersion>v4.0</TargetFrameworkVersion>
-    <TargetFrameworkProfile />
-  </PropertyGroup>
-  <PropertyGroup Condition=" '$(Configuration)|$(Platform)' == 'Debug|AnyCPU' ">
-    <DebugSymbols>true</DebugSymbols>
-    <DebugType>full</DebugType>
-    <Optimize>false</Optimize>
-    <OutputPath>..\..\..\Bin32\</OutputPath>
-    <DefineConstants>DEBUG;TRACE</DefineConstants>
-    <ErrorReport>prompt</ErrorReport>
-    <WarningLevel>3</WarningLevel>
-    <DocumentationFile>CryBrary.xml</DocumentationFile>
-    <RunCodeAnalysis>false</RunCodeAnalysis>
-    <CodeAnalysisRuleSet>AllRules.ruleset</CodeAnalysisRuleSet>
-    <CodeAnalysisIgnoreGeneratedCode>true</CodeAnalysisIgnoreGeneratedCode>
-    <PlatformTarget>x86</PlatformTarget>
-    <Prefer32Bit>false</Prefer32Bit>
-  </PropertyGroup>
-  <PropertyGroup Condition=" '$(Configuration)|$(Platform)' == 'Release|AnyCPU' ">
-    <DebugType>pdbonly</DebugType>
-    <Optimize>true</Optimize>
-    <OutputPath>..\..\..\Bin32\</OutputPath>
-    <DefineConstants>TRACE;RELEASE</DefineConstants>
-    <ErrorReport>prompt</ErrorReport>
-    <WarningLevel>3</WarningLevel>
-    <DocumentationFile>CryBrary.xml</DocumentationFile>
-    <RunCodeAnalysis>false</RunCodeAnalysis>
-    <CodeAnalysisRuleSet>BasicDesignGuidelineRules.ruleset</CodeAnalysisRuleSet>
-    <PlatformTarget>x86</PlatformTarget>
-    <Prefer32Bit>false</Prefer32Bit>
-  </PropertyGroup>
-  <PropertyGroup Condition="'$(Configuration)|$(Platform)' == 'Debug|x64'">
-    <DebugSymbols>true</DebugSymbols>
-    <OutputPath>..\..\..\Bin64\</OutputPath>
-    <DefineConstants>TRACE;DEBUG</DefineConstants>
-    <DebugType>full</DebugType>
-    <PlatformTarget>x64</PlatformTarget>
-    <CodeAnalysisLogFile>..\..\..\..\Engine\Mono\bin\BaseLibrary.dll.CodeAnalysisLog.xml</CodeAnalysisLogFile>
-    <CodeAnalysisUseTypeNameInSuppression>true</CodeAnalysisUseTypeNameInSuppression>
-    <CodeAnalysisModuleSuppressionsFile>GlobalSuppressions.cs</CodeAnalysisModuleSuppressionsFile>
-    <ErrorReport>prompt</ErrorReport>
-    <CodeAnalysisRuleSet>MixedRecommendedRules.ruleset</CodeAnalysisRuleSet>
-    <CodeAnalysisRuleSetDirectories>;C:\Program Files (x86)\Microsoft Visual Studio 10.0\Team Tools\Static Analysis Tools\\Rule Sets</CodeAnalysisRuleSetDirectories>
-    <CodeAnalysisRuleDirectories>;C:\Program Files (x86)\Microsoft Visual Studio 10.0\Team Tools\Static Analysis Tools\FxCop\\Rules</CodeAnalysisRuleDirectories>
-    <WarningLevel>4</WarningLevel>
-    <Optimize>false</Optimize>
-    <DocumentationFile>CryBrary.xml</DocumentationFile>
-    <RunCodeAnalysis>false</RunCodeAnalysis>
-    <Prefer32Bit>false</Prefer32Bit>
-  </PropertyGroup>
-  <PropertyGroup Condition="'$(Configuration)|$(Platform)' == 'Release|x64'">
-    <OutputPath>..\..\..\Bin64\</OutputPath>
-    <DefineConstants>TRACE;RELEASE</DefineConstants>
-    <Optimize>true</Optimize>
-    <DebugType>pdbonly</DebugType>
-    <PlatformTarget>x64</PlatformTarget>
-    <CodeAnalysisLogFile>..\..\..\..\Engine\Mono\bin\BaseLibrary.dll.CodeAnalysisLog.xml</CodeAnalysisLogFile>
-    <CodeAnalysisUseTypeNameInSuppression>true</CodeAnalysisUseTypeNameInSuppression>
-    <CodeAnalysisModuleSuppressionsFile>GlobalSuppressions.cs</CodeAnalysisModuleSuppressionsFile>
-    <ErrorReport>prompt</ErrorReport>
-    <CodeAnalysisRuleSet>MixedRecommendedRules.ruleset</CodeAnalysisRuleSet>
-    <CodeAnalysisRuleSetDirectories>;C:\Program Files (x86)\Microsoft Visual Studio 10.0\Team Tools\Static Analysis Tools\\Rule Sets</CodeAnalysisRuleSetDirectories>
-    <CodeAnalysisRuleDirectories>;C:\Program Files (x86)\Microsoft Visual Studio 10.0\Team Tools\Static Analysis Tools\FxCop\\Rules</CodeAnalysisRuleDirectories>
-    <WarningLevel>2</WarningLevel>
-    <DocumentationFile>CryBrary.xml</DocumentationFile>
-    <RunCodeAnalysis>false</RunCodeAnalysis>
-    <Prefer32Bit>false</Prefer32Bit>
-  </PropertyGroup>
-  <PropertyGroup Condition="'$(Configuration)|$(Platform)' == 'Profile|AnyCPU'">
-    <OutputPath>..\..\..\Bin32\</OutputPath>
-    <DefineConstants>
-    </DefineConstants>
-    <Optimize>false</Optimize>
-    <DebugType>pdbonly</DebugType>
-    <PlatformTarget>x86</PlatformTarget>
-    <CodeAnalysisLogFile>..\..\..\..\..\ProjectInk\Bin32\Mono\BaseLibrary.dll.CodeAnalysisLog.xml</CodeAnalysisLogFile>
-    <CodeAnalysisUseTypeNameInSuppression>true</CodeAnalysisUseTypeNameInSuppression>
-    <CodeAnalysisModuleSuppressionsFile>GlobalSuppressions.cs</CodeAnalysisModuleSuppressionsFile>
-    <ErrorReport>prompt</ErrorReport>
-    <CodeAnalysisRuleSet>MixedRecommendedRules.ruleset</CodeAnalysisRuleSet>
-    <CodeAnalysisRuleSetDirectories>;C:\Program Files (x86)\Microsoft Visual Studio 10.0\Team Tools\Static Analysis Tools\\Rule Sets</CodeAnalysisRuleSetDirectories>
-    <CodeAnalysisIgnoreBuiltInRuleSets>false</CodeAnalysisIgnoreBuiltInRuleSets>
-    <CodeAnalysisRuleDirectories>;C:\Program Files (x86)\Microsoft Visual Studio 10.0\Team Tools\Static Analysis Tools\FxCop\\Rules</CodeAnalysisRuleDirectories>
-    <CodeAnalysisIgnoreBuiltInRules>false</CodeAnalysisIgnoreBuiltInRules>
-    <WarningLevel>3</WarningLevel>
-    <DocumentationFile>CryBrary.xml</DocumentationFile>
-    <RunCodeAnalysis>false</RunCodeAnalysis>
-    <Prefer32Bit>false</Prefer32Bit>
-  </PropertyGroup>
-  <PropertyGroup Condition="'$(Configuration)|$(Platform)' == 'Profile|x64'">
-    <OutputPath>..\..\..\Bin64\</OutputPath>
-    <DefineConstants>TRACE</DefineConstants>
-    <Optimize>true</Optimize>
-    <DebugType>pdbonly</DebugType>
-    <PlatformTarget>x64</PlatformTarget>
-    <CodeAnalysisLogFile>..\..\..\..\Engine\Mono\bin\BaseLibrary.dll.CodeAnalysisLog.xml</CodeAnalysisLogFile>
-    <CodeAnalysisUseTypeNameInSuppression>true</CodeAnalysisUseTypeNameInSuppression>
-    <CodeAnalysisModuleSuppressionsFile>GlobalSuppressions.cs</CodeAnalysisModuleSuppressionsFile>
-    <ErrorReport>prompt</ErrorReport>
-    <CodeAnalysisRuleSet>MixedRecommendedRules.ruleset</CodeAnalysisRuleSet>
-    <CodeAnalysisRuleSetDirectories>;C:\Program Files (x86)\Microsoft Visual Studio 10.0\Team Tools\Static Analysis Tools\\Rule Sets;C:\Program Files (x86)\Microsoft Visual Studio 10.0\Team Tools\Static Analysis Tools\\Rule Sets</CodeAnalysisRuleSetDirectories>
-    <CodeAnalysisIgnoreBuiltInRuleSets>false</CodeAnalysisIgnoreBuiltInRuleSets>
-    <CodeAnalysisRuleDirectories>;C:\Program Files (x86)\Microsoft Visual Studio 10.0\Team Tools\Static Analysis Tools\FxCop\\Rules;C:\Program Files (x86)\Microsoft Visual Studio 10.0\Team Tools\Static Analysis Tools\FxCop\\Rules</CodeAnalysisRuleDirectories>
-    <CodeAnalysisIgnoreBuiltInRules>false</CodeAnalysisIgnoreBuiltInRules>
-    <CodeAnalysisFailOnMissingRules>false</CodeAnalysisFailOnMissingRules>
-    <WarningLevel>3</WarningLevel>
-    <DocumentationFile>CryBrary.xml</DocumentationFile>
-    <RunCodeAnalysis>false</RunCodeAnalysis>
-    <Prefer32Bit>false</Prefer32Bit>
-  </PropertyGroup>
-  <PropertyGroup>
-    <SignAssembly>false</SignAssembly>
-  </PropertyGroup>
-  <ItemGroup>
-    <Compile Include="Actor\Actor.cs" />
-    <Compile Include="Native\Interfaces\INative3DEngineMethods.cs" />
-    <Compile Include="Native\Interfaces\INativeActorMethods.cs" />
-    <Compile Include="Actor\NativeActor.cs" />
-    <Compile Include="Native\Interfaces\INativeCVarMethods.cs" />
-    <Compile Include="Native\Interfaces\INativeDebugMethods.cs" />
-    <Compile Include="Native\Interfaces\INativeEntityMethods.cs" />
-    <Compile Include="Native\Interfaces\INativeFlowNodeMethods.cs" />
-    <Compile Include="Native\Interfaces\INativeGameRulesMethods.cs" />
-    <Compile Include="Native\Interfaces\INativeInputMethods.cs" />
-    <Compile Include="Native\Interfaces\INativeItemSystemMethods.cs" />
-    <Compile Include="Native\Interfaces\INativeLevelMethods.cs" />
-    <Compile Include="Native\Interfaces\INativeLoggingMethods.cs" />
-    <Compile Include="Native\Interfaces\INativeMaterialMethods.cs" />
-    <Compile Include="Native\Interfaces\INativeParticleEffectMethods.cs" />
-    <Compile Include="Native\Interfaces\INativePhysicsMethods.cs" />
-    <Compile Include="Native\Interfaces\INativeRendererMethods.cs" />
-    <Compile Include="Native\Interfaces\INativeScriptTableMethods.cs" />
-    <Compile Include="Native\Interfaces\INativeTimeMethods.cs" />
-    <Compile Include="Native\Interfaces\INativeUIMethods.cs" />
-    <Compile Include="Native\Interfaces\INativeViewMethods.cs" />
-    <Compile Include="Native\NativeMethods.cs" />
-    <Compile Include="Native\3DEngine\Native3DEngineMethods.cs" />
-    <Compile Include="Native\GameLogic\NativeActorMethods.cs" />
-    <Compile Include="Async\Jobs\AsyncJob.cs" />
-    <Compile Include="Async\Awaiter.cs" />
-    <Compile Include="Async\Delay.cs" />
-    <Compile Include="Async\Jobs\FrameDelayJob.cs" />
-    <Compile Include="Async\Jobs\IAsyncJob.cs" />
-    <Compile Include="Async\Jobs\TimeDelayJob.cs" />
-    <Compile Include="Engine\Level.cs" />
-    <Compile Include="Entity\EntityBase.cs" />
-    <Compile Include="Engine\TimeOfDay.cs" />
-    <Compile Include="Extensions\IDictionary.cs" />
-    <Compile Include="Extensions\IEnumerable.cs" />
-    <Compile Include="FlowSystem\Attributes.cs" />
-    <Compile Include="FlowSystem\Ports.cs" />
-    <Compile Include="Misc\DelayedFunc.cs" />
-    <Compile Include="Extensions\Enum.cs" />
-    <Compile Include="Extensions\WinForms.cs" />
-    <Compile Include="Native\Utils\NativeCVarMethods.cs" />
-    <Compile Include="Native\Utils\NativeDebugMethods.cs" />
-    <Compile Include="Native\NativeEntityMethods.cs" />
-    <Compile Include="Native\NativeFlowNodeMethods.cs" />
-    <Compile Include="Native\GameLogic\NativeGameRulesMethods.cs" />
-    <Compile Include="Native\NativeInputMethods.cs" />
-    <Compile Include="Native\GameLogic\NativeItemSystemMethods.cs" />
-    <Compile Include="Native\NativeLevelMethods.cs" />
-    <Compile Include="Native\NativeLoggingMethods.cs" />
-    <Compile Include="Native\3DEngine\NativeMaterialMethods.cs" />
-    <Compile Include="Native\3DEngine\NativeParticleEffectMethods.cs" />
-    <Compile Include="Native\NativePhysicsMethods.cs" />
-    <Compile Include="Native\Viewport\NativeRendererMethods.cs" />
-    <Compile Include="Native\NativeScriptTableMethods.cs" />
-    <Compile Include="Native\Utils\NativeTimeMethods.cs" />
-    <Compile Include="Native\Viewport\UI\NativeUIMethods.cs" />
-    <Compile Include="Native\Viewport\NativeViewMethods.cs" />
-    <Compile Include="Network\NetworkCallAttribute.cs" />
-    <Compile Include="Sandbox\Attributes.cs" />
-    <Compile Include="Sandbox\FormLoader.cs">
-      <SubType>Form</SubType>
-    </Compile>
-    <Compile Include="Sandbox\FormLoader.Designer.cs">
-      <DependentUpon>FormLoader.cs</DependentUpon>
-    </Compile>
-    <Compile Include="Sandbox\Helper.cs" />
-    <Compile Include="Script Handling\CryScript.cs" />
-    <Compile Include="Script Handling\ExceptionMessage.cs">
-      <SubType>Form</SubType>
-    </Compile>
-    <Compile Include="Script Handling\ExceptionMessage.Designer.cs">
-      <DependentUpon>ExceptionMessage.cs</DependentUpon>
-    </Compile>
-    <Compile Include="Script Handling\ScriptRegistrationParams.cs" />
-    <Compile Include="Script Handling\ScriptCompiler.cs" />
-    <Compile Include="Engine\Material.cs" />
-    <Compile Include="Engine\ParticleEffect.cs" />
-    <Compile Include="Engine\Terrain.cs" />
-    <Compile Include="Engine\View.cs" />
-    <Compile Include="Entity\EntityId.cs" />
-    <Compile Include="Entity\NativeEntity.cs" />
-    <Compile Include="Entity\EntityPhysics.cs" />
-    <Compile Include="Lua\ScriptTable.cs" />
-    <Compile Include="Math\Collision.cs" />
-    <Compile Include="Serialization\CrySerializer.cs" />
-    <Compile Include="Math\BoundingBox.cs" />
-    <Compile Include="Math\BoundingSphere.cs" />
-    <Compile Include="Misc\Color.cs" />
-    <Compile Include="Math\Matrix.cs" />
-    <Compile Include="Math\Plane.cs" />
-    <Compile Include="Math\Ray.cs" />
-    <Compile Include="Math\Vec2.cs" />
-    <Compile Include="Math\Vec4.cs" />
-    <Compile Include="Serialization\SerializedObjectReference.cs" />
-    <Compile Include="Testing\Assertion.cs" />
-    <Compile Include="Testing\Attributes.cs" />
-    <Compile Include="Testing\Exceptions.cs" />
-    <Compile Include="Testing\Reports\ConsoleListener.cs" />
-    <Compile Include="Testing\Reports\ReportForm.cs">
-      <SubType>Form</SubType>
-    </Compile>
-    <Compile Include="Testing\Reports\ReportForm.Designer.cs">
-      <DependentUpon>ReportForm.cs</DependentUpon>
-    </Compile>
-    <Compile Include="Testing\Internal.cs" />
-    <Compile Include="Testing\Results.cs" />
-    <Compile Include="Testing\Manager.cs" />
-    <Compile Include="UI\EventSystem.cs" />
-    <Compile Include="UI\UI.cs" />
-    <Compile Include="Serialization\AppDomainSerializer.cs" />
-    <Compile Include="Misc\Convert.cs" />
-    <Compile Include="Math\Math.cs" />
-    <Compile Include="Engine\3DEngine.cs" />
-    <Compile Include="Engine\Physics.cs" />
-    <Compile Include="Engine\Renderer.cs" />
-    <Compile Include="Entity\EntityMovement.cs" />
-    <Compile Include="Network\Network.cs" />
-    <Compile Include="Input\InputSystem.cs" />
-    <Compile Include="Math\Quat.cs" />
-    <Compile Include="Entity\Interface.cs" />
-    <Compile Include="Script Handling\ScriptInstance.cs" />
-    <Compile Include="Misc\CompilationAttributes.cs" />
-    <Compile Include="Console\ConsoleCommand.cs" />
-    <Compile Include="Entity\EntityConfig.cs" />
-    <Compile Include="Console\CVar.cs" />
-    <Compile Include="Misc\Time.cs" />
-    <Compile Include="ThirdParty\Arduino.cs" />
-    <Compile Include="Utils\Debug\Debug.cs" />
-    <Compile Include="Extensions\Reflection.cs" />
-    <Compile Include="Entity\EntityStatics.cs" />
-    <Compile Include="Entity\Entity.cs" />
-    <Compile Include="FlowSystem\FlowNode.cs" />
-    <Compile Include="Actor\ItemSystem.cs" />
-    <Compile Include="Utils\Debug\Logging.cs" />
-    <Compile Include="GameRules\GameRules.cs" />
-    <Compile Include="Utils\PointerWrapper.cs" />
-    <Compile Include="Utils\Statistics.cs" />
-    <Compile Include="Math\Vec3.cs" />
-    <Compile Include="Utils\PathUtils.cs" />
-    <Compile Include="Properties\AssemblyInfo.cs" />
-    <Compile Include="Script Handling\ScriptManager.cs" />
-  </ItemGroup>
-  <ItemGroup>
-    <None Include="packages.config" />
-  </ItemGroup>
-  <ItemGroup>
-    <EmbeddedResource Include="Sandbox\FormLoader.resx">
-      <DependentUpon>FormLoader.cs</DependentUpon>
-    </EmbeddedResource>
-<<<<<<< HEAD
-    <EmbeddedResource Include="Testing\Reports\ReportForm.resx">
-=======
-    <EmbeddedResource Include="Script Handling\ExceptionMessage.resx">
-      <DependentUpon>ExceptionMessage.cs</DependentUpon>
-    </EmbeddedResource>
-    <EmbeddedResource Include="Unit Testing\Reports\ReportForm.resx">
->>>>>>> 1494e698
-      <DependentUpon>ReportForm.cs</DependentUpon>
-    </EmbeddedResource>
-  </ItemGroup>
-  <ItemGroup>
-    <None Include="Testing\Reports\Resources\TestFailed.png" />
-  </ItemGroup>
-  <ItemGroup>
-    <None Include="Testing\Reports\Resources\TestIgnored.png" />
-  </ItemGroup>
-  <ItemGroup>
-    <None Include="Testing\Reports\Resources\TestSuccess.png" />
-  </ItemGroup>
-  <ItemGroup>
-    <Reference Include="System" />
-    <Reference Include="System.Data" />
-    <Reference Include="System.Drawing" />
-    <Reference Include="System.Windows.Forms" />
-    <Reference Include="System.Xml" />
-  </ItemGroup>
-  <Import Project="$(MSBuildToolsPath)\Microsoft.CSharp.targets" />
-  <PropertyGroup>
-    <PostBuildEvent>
-    </PostBuildEvent>
-  </PropertyGroup>
-  <!-- To modify your build process, add your task inside one of the targets below and uncomment it. 
-       Other similar extension points exist, see Microsoft.Common.targets.
-  <Target Name="BeforeBuild">
-  </Target>
-  <Target Name="AfterBuild">
-  </Target>
-  -->
+﻿<?xml version="1.0" encoding="utf-8"?>
+<Project ToolsVersion="4.0" DefaultTargets="Build" xmlns="http://schemas.microsoft.com/developer/msbuild/2003">
+  <PropertyGroup>
+    <Configuration Condition=" '$(Configuration)' == '' ">Debug</Configuration>
+    <Platform Condition=" '$(Platform)' == '' ">AnyCPU</Platform>
+    <ProductVersion>8.0.30703</ProductVersion>
+    <SchemaVersion>2.0</SchemaVersion>
+    <ProjectGuid>{4A7993B3-6611-4D9D-B8AB-836D6C27B12B}</ProjectGuid>
+    <OutputType>Library</OutputType>
+    <AppDesignerFolder>Properties</AppDesignerFolder>
+    <RootNamespace>CryEngine</RootNamespace>
+    <AssemblyName>CryBrary</AssemblyName>
+    <FileAlignment>512</FileAlignment>
+    <TargetFrameworkVersion>v4.0</TargetFrameworkVersion>
+    <TargetFrameworkProfile />
+  </PropertyGroup>
+  <PropertyGroup Condition=" '$(Configuration)|$(Platform)' == 'Debug|AnyCPU' ">
+    <DebugSymbols>true</DebugSymbols>
+    <DebugType>full</DebugType>
+    <Optimize>false</Optimize>
+    <OutputPath>..\..\..\Bin32\</OutputPath>
+    <DefineConstants>DEBUG;TRACE</DefineConstants>
+    <ErrorReport>prompt</ErrorReport>
+    <WarningLevel>3</WarningLevel>
+    <DocumentationFile>CryBrary.xml</DocumentationFile>
+    <RunCodeAnalysis>false</RunCodeAnalysis>
+    <CodeAnalysisRuleSet>AllRules.ruleset</CodeAnalysisRuleSet>
+    <CodeAnalysisIgnoreGeneratedCode>true</CodeAnalysisIgnoreGeneratedCode>
+    <PlatformTarget>x86</PlatformTarget>
+    <Prefer32Bit>false</Prefer32Bit>
+  </PropertyGroup>
+  <PropertyGroup Condition=" '$(Configuration)|$(Platform)' == 'Release|AnyCPU' ">
+    <DebugType>pdbonly</DebugType>
+    <Optimize>true</Optimize>
+    <OutputPath>..\..\..\Bin32\</OutputPath>
+    <DefineConstants>TRACE;RELEASE</DefineConstants>
+    <ErrorReport>prompt</ErrorReport>
+    <WarningLevel>3</WarningLevel>
+    <DocumentationFile>CryBrary.xml</DocumentationFile>
+    <RunCodeAnalysis>false</RunCodeAnalysis>
+    <CodeAnalysisRuleSet>BasicDesignGuidelineRules.ruleset</CodeAnalysisRuleSet>
+    <PlatformTarget>x86</PlatformTarget>
+    <Prefer32Bit>false</Prefer32Bit>
+  </PropertyGroup>
+  <PropertyGroup Condition="'$(Configuration)|$(Platform)' == 'Debug|x64'">
+    <DebugSymbols>true</DebugSymbols>
+    <OutputPath>..\..\..\Bin64\</OutputPath>
+    <DefineConstants>TRACE;DEBUG</DefineConstants>
+    <DebugType>full</DebugType>
+    <PlatformTarget>x64</PlatformTarget>
+    <CodeAnalysisLogFile>..\..\..\..\Engine\Mono\bin\BaseLibrary.dll.CodeAnalysisLog.xml</CodeAnalysisLogFile>
+    <CodeAnalysisUseTypeNameInSuppression>true</CodeAnalysisUseTypeNameInSuppression>
+    <CodeAnalysisModuleSuppressionsFile>GlobalSuppressions.cs</CodeAnalysisModuleSuppressionsFile>
+    <ErrorReport>prompt</ErrorReport>
+    <CodeAnalysisRuleSet>MixedRecommendedRules.ruleset</CodeAnalysisRuleSet>
+    <CodeAnalysisRuleSetDirectories>;C:\Program Files (x86)\Microsoft Visual Studio 10.0\Team Tools\Static Analysis Tools\\Rule Sets</CodeAnalysisRuleSetDirectories>
+    <CodeAnalysisRuleDirectories>;C:\Program Files (x86)\Microsoft Visual Studio 10.0\Team Tools\Static Analysis Tools\FxCop\\Rules</CodeAnalysisRuleDirectories>
+    <WarningLevel>4</WarningLevel>
+    <Optimize>false</Optimize>
+    <DocumentationFile>CryBrary.xml</DocumentationFile>
+    <RunCodeAnalysis>false</RunCodeAnalysis>
+    <Prefer32Bit>false</Prefer32Bit>
+  </PropertyGroup>
+  <PropertyGroup Condition="'$(Configuration)|$(Platform)' == 'Release|x64'">
+    <OutputPath>..\..\..\Bin64\</OutputPath>
+    <DefineConstants>TRACE;RELEASE</DefineConstants>
+    <Optimize>true</Optimize>
+    <DebugType>pdbonly</DebugType>
+    <PlatformTarget>x64</PlatformTarget>
+    <CodeAnalysisLogFile>..\..\..\..\Engine\Mono\bin\BaseLibrary.dll.CodeAnalysisLog.xml</CodeAnalysisLogFile>
+    <CodeAnalysisUseTypeNameInSuppression>true</CodeAnalysisUseTypeNameInSuppression>
+    <CodeAnalysisModuleSuppressionsFile>GlobalSuppressions.cs</CodeAnalysisModuleSuppressionsFile>
+    <ErrorReport>prompt</ErrorReport>
+    <CodeAnalysisRuleSet>MixedRecommendedRules.ruleset</CodeAnalysisRuleSet>
+    <CodeAnalysisRuleSetDirectories>;C:\Program Files (x86)\Microsoft Visual Studio 10.0\Team Tools\Static Analysis Tools\\Rule Sets</CodeAnalysisRuleSetDirectories>
+    <CodeAnalysisRuleDirectories>;C:\Program Files (x86)\Microsoft Visual Studio 10.0\Team Tools\Static Analysis Tools\FxCop\\Rules</CodeAnalysisRuleDirectories>
+    <WarningLevel>2</WarningLevel>
+    <DocumentationFile>CryBrary.xml</DocumentationFile>
+    <RunCodeAnalysis>false</RunCodeAnalysis>
+    <Prefer32Bit>false</Prefer32Bit>
+  </PropertyGroup>
+  <PropertyGroup Condition="'$(Configuration)|$(Platform)' == 'Profile|AnyCPU'">
+    <OutputPath>..\..\..\Bin32\</OutputPath>
+    <DefineConstants>
+    </DefineConstants>
+    <Optimize>false</Optimize>
+    <DebugType>pdbonly</DebugType>
+    <PlatformTarget>x86</PlatformTarget>
+    <CodeAnalysisLogFile>..\..\..\..\..\ProjectInk\Bin32\Mono\BaseLibrary.dll.CodeAnalysisLog.xml</CodeAnalysisLogFile>
+    <CodeAnalysisUseTypeNameInSuppression>true</CodeAnalysisUseTypeNameInSuppression>
+    <CodeAnalysisModuleSuppressionsFile>GlobalSuppressions.cs</CodeAnalysisModuleSuppressionsFile>
+    <ErrorReport>prompt</ErrorReport>
+    <CodeAnalysisRuleSet>MixedRecommendedRules.ruleset</CodeAnalysisRuleSet>
+    <CodeAnalysisRuleSetDirectories>;C:\Program Files (x86)\Microsoft Visual Studio 10.0\Team Tools\Static Analysis Tools\\Rule Sets</CodeAnalysisRuleSetDirectories>
+    <CodeAnalysisIgnoreBuiltInRuleSets>false</CodeAnalysisIgnoreBuiltInRuleSets>
+    <CodeAnalysisRuleDirectories>;C:\Program Files (x86)\Microsoft Visual Studio 10.0\Team Tools\Static Analysis Tools\FxCop\\Rules</CodeAnalysisRuleDirectories>
+    <CodeAnalysisIgnoreBuiltInRules>false</CodeAnalysisIgnoreBuiltInRules>
+    <WarningLevel>3</WarningLevel>
+    <DocumentationFile>CryBrary.xml</DocumentationFile>
+    <RunCodeAnalysis>false</RunCodeAnalysis>
+    <Prefer32Bit>false</Prefer32Bit>
+  </PropertyGroup>
+  <PropertyGroup Condition="'$(Configuration)|$(Platform)' == 'Profile|x64'">
+    <OutputPath>..\..\..\Bin64\</OutputPath>
+    <DefineConstants>TRACE</DefineConstants>
+    <Optimize>true</Optimize>
+    <DebugType>pdbonly</DebugType>
+    <PlatformTarget>x64</PlatformTarget>
+    <CodeAnalysisLogFile>..\..\..\..\Engine\Mono\bin\BaseLibrary.dll.CodeAnalysisLog.xml</CodeAnalysisLogFile>
+    <CodeAnalysisUseTypeNameInSuppression>true</CodeAnalysisUseTypeNameInSuppression>
+    <CodeAnalysisModuleSuppressionsFile>GlobalSuppressions.cs</CodeAnalysisModuleSuppressionsFile>
+    <ErrorReport>prompt</ErrorReport>
+    <CodeAnalysisRuleSet>MixedRecommendedRules.ruleset</CodeAnalysisRuleSet>
+    <CodeAnalysisRuleSetDirectories>;C:\Program Files (x86)\Microsoft Visual Studio 10.0\Team Tools\Static Analysis Tools\\Rule Sets;C:\Program Files (x86)\Microsoft Visual Studio 10.0\Team Tools\Static Analysis Tools\\Rule Sets</CodeAnalysisRuleSetDirectories>
+    <CodeAnalysisIgnoreBuiltInRuleSets>false</CodeAnalysisIgnoreBuiltInRuleSets>
+    <CodeAnalysisRuleDirectories>;C:\Program Files (x86)\Microsoft Visual Studio 10.0\Team Tools\Static Analysis Tools\FxCop\\Rules;C:\Program Files (x86)\Microsoft Visual Studio 10.0\Team Tools\Static Analysis Tools\FxCop\\Rules</CodeAnalysisRuleDirectories>
+    <CodeAnalysisIgnoreBuiltInRules>false</CodeAnalysisIgnoreBuiltInRules>
+    <CodeAnalysisFailOnMissingRules>false</CodeAnalysisFailOnMissingRules>
+    <WarningLevel>3</WarningLevel>
+    <DocumentationFile>CryBrary.xml</DocumentationFile>
+    <RunCodeAnalysis>false</RunCodeAnalysis>
+    <Prefer32Bit>false</Prefer32Bit>
+  </PropertyGroup>
+  <PropertyGroup>
+    <SignAssembly>false</SignAssembly>
+  </PropertyGroup>
+  <ItemGroup>
+    <Compile Include="Actor\Actor.cs" />
+    <Compile Include="Native\Interfaces\INative3DEngineMethods.cs" />
+    <Compile Include="Native\Interfaces\INativeActorMethods.cs" />
+    <Compile Include="Actor\NativeActor.cs" />
+    <Compile Include="Native\Interfaces\INativeCVarMethods.cs" />
+    <Compile Include="Native\Interfaces\INativeDebugMethods.cs" />
+    <Compile Include="Native\Interfaces\INativeEntityMethods.cs" />
+    <Compile Include="Native\Interfaces\INativeFlowNodeMethods.cs" />
+    <Compile Include="Native\Interfaces\INativeGameRulesMethods.cs" />
+    <Compile Include="Native\Interfaces\INativeInputMethods.cs" />
+    <Compile Include="Native\Interfaces\INativeItemSystemMethods.cs" />
+    <Compile Include="Native\Interfaces\INativeLevelMethods.cs" />
+    <Compile Include="Native\Interfaces\INativeLoggingMethods.cs" />
+    <Compile Include="Native\Interfaces\INativeMaterialMethods.cs" />
+    <Compile Include="Native\Interfaces\INativeParticleEffectMethods.cs" />
+    <Compile Include="Native\Interfaces\INativePhysicsMethods.cs" />
+    <Compile Include="Native\Interfaces\INativeRendererMethods.cs" />
+    <Compile Include="Native\Interfaces\INativeScriptTableMethods.cs" />
+    <Compile Include="Native\Interfaces\INativeTimeMethods.cs" />
+    <Compile Include="Native\Interfaces\INativeUIMethods.cs" />
+    <Compile Include="Native\Interfaces\INativeViewMethods.cs" />
+    <Compile Include="Native\NativeMethods.cs" />
+    <Compile Include="Native\3DEngine\Native3DEngineMethods.cs" />
+    <Compile Include="Native\GameLogic\NativeActorMethods.cs" />
+    <Compile Include="Async\Jobs\AsyncJob.cs" />
+    <Compile Include="Async\Awaiter.cs" />
+    <Compile Include="Async\Delay.cs" />
+    <Compile Include="Async\Jobs\FrameDelayJob.cs" />
+    <Compile Include="Async\Jobs\IAsyncJob.cs" />
+    <Compile Include="Async\Jobs\TimeDelayJob.cs" />
+    <Compile Include="Engine\Level.cs" />
+    <Compile Include="Entity\EntityBase.cs" />
+    <Compile Include="Engine\TimeOfDay.cs" />
+    <Compile Include="Extensions\IDictionary.cs" />
+    <Compile Include="Extensions\IEnumerable.cs" />
+    <Compile Include="FlowSystem\Attributes.cs" />
+    <Compile Include="FlowSystem\Ports.cs" />
+    <Compile Include="Misc\DelayedFunc.cs" />
+    <Compile Include="Extensions\Enum.cs" />
+    <Compile Include="Extensions\WinForms.cs" />
+    <Compile Include="Native\Utils\NativeCVarMethods.cs" />
+    <Compile Include="Native\Utils\NativeDebugMethods.cs" />
+    <Compile Include="Native\NativeEntityMethods.cs" />
+    <Compile Include="Native\NativeFlowNodeMethods.cs" />
+    <Compile Include="Native\GameLogic\NativeGameRulesMethods.cs" />
+    <Compile Include="Native\NativeInputMethods.cs" />
+    <Compile Include="Native\GameLogic\NativeItemSystemMethods.cs" />
+    <Compile Include="Native\NativeLevelMethods.cs" />
+    <Compile Include="Native\NativeLoggingMethods.cs" />
+    <Compile Include="Native\3DEngine\NativeMaterialMethods.cs" />
+    <Compile Include="Native\3DEngine\NativeParticleEffectMethods.cs" />
+    <Compile Include="Native\NativePhysicsMethods.cs" />
+    <Compile Include="Native\Viewport\NativeRendererMethods.cs" />
+    <Compile Include="Native\NativeScriptTableMethods.cs" />
+    <Compile Include="Native\Utils\NativeTimeMethods.cs" />
+    <Compile Include="Native\Viewport\UI\NativeUIMethods.cs" />
+    <Compile Include="Native\Viewport\NativeViewMethods.cs" />
+    <Compile Include="Network\NetworkCallAttribute.cs" />
+    <Compile Include="Sandbox\Attributes.cs" />
+    <Compile Include="Sandbox\FormLoader.cs">
+      <SubType>Form</SubType>
+    </Compile>
+    <Compile Include="Sandbox\FormLoader.Designer.cs">
+      <DependentUpon>FormLoader.cs</DependentUpon>
+    </Compile>
+    <Compile Include="Sandbox\Helper.cs" />
+    <Compile Include="Script Handling\CryScript.cs" />
+    <Compile Include="Script Handling\ExceptionMessage.cs">
+      <SubType>Form</SubType>
+    </Compile>
+    <Compile Include="Script Handling\ExceptionMessage.Designer.cs">
+      <DependentUpon>ExceptionMessage.cs</DependentUpon>
+    </Compile>
+    <Compile Include="Script Handling\ScriptRegistrationParams.cs" />
+    <Compile Include="Script Handling\ScriptCompiler.cs" />
+    <Compile Include="Engine\Material.cs" />
+    <Compile Include="Engine\ParticleEffect.cs" />
+    <Compile Include="Engine\Terrain.cs" />
+    <Compile Include="Engine\View.cs" />
+    <Compile Include="Entity\EntityId.cs" />
+    <Compile Include="Entity\NativeEntity.cs" />
+    <Compile Include="Entity\EntityPhysics.cs" />
+    <Compile Include="Lua\ScriptTable.cs" />
+    <Compile Include="Math\Collision.cs" />
+    <Compile Include="Serialization\CrySerializer.cs" />
+    <Compile Include="Math\BoundingBox.cs" />
+    <Compile Include="Math\BoundingSphere.cs" />
+    <Compile Include="Misc\Color.cs" />
+    <Compile Include="Math\Matrix.cs" />
+    <Compile Include="Math\Plane.cs" />
+    <Compile Include="Math\Ray.cs" />
+    <Compile Include="Math\Vec2.cs" />
+    <Compile Include="Math\Vec4.cs" />
+    <Compile Include="Serialization\SerializedObjectReference.cs" />
+    <Compile Include="Testing\Assertion.cs" />
+    <Compile Include="Testing\Attributes.cs" />
+    <Compile Include="Testing\Exceptions.cs" />
+    <Compile Include="Testing\Reports\ConsoleListener.cs" />
+    <Compile Include="Testing\Reports\ReportForm.cs">
+      <SubType>Form</SubType>
+    </Compile>
+    <Compile Include="Testing\Reports\ReportForm.Designer.cs">
+      <DependentUpon>ReportForm.cs</DependentUpon>
+    </Compile>
+    <Compile Include="Testing\Internal.cs" />
+    <Compile Include="Testing\Results.cs" />
+    <Compile Include="Testing\Manager.cs" />
+    <Compile Include="UI\EventSystem.cs" />
+    <Compile Include="UI\UI.cs" />
+    <Compile Include="Serialization\AppDomainSerializer.cs" />
+    <Compile Include="Misc\Convert.cs" />
+    <Compile Include="Math\Math.cs" />
+    <Compile Include="Engine\3DEngine.cs" />
+    <Compile Include="Engine\Physics.cs" />
+    <Compile Include="Engine\Renderer.cs" />
+    <Compile Include="Entity\EntityMovement.cs" />
+    <Compile Include="Network\Network.cs" />
+    <Compile Include="Input\InputSystem.cs" />
+    <Compile Include="Math\Quat.cs" />
+    <Compile Include="Entity\Interface.cs" />
+    <Compile Include="Script Handling\ScriptInstance.cs" />
+    <Compile Include="Misc\CompilationAttributes.cs" />
+    <Compile Include="Console\ConsoleCommand.cs" />
+    <Compile Include="Entity\EntityConfig.cs" />
+    <Compile Include="Console\CVar.cs" />
+    <Compile Include="Misc\Time.cs" />
+    <Compile Include="ThirdParty\Arduino.cs" />
+    <Compile Include="Utils\Debug\Debug.cs" />
+    <Compile Include="Extensions\Reflection.cs" />
+    <Compile Include="Entity\EntityStatics.cs" />
+    <Compile Include="Entity\Entity.cs" />
+    <Compile Include="FlowSystem\FlowNode.cs" />
+    <Compile Include="Actor\ItemSystem.cs" />
+    <Compile Include="Utils\Debug\Logging.cs" />
+    <Compile Include="GameRules\GameRules.cs" />
+    <Compile Include="Utils\PointerWrapper.cs" />
+    <Compile Include="Utils\Statistics.cs" />
+    <Compile Include="Math\Vec3.cs" />
+    <Compile Include="Utils\PathUtils.cs" />
+    <Compile Include="Properties\AssemblyInfo.cs" />
+    <Compile Include="Script Handling\ScriptManager.cs" />
+  </ItemGroup>
+  <ItemGroup>
+    <None Include="packages.config" />
+  </ItemGroup>
+  <ItemGroup>
+    <EmbeddedResource Include="Sandbox\FormLoader.resx">
+      <DependentUpon>FormLoader.cs</DependentUpon>
+    </EmbeddedResource>
+    <EmbeddedResource Include="Script Handling\ExceptionMessage.resx">
+      <DependentUpon>ExceptionMessage.cs</DependentUpon>
+    </EmbeddedResource>
+    <EmbeddedResource Include="Testing\Reports\ReportForm.resx">
+      <DependentUpon>ReportForm.cs</DependentUpon>
+    </EmbeddedResource>
+  </ItemGroup>
+  <ItemGroup>
+    <None Include="Testing\Reports\Resources\TestFailed.png" />
+  </ItemGroup>
+  <ItemGroup>
+    <None Include="Testing\Reports\Resources\TestIgnored.png" />
+  </ItemGroup>
+  <ItemGroup>
+    <None Include="Testing\Reports\Resources\TestSuccess.png" />
+  </ItemGroup>
+  <ItemGroup>
+    <Reference Include="System" />
+    <Reference Include="System.Data" />
+    <Reference Include="System.Drawing" />
+    <Reference Include="System.Windows.Forms" />
+    <Reference Include="System.Xml" />
+  </ItemGroup>
+  <Import Project="$(MSBuildToolsPath)\Microsoft.CSharp.targets" />
+  <PropertyGroup>
+    <PostBuildEvent>
+    </PostBuildEvent>
+  </PropertyGroup>
+  <!-- To modify your build process, add your task inside one of the targets below and uncomment it. 
+       Other similar extension points exist, see Microsoft.Common.targets.
+  <Target Name="BeforeBuild">
+  </Target>
+  <Target Name="AfterBuild">
+  </Target>
+  -->
 </Project>