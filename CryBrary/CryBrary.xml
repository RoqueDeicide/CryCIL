<?xml version="1.0"?>
<doc>
    <assembly>
        <name>CryBrary</name>
    </assembly>
    <members>
        <member name="T:CryEngine.CryScriptInstance">
            <summary>
            This interface permits derived classes to be used for script compilation recognition.
            </summary>
        </member>
        <member name="M:CryEngine.CryScriptInstance.OnUpdate">
            <summary>
            Called each frame if script has been set to be regularly updated (See Updated property)
            </summary>
        </member>
        <member name="P:CryEngine.CryScriptInstance.ReceiveUpdates">
            <summary>
            Controls whether the entity receives an update per frame.
            </summary>
        </member>
        <member name="M:CryEngine.FlowNode.OnPortActivated(System.Int32,System.Object)">
            <summary>
            Called if one or more input ports have been activated.
            </summary>
        </member>
        <member name="M:CryEngine.FlowNode.OnInit">
            <summary>
            Called after level has been loaded, is not called on serialization.
            </summary>
        </member>
        <member name="M:CryEngine.FlowNode.GetPortInt(System.Action{System.Int32})">
            <summary>
            Gets the int value of an flownode port.
            </summary>
            <param name="port"></param>
            <returns></returns>
        </member>
        <member name="M:CryEngine.FlowNode.GetPortFloat(System.Action{System.Single})">
            <summary>
            Gets the float value of an flownode port.
            </summary>
            <param name="port"></param>
            <returns></returns>
        </member>
        <member name="M:CryEngine.FlowNode.GetPortVec3(System.Action{CryEngine.Vec3})">
            <summary>
            Gets the int value of an flownode port.
            </summary>
            <param name="port"></param>
            <returns></returns>
        </member>
        <member name="M:CryEngine.FlowNode.GetPortString(System.Action{System.String})">
            <summary>
            Gets the string value of an flownode port.
            </summary>
            <param name="port"></param>
            <returns></returns>
        </member>
        <member name="M:CryEngine.FlowNode.GetPortBool(System.Action{System.Boolean})">
            <summary>
            Gets the bool value of an flownode port.
            </summary>
            <param name="port"></param>
            <returns></returns>
        </member>
        <member name="M:CryEngine.FlowNode.IsPortActive(System.Int32)">
            <summary>
            Used to check whether an input port is currently activated.
            </summary>
            <param name="port"></param>
            <returns></returns>
        </member>
        <member name="T:CryEngine.Extensions.ReflectionExtensions">
            <summary>
            Useful extensions when working with reflection.
            </summary>
        </member>
        <member name="M:CryEngine.Extensions.ReflectionExtensions.ContainsAttribute``1(System.Reflection.MemberInfo)">
            <summary>
            Determines whether this member is decorated with at least one instance of a given attribute.
            </summary>
            <typeparam name="T">The attribute to search for.</typeparam>
            <param name="info">The member on which the search is performed.</param>
            <returns>True if the member is decorated with at least one instance of attribute T.</returns>
        </member>
        <member name="M:CryEngine.Extensions.ReflectionExtensions.Implements(System.Type,System.Type)">
            <summary>
            Determines whether a given type is the child of another.
            </summary>
            <param name="thisType">The child type.</param>
            <param name="baseType">The possible parent type.</param>
            <returns>True if thisType is a child of baseType.</returns>
        </member>
        <member name="M:CryEngine.Extensions.ReflectionExtensions.GetAttributes``1(System.Reflection.MemberInfo)">
            <summary>
            Gets all instances of a given attribute on the selected member.
            </summary>
            <typeparam name="T">The attribute to search for.</typeparam>
            <param name="memberInfo">The member on which the search is performed.</param>
            <returns>The first instance of attribute T, or null if none is found.</returns>
        </member>
        <member name="M:CryEngine.Extensions.ReflectionExtensions.GetAttribute``1(System.Reflection.MemberInfo)">
            <summary>
            Gets the first instance of a given attribute on the selected member.
            </summary>
            <typeparam name="T">The attribute to search for.</typeparam>
            <param name="memberInfo">The member on which the search is performed.</param>
            <returns>The first instance of attribute T, or null if none is found.</returns>
        </member>
        <member name="M:CryEngine.Extensions.ReflectionExtensions.TryGetAttribute``1(System.Reflection.MemberInfo,``0@)">
            <summary>
            Tests whether the method is decorated with a given attribute, and if so, assigns it via the out variable.
            </summary>
            <typeparam name="T">The attribute to search for.</typeparam>
            <param name="memberInfo">The member on which the search is performed.</param>
            <param name="attribute">The out parameter to which the attribute will be assigned.</param>
            <returns>True if the attribute exists.</returns>
        </member>
        <member name="M:CryEngine.Debug.Log(System.String,System.Object[])">
            <summary>
            Logs a message to the console
            </summary>
            <param name="format"></param>
            <param name="args"></param>
        </member>
        <member name="M:CryEngine.Debug.Log(System.String)">
            <summary>
            Logs a message to the console
            </summary>
        </member>
        <member name="M:CryEngine.Debug.LogAlways(System.String,System.Object[])">
            <summary>
            Logs a message to the console, regardless of log_verbosity settings
            </summary>
            <param name="format"></param>
            <param name="args"></param>
        </member>
        <member name="M:CryEngine.Debug.LogAlways(System.String)">
            <summary>
            Logs a message to the console, regardless of log_verbosity settings
            </summary>
        </member>
        <member name="M:CryEngine.Debug.LogException(System.Exception)">
            <summary>
            Logs an exception message to the console
            </summary>
            <remarks>Useful when exceptions are caught and data is still needed from them</remarks>
            <param name="ex"></param>
        </member>
        <member name="M:CryEngine.Debug.Warning(System.String,System.Object[])">
            <summary>
            Outputs a warning message
            </summary>
            <param name="format"></param>
            <param name="args"></param>
        </member>
        <member name="M:CryEngine.Debug.Warning(System.String)">
            <summary>
            Outputs a warning message
            </summary>
        </member>
        <member name="M:CryEngine.Renderer.LoadTexture(System.String)">
            <summary>
            Loads a texture into memory and generates its ID.
            </summary>
            <param name="texturePath">The path to the texture.</param>
            <returns></returns>
        </member>
        <member name="M:CryEngine.Renderer.DrawTexture(System.Int32,System.Int32,System.Int32,System.Int32,System.Int32)">
            <summary>
            Draws a texture to the screen for one frame.
            </summary>
            <param name="xPos">The x position on the screen, relative to the top-left corner.</param>
            <param name="yPos">The y position on the screen, relative to the top-left corner.</param>
            <param name="width">The width to render the texture at.</param>
            <param name="height">The height to render the texture at.</param>
            <param name="textureId">The ID of the texture (obtained using Renderer.LoadTexture(path)).</param>
        </member>
        <member name="P:CryEngine.Renderer.ScreenHeight">
            <summary>
            The width of the screen in pixels.
            </summary>
        </member>
        <member name="P:CryEngine.Renderer.ScreenWidth">
            <summary>
            The height of the screen in pixels.
            </summary>
        </member>
        <member name="T:CryEngine.Testing.IReportListener">
            <summary>
            Represents an object that is capable of receiving unit test reports.
            </summary>
        </member>
        <member name="M:CryEngine.Testing.IReportListener.OnTestsRun(CryEngine.Testing.TestReport)">
            <summary>
            Called when the unit tester has finished a run.
            </summary>
            <param name="report">The test data.</param>
        </member>
        <member name="F:CryEngine.Testing.Internals.ReportForm.components">
            <summary>
            Required designer variable.
            </summary>
        </member>
        <member name="M:CryEngine.Testing.Internals.ReportForm.Dispose(System.Boolean)">
            <summary>
            Clean up any resources being used.
            </summary>
            <param name="disposing">true if managed resources should be disposed; otherwise, false.</param>
        </member>
        <member name="M:CryEngine.Testing.Internals.ReportForm.InitializeComponent">
            <summary>
            Required method for Designer support - do not modify
            the contents of this method with the code editor.
            </summary>
        </member>
        <member name="T:CryEngine.ItemSystem">
            <summary>
            ItemSystem contains scriptbinds used in relation to the item system.
            </summary>
        </member>
        <member name="T:CryEngine.Color">
            <summary>
            Defines a colour in terms of its red, green, blue and alpha values.
            </summary>
        </member>
        <member name="M:CryEngine.Color.#ctor(System.Single,System.Single,System.Single,System.Single)">
            <summary>
            Constructs a new colour object specifying the red, green, blue and alpha values.
            </summary>
            <param name="red"></param>
            <param name="green"></param>
            <param name="blue"></param>
            <param name="alpha"></param>
        </member>
        <member name="M:CryEngine.Color.#ctor(System.Single,System.Single,System.Single)">
            <summary>
            Constructs a new colour object specifying the red, green, and blue values.
            </summary>
            <param name="red"></param>
            <param name="green"></param>
            <param name="blue"></param>
        </member>
        <member name="M:CryEngine.Color.#ctor(System.Single)">
            <summary>
            Constructs a new greyscale colour object.
            </summary>
            <param name="brightness">The brightness of the object, where 0 is black, and 1 is white.</param>
        </member>
        <member name="P:CryEngine.Color.R">
            <summary>
            The red value of the colour.
            </summary>
        </member>
        <member name="P:CryEngine.Color.G">
            <summary>
            The green value of the colour.
            </summary>
        </member>
        <member name="P:CryEngine.Color.B">
            <summary>
            The blue value of the colour.
            </summary>
        </member>
        <member name="P:CryEngine.Color.A">
            <summary>
            The alpha value of the colour.
            </summary>
        </member>
<<<<<<< HEAD
        <member name="M:CryEngine.Extensions.WinFormsExtensions.Append(System.Windows.Forms.TextBoxBase,System.String,System.Object[])">
            <summary>
            Appends text to the current text of a text box, with formatted arguments.
            </summary>
            <param name="textBox"></param>
            <param name="format"></param>
            <param name="args"></param>
        </member>
        <member name="M:CryEngine.Extensions.WinFormsExtensions.NewLine(System.Windows.Forms.TextBoxBase,System.Int32)">
            <summary>
            Appends a number of Environment.NewLine strings to the current text of a text box.
            </summary>
            <param name="textBox"></param>
            <param name="count"></param>
        </member>
        <member name="P:CryEngine.FlowNodeAttribute.Name">
=======
        <member name="T:CryEngine.Arduino.ArduinoHelper">
>>>>>>> fc3d1ce4
            <summary>
            Helper functions for Arduino communication.
            </summary>
        </member>
        <member name="P:CryEngine.Arduino.ArduinoHelper.Port">
            <summary>
            The main port used for serial communication.
            </summary>
        </member>
        <member name="T:CryEngine.EntityAttribute">
            <summary>
            Defines additional information used by the entity registration system.
            </summary>
        </member>
        <member name="P:CryEngine.EntityAttribute.Name">
            <summary>
            Sets the Entity class name. Uses class name if not set.
            </summary>
        </member>
        <member name="P:CryEngine.EntityAttribute.EditorHelper">
            <summary>
            The helper mesh displayed inside Sandbox.
            </summary>
        </member>
        <member name="P:CryEngine.EntityAttribute.Flags">
            <summary>
            The class flags for this entity.
            </summary>
        </member>
        <member name="P:CryEngine.EntityAttribute.Category">
            <summary>
            The category in which the entity will be placed.
            Does not currently function. All entities are placed inside the Default folder.
            </summary>
        </member>
        <member name="P:CryEngine.EntityAttribute.Icon">
            <summary>
            The helper graphic displayed inside Sandbox.
            </summary>
        </member>
        <member name="T:CryEngine.EditorPropertyAttribute">
            <summary>
            Defines a property that is displayed and editable inside Sandbox.
            </summary>
        </member>
        <member name="P:CryEngine.EditorPropertyAttribute.Min">
            <summary>
            
            </summary>
        </member>
        <member name="P:CryEngine.EditorPropertyAttribute.Max">
            <summary>
            
            </summary>
        </member>
        <member name="P:CryEngine.EditorPropertyAttribute.Type">
            <summary>
            If set, overrides the field type.
            Should be used for special types such as files.
            </summary>
        </member>
        <member name="P:CryEngine.EditorPropertyAttribute.Description">
            <summary>
            The description to display when the user hovers over this property inside Sandbox.
            </summary>
        </member>
        <member name="T:CryEngine.EntityPropertyType">
            <summary>
            Defines the list of supported editor types.
            Bool is not currently functioning.
            </summary>
        </member>
        <member name="T:CryEngine.Testing.TestCollectionAttribute">
            <summary>
            Indicates that a class should be loaded by the unit tester.
            </summary>
        </member>
        <member name="T:CryEngine.Testing.TestAttribute">
            <summary>
            Indicates that a method should be run as a test.
            Requires that the method belong to a class decorated with a TestCollectionAttribute.
            </summary>
        </member>
        <member name="T:CryEngine.Testing.IgnoreTestAttribute">
            <summary>
            Indicates that a test should be ignored.
            Ignored tests will not be reported as a success; they will be reported as ignored.
            </summary>
        </member>
        <member name="T:CryEngine.Time">
            <summary>
            Contains useful functions related to game timing.
            </summary>
        </member>
        <member name="P:CryEngine.Time.FrameStartTime">
            <summary>
            Returns the absolute time of the last frame start in milliseconds.
            </summary>
        </member>
        <member name="P:CryEngine.Time.DeltaTime">
            <summary>
            The time used to render the current frame. Useful for creating framerate independent operations.
            </summary>
            <example>public override void OnUpdate() { this.Position.X += 10 * CryTime.DeltaTime; }</example>
        </member>
        <member name="T:CryEngine.Testing.ConsoleTestListener">
            <summary>
            Example implementation of IReportListener, used to log the results of a test run to the console.
            </summary>
        </member>
        <member name="M:CryEngine.Testing.ConsoleTestListener.#ctor">
            <summary>
            Constructs a new ConsoleTestListener and subscribes to the TestManager.Run event.
            </summary>
        </member>
        <member name="M:CryEngine.Testing.ConsoleTestListener.OnTestsRun(CryEngine.Testing.TestReport)">
            <summary>
            Called when a report is received.
            </summary>
            <param name="report">The report, containing all test information.</param>
        </member>
        <member name="T:CryEngine.Ray">
            <summary>
            Represents a three dimensional line based on a point in space and a direction.
            </summary>
        </member>
        <member name="F:CryEngine.Ray.Position">
            <summary>
            The position in three dimensional space where the ray starts.
            </summary>
        </member>
<<<<<<< HEAD
        <member name="T:CryEngine.Sandbox.SandboxExtensionAttribute">
            <summary>
            Defines a Sandbox extension.
            </summary>
        </member>
        <member name="P:CryEngine.Sandbox.SandboxExtensionAttribute.Name">
            <summary>
            The name of the extension.
            </summary>
        </member>
        <member name="P:CryEngine.Sandbox.SandboxExtensionAttribute.Description">
            <summary>
            An optional description of the extension's purpose.
            </summary>
        </member>
        <member name="P:CryEngine.Sandbox.SandboxExtensionAttribute.AuthorName">
            <summary>
            The name of the author.
            </summary>
        </member>
        <member name="P:CryEngine.Sandbox.SandboxExtensionAttribute.AuthorContact">
            <summary>
            A method, such as a website or email address, to contact the extension developer.
            </summary>
        </member>
        <member name="F:CryEngine.Sandbox.FormLoader.components">
            <summary>
            Required designer variable.
            </summary>
        </member>
        <member name="M:CryEngine.Sandbox.FormLoader.Dispose(System.Boolean)">
            <summary>
            Clean up any resources being used.
            </summary>
            <param name="disposing">true if managed resources should be disposed; otherwise, false.</param>
        </member>
        <member name="M:CryEngine.Sandbox.FormLoader.InitializeComponent">
            <summary>
            Required method for Designer support - do not modify
            the contents of this method with the code editor.
            </summary>
        </member>
        <member name="T:CryEngine.Sandbox.FormInfo">
            <summary>
            Describes an available Sandbox extension.
            </summary>
        </member>
        <member name="P:CryEngine.Sandbox.FormInfo.Type">
            <summary>
            The type of the form, guaranteed to inherit from System.Windows.Forms.Form.
            </summary>
        </member>
        <member name="P:CryEngine.Sandbox.FormInfo.Name">
            <summary>
            The name of the extension.
            </summary>
        </member>
        <member name="P:CryEngine.Sandbox.FormInfo.Data">
            <summary>
            Extension metadata such as author info.
            </summary>
        </member>
        <member name="T:CryEngine.Initialization.CryScript">
=======
        <member name="F:CryEngine.Ray.Direction">
>>>>>>> fc3d1ce4
            <summary>
            The normalized direction in which the ray points.
            </summary>
        </member>
        <member name="M:CryEngine.Ray.#ctor(CryEngine.Vec3,CryEngine.Vec3)">
            <summary>
            Initializes a new instance of the <see cref="T:CryEngine.Ray"/> struct.
            </summary>
            <param name="position">The position in three dimensional space of the origin of the ray.</param>
            <param name="direction">The normalized direction of the ray.</param>
        </member>
        <member name="M:CryEngine.Ray.Cast(CryEngine.RaycastHit@,CryEngine.EntityQueryFlags,CryEngine.RayWorldIntersectionFlags,System.Int32,CryEngine.EntityId[])">
            <summary>
            Steps through the entity grid and raytraces entities
            traces a finite ray from org along dir
            </summary>
            <param name="hits"></param>
            <param name="objectTypes"></param>
            <param name="flags"></param>
            <param name="maxHits"></param>
            <param name="skipEntities"></param>
            <returns>The total amount of hits detected (solid and pierceable)</returns>
        </member>
        <member name="M:CryEngine.Ray.Intersects(CryEngine.Vec3@)">
            <summary>
            Determines if there is an intersection between the current object and a point.
            </summary>
            <param name="point">The point to test.</param>
            <returns>Whether the two objects intersected.</returns>
        </member>
        <member name="M:CryEngine.Ray.Intersects(CryEngine.Ray@)">
            <summary>
            Determines if there is an intersection between the current object and a <see cref="T:CryEngine.Ray"/>.
            </summary>
            <param name="ray">The ray to test.</param>
            <returns>Whether the two objects intersected.</returns>
        </member>
        <member name="M:CryEngine.Ray.Intersects(CryEngine.Ray@,CryEngine.Vec3@)">
            <summary>
            Determines if there is an intersection between the current object and a <see cref="T:CryEngine.Ray"/>.
            </summary>
            <param name="ray">The ray to test.</param>
            <param name="point">When the method completes, contains the point of intersection,
            or <see cref="T:CryEngine.Vec3"/> if there was no intersection.</param>
            <returns>Whether the two objects intersected.</returns>
        </member>
        <member name="M:CryEngine.Ray.Intersects(CryEngine.Plane@)">
            <summary>
            Determines if there is an intersection between the current object and a <see cref="T:CryEngine.Plane"/>.
            </summary>
            <param name="plane">The plane to test</param>
            <returns>Whether the two objects intersected.</returns>
        </member>
        <member name="M:CryEngine.Ray.Intersects(CryEngine.Plane@,System.Single@)">
            <summary>
            Determines if there is an intersection between the current object and a <see cref="T:CryEngine.Plane"/>.
            </summary>
            <param name="plane">The plane to test.</param>
            <param name="distance">When the method completes, contains the distance of the intersection,
            or 0 if there was no intersection.</param>
            <returns>Whether the two objects intersected.</returns>
        </member>
        <member name="M:CryEngine.Ray.Intersects(CryEngine.Plane@,CryEngine.Vec3@)">
            <summary>
            Determines if there is an intersection between the current object and a <see cref="T:CryEngine.Plane"/>.
            </summary>
            <param name="plane">The plane to test.</param>
            <param name="point">When the method completes, contains the point of intersection,
            or <see cref="T:CryEngine.Vec3"/> if there was no intersection.</param>
            <returns>Whether the two objects intersected.</returns>
        </member>
        <member name="M:CryEngine.Ray.Intersects(CryEngine.Vec3@,CryEngine.Vec3@,CryEngine.Vec3@)">
            <summary>
            Determines if there is an intersection between the current object and a triangle.
            </summary>
            <param name="vertex1">The first vertex of the triangle to test.</param>
            <param name="vertex2">The second vertex of the triangle to test.</param>
            <param name="vertex3">The third vertex of the triangle to test.</param>
            <returns>Whether the two objects intersected.</returns>
        </member>
        <member name="M:CryEngine.Ray.Intersects(CryEngine.Vec3@,CryEngine.Vec3@,CryEngine.Vec3@,System.Single@)">
            <summary>
            Determines if there is an intersection between the current object and a triangle.
            </summary>
            <param name="vertex1">The first vertex of the triangle to test.</param>
            <param name="vertex2">The second vertex of the triangle to test.</param>
            <param name="vertex3">The third vertex of the triangle to test.</param>
            <param name="distance">When the method completes, contains the distance of the intersection,
            or 0 if there was no intersection.</param>
            <returns>Whether the two objects intersected.</returns>
        </member>
        <member name="M:CryEngine.Ray.Intersects(CryEngine.Vec3@,CryEngine.Vec3@,CryEngine.Vec3@,CryEngine.Vec3@)">
            <summary>
            Determines if there is an intersection between the current object and a triangle.
            </summary>
            <param name="vertex1">The first vertex of the triangle to test.</param>
            <param name="vertex2">The second vertex of the triangle to test.</param>
            <param name="vertex3">The third vertex of the triangle to test.</param>
            <param name="point">When the method completes, contains the point of intersection,
            or <see cref="T:CryEngine.Vec3"/> if there was no intersection.</param>
            <returns>Whether the two objects intersected.</returns>
        </member>
        <member name="M:CryEngine.Ray.Intersects(CryEngine.BoundingBox@)">
            <summary>
            Determines if there is an intersection between the current object and a <see cref="T:CryEngine.BoundingBox"/>.
            </summary>
            <param name="box">The box to test.</param>
            <returns>Whether the two objects intersected.</returns>
        </member>
        <member name="M:CryEngine.Ray.Intersects(CryEngine.BoundingBox@,System.Single@)">
            <summary>
            Determines if there is an intersection between the current object and a <see cref="T:CryEngine.BoundingBox"/>.
            </summary>
            <param name="box">The box to test.</param>
            <param name="distance">When the method completes, contains the distance of the intersection,
            or 0 if there was no intersection.</param>
            <returns>Whether the two objects intersected.</returns>
        </member>
        <member name="M:CryEngine.Ray.Intersects(CryEngine.BoundingBox@,CryEngine.Vec3@)">
            <summary>
            Determines if there is an intersection between the current object and a <see cref="T:CryEngine.BoundingBox"/>.
            </summary>
            <param name="box">The box to test.</param>
            <param name="point">When the method completes, contains the point of intersection,
            or <see cref="T:CryEngine.Vec3"/> if there was no intersection.</param>
            <returns>Whether the two objects intersected.</returns>
        </member>
        <member name="M:CryEngine.Ray.Intersects(CryEngine.BoundingSphere@)">
            <summary>
            Determines if there is an intersection between the current object and a <see cref="T:CryEngine.BoundingSphere"/>.
            </summary>
            <param name="sphere">The sphere to test.</param>
            <returns>Whether the two objects intersected.</returns>
        </member>
        <member name="M:CryEngine.Ray.Intersects(CryEngine.BoundingSphere@,System.Single@)">
            <summary>
            Determines if there is an intersection between the current object and a <see cref="T:CryEngine.BoundingSphere"/>.
            </summary>
            <param name="sphere">The sphere to test.</param>
            <param name="distance">When the method completes, contains the distance of the intersection,
            or 0 if there was no intersection.</param>
            <returns>Whether the two objects intersected.</returns>
        </member>
        <member name="M:CryEngine.Ray.Intersects(CryEngine.BoundingSphere@,CryEngine.Vec3@)">
            <summary>
            Determines if there is an intersection between the current object and a <see cref="T:CryEngine.BoundingSphere"/>.
            </summary>
            <param name="sphere">The sphere to test.</param>
            <param name="point">When the method completes, contains the point of intersection,
            or <see cref="T:CryEngine.Vec3"/> if there was no intersection.</param>
            <returns>Whether the two objects intersected.</returns>
        </member>
        <member name="M:CryEngine.Ray.op_Equality(CryEngine.Ray,CryEngine.Ray)">
            <summary>
            Tests for equality between two objects.
            </summary>
            <param name="left">The first value to compare.</param>
            <param name="right">The second value to compare.</param>
            <returns><c>true</c> if <paramref name="left"/> has the same value as <paramref name="right"/>; otherwise, <c>false</c>.</returns>
        </member>
        <member name="M:CryEngine.Ray.op_Inequality(CryEngine.Ray,CryEngine.Ray)">
            <summary>
            Tests for inequality between two objects.
            </summary>
            <param name="left">The first value to compare.</param>
            <param name="right">The second value to compare.</param>
            <returns><c>true</c> if <paramref name="left"/> has a different value than <paramref name="right"/>; otherwise, <c>false</c>.</returns>
        </member>
        <member name="M:CryEngine.Ray.ToString">
            <summary>
            Returns a <see cref="T:System.String"/> that represents this instance.
            </summary>
            <returns>
            A <see cref="T:System.String"/> that represents this instance.
            </returns>
        </member>
        <member name="M:CryEngine.Ray.ToString(System.String)">
            <summary>
            Returns a <see cref="T:System.String"/> that represents this instance.
            </summary>
            <param name="format">The format.</param>
            <returns>
            A <see cref="T:System.String"/> that represents this instance.
            </returns>
        </member>
        <member name="M:CryEngine.Ray.ToString(System.IFormatProvider)">
            <summary>
            Returns a <see cref="T:System.String"/> that represents this instance.
            </summary>
            <param name="formatProvider">The format provider.</param>
            <returns>
            A <see cref="T:System.String"/> that represents this instance.
            </returns>
        </member>
        <member name="M:CryEngine.Ray.ToString(System.String,System.IFormatProvider)">
            <summary>
            Returns a <see cref="T:System.String"/> that represents this instance.
            </summary>
            <param name="format">The format.</param>
            <param name="formatProvider">The format provider.</param>
            <returns>
            A <see cref="T:System.String"/> that represents this instance.
            </returns>
        </member>
        <member name="M:CryEngine.Ray.GetHashCode">
            <summary>
            Returns a hash code for this instance.
            </summary>
            <returns>
            A hash code for this instance, suitable for use in hashing algorithms and data structures like a hash table. 
            </returns>
        </member>
        <member name="M:CryEngine.Ray.Equals(CryEngine.Ray)">
            <summary>
            Determines whether the specified <see cref="T:CryEngine.Vec4"/> is equal to this instance.
            </summary>
            <param name="value">The <see cref="T:CryEngine.Vec4"/> to compare with this instance.</param>
            <returns>
            <c>true</c> if the specified <see cref="T:CryEngine.Vec4"/> is equal to this instance; otherwise, <c>false</c>.
            </returns>
        </member>
        <member name="M:CryEngine.Ray.Equals(System.Object)">
            <summary>
            Determines whether the specified <see cref="T:System.Object"/> is equal to this instance.
            </summary>
            <param name="value">The <see cref="T:System.Object"/> to compare with this instance.</param>
            <returns>
            <c>true</c> if the specified <see cref="T:System.Object"/> is equal to this instance; otherwise, <c>false</c>.
            </returns>
        </member>
        <member name="T:CryEngine.EntityPhysics">
            <summary>
            Wrapper class to make physics parameters more intuitive.
            </summary>
        </member>
        <member name="M:CryEngine.EntityPhysics.Save">
            <summary>
            Save the current physics settings.
            </summary>
        </member>
        <member name="M:CryEngine.EntityPhysics.Clear">
            <summary>
            Clears the current physics settings.
            </summary>
        </member>
        <member name="P:CryEngine.EntityPhysics.AutoUpdate">
            <summary>
            If true, physics value updates will be automatically applied. Otherwise, Save() must be called manually.
            </summary>
        </member>
        <member name="P:CryEngine.EntityPhysics.Resting">
            <summary>
            Determines if this physical entity is in a sleeping state or not. (Will not be affected by gravity)
            Autoamtically wakes upon collision.
            </summary>
        </member>
        <member name="P:CryEngine.EntityPhysics.Mass">
            <summary>
            The mass of the entity in kg.
            </summary>
        </member>
        <member name="P:CryEngine.EntityPhysics.Slot">
            <summary>
            The entity slot for which these physical parameters apply.
            </summary>
        </member>
        <member name="P:CryEngine.EntityPhysics.Stiffness">
            <summary>
            For characters: the scale of force in joint springs.
            </summary>
        </member>
        <member name="F:CryEngine.PhysicalizationParams.slot">
            <summary>
            Index of object slot, -1 if all slots should be used.
            </summary>
        </member>
        <member name="F:CryEngine.PhysicalizationParams.density">
            <summary>
            Only one either density or mass must be set, parameter set to 0 is ignored.
            </summary>
        </member>
        <member name="F:CryEngine.PhysicalizationParams.lod">
            <summary>
            When physicalizing geometry can specify to use physics from different LOD.
            Used for characters that have ragdoll physics in Lod1
            </summary>
        </member>
        <member name="F:CryEngine.PhysicalizationParams.attachToEntity">
            <summary>
            Physical entity to attach this physics object (Only for Soft physical entity).
            </summary>
        </member>
        <member name="F:CryEngine.PhysicalizationParams.attachToPart">
            <summary>
            Part ID in entity to attach to (Only for Soft physical entity).
            </summary>
        </member>
        <member name="F:CryEngine.PhysicalizationParams.stiffnessScale">
            <summary>
            Used for character physicalization (Scale of force in character joint's springs).
            </summary>
        </member>
        <member name="F:CryEngine.PhysicalizationParams.copyJointVelocities">
            <summary>
            Copy joints velocities when converting a character to ragdoll.
            </summary>
        </member>
        <member name="F:CryEngine.PlayerDynamics.kInertia">
            <summary>
            inertia koefficient, the more it is, the less inertia is; 0 means no inertia
            </summary>
        </member>
        <member name="F:CryEngine.PlayerDynamics.kInertiaAccel">
            <summary>
            inertia on acceleration
            </summary>
        </member>
        <member name="F:CryEngine.PlayerDynamics.kAirControl">
            <summary>
            air control koefficient 0..1, 1 - special value (total control of movement)
            </summary>
        </member>
        <member name="F:CryEngine.PlayerDynamics.kAirResistance">
            <summary>
            standard air resistance 
            </summary>
        </member>
        <member name="F:CryEngine.PlayerDynamics.gravity">
            <summary>
            gravity vector, utilizes sv_gravity if null.
            </summary>
        </member>
        <member name="F:CryEngine.PlayerDynamics.nodSpeed">
            <summary>
            vertical camera shake speed after landings
            </summary>
        </member>
        <member name="F:CryEngine.PlayerDynamics.swimming">
            <summary>
            whether entity is swimming (is not bound to ground plane)
            </summary>
        </member>
        <member name="F:CryEngine.PlayerDynamics.mass">
            <summary>
            mass (in kg)
            </summary>
        </member>
        <member name="F:CryEngine.PlayerDynamics.surface_idx">
            <summary>
            surface identifier for collisions
            </summary>
        </member>
        <member name="F:CryEngine.PlayerDynamics.minSlideAngle">
            <summary>
            if surface slope is more than this angle, player starts sliding (angle is in radians)
            </summary>
        </member>
        <member name="F:CryEngine.PlayerDynamics.maxClimbAngle">
            <summary>
            player cannot climb surface which slope is steeper than this angle
            </summary>
        </member>
        <member name="F:CryEngine.PlayerDynamics.maxJumpAngle">
            <summary>
            player is not allowed to jump towards ground if this angle is exceeded
            </summary>
        </member>
        <member name="F:CryEngine.PlayerDynamics.minFallAngle">
            <summary>
            player starts falling when slope is steeper than this
            </summary>
        </member>
        <member name="F:CryEngine.PlayerDynamics.maxVelGround">
            <summary>
            player cannot stand of surfaces that are moving faster than this
            </summary>
        </member>
        <member name="F:CryEngine.PlayerDynamics.timeImpulseRecover">
            <summary>
            forcefully turns on inertia for that duration after receiving an impulse
            </summary>
        </member>
        <member name="F:CryEngine.PlayerDynamics.collTypes">
            <summary>
            entity types to check collisions against
            </summary>
        </member>
        <member name="F:CryEngine.PlayerDynamics.livingEntToIgnore">
            <summary>
            ignore collisions with this *living entity* (doesn't work with other entity types)
            </summary>
        </member>
        <member name="F:CryEngine.PlayerDynamics.active">
            <summary>
            0 disables all simulation for the character, apart from moving along the requested velocity
            </summary>
        </member>
        <member name="F:CryEngine.PlayerDynamics.iRequestedTime">
            <summary>
            requests that the player rolls back to that time and re-exucutes pending actions during the next step
            </summary>
        </member>
        <member name="F:CryEngine.PlayerDimensions.heightPivot">
            <summary>
            offset from central ground position that is considered entity center
            </summary>
        </member>
        <member name="F:CryEngine.PlayerDimensions.heightEye">
            <summary>
            vertical offset of camera
            </summary>
        </member>
        <member name="F:CryEngine.PlayerDimensions.sizeCollider">
            <summary>
            collision cylinder dimensions
            </summary>
        </member>
        <member name="F:CryEngine.PlayerDimensions.heightCollider">
            <summary>
            vertical offset of collision geometry center
            </summary>
        </member>
        <member name="F:CryEngine.PlayerDimensions.headRadius">
            <summary>
            radius of the 'head' geometry (used for camera offset)
            </summary>
        </member>
        <member name="F:CryEngine.PlayerDimensions.heightHead">
            <summary>
            center.z of the head geometry
            </summary>
        </member>
        <member name="F:CryEngine.PlayerDimensions.dirUnproj">
            <summary>
            unprojection direction to test in case the new position overlaps with the environment (can be 0 for 'auto')
            </summary>
        </member>
        <member name="F:CryEngine.PlayerDimensions.maxUnproj">
            <summary>
            maximum allowed unprojection
            </summary>
        </member>
        <member name="F:CryEngine.PlayerDimensions.useCapsule">
            <summary>
            switches between capsule and cylinder collider geometry
            </summary>
        </member>
        <member name="T:CryEngine.ExcludeFromCompilationAttribute">
            <summary>
            If this attribute is attached to a class, it will be excluded from compilation.
            </summary>
        </member>
        <member name="M:CryEngine.View.Get(CryEngine.EntityBase,System.Boolean)">
            <summary>
            Gets a view linked to a specific entity id.
            </summary>
        </member>
        <member name="M:CryEngine.View.Get(CryEngine.EntityId,System.Boolean)">
            <summary>
            Gets a view linked to a specific entity id.
            </summary>
        </member>
        <member name="M:CryEngine.View.Remove(CryEngine.View)">
            <summary>
            Removes an existing view.
            </summary>
            <param name="view"></param>
        </member>
        <member name="P:CryEngine.View.Active">
            <summary>
            The currently active view.
            </summary>
        </member>
        <member name="P:CryEngine.View.FieldOfView">
            <summary>
            The current field of view.
            </summary>
        </member>
        <member name="F:CryEngine.ViewParams.Position">
            <summary>
            view position
            </summary>
        </member>
        <member name="F:CryEngine.ViewParams.Rotation">
            <summary>
            view orientation
            </summary>
        </member>
        <member name="F:CryEngine.ViewParams.Nearplane">
            <summary>
            custom near clipping plane, 0 means use engine defaults
            </summary>
        </member>
        <member name="F:CryEngine.ViewParams.GroundOnly">
            <summary>
            view shake status
            </summary>
        </member>
        <member name="F:CryEngine.ViewParams.ShakingRatio">
            <summary>
            whats the amount of shake, from 0.0 to 1.0
            </summary>
        </member>
        <member name="F:CryEngine.ViewParams.CurrentShakeQuat">
            <summary>
            what the current angular shake
            </summary>
        </member>
        <member name="F:CryEngine.ViewParams.CurrentShakeShift">
            <summary>
            what is the current translational shake
            </summary>
        </member>
        <member name="F:CryEngine.ViewParams.TargetId">
            <summary>
            Who we're watching. 0 == nobody.
            </summary>
        </member>
        <member name="F:CryEngine.ViewParams.TargetPosition">
            <summary>
            Where the target was.
            </summary>
        </member>
        <member name="F:CryEngine.ViewParams.FrameTime">
            <summary>
            current dt.
            </summary>
        </member>
        <member name="F:CryEngine.ViewParams.AngleVelocity">
            <summary>
            previous rate of change of angle.
            </summary>
        </member>
        <member name="F:CryEngine.ViewParams.Velocity">
            <summary>
            previous rate of change of dist between target and camera.
            </summary>
        </member>
        <member name="F:CryEngine.ViewParams.Distance">
            <summary>
            previous dist of cam from target
            </summary>
        </member>
        <member name="T:CryEngine.Initialization.ScriptCompiler">
            <summary>
            Represents a custom script compiler.
            </summary>
        </member>
        <member name="M:CryEngine.Initialization.ScriptCompiler.ValidateCompilation(System.CodeDom.Compiler.CompilerResults)">
            <summary>
            Validates that a compilation has been successful.
            </summary>
            <param name="results">The results of the compilation that you wish to validate</param>
            <returns>The resulting assembly, if no errors are found.</returns>
        </member>
        <member name="T:CryEngine.NativeEntity">
            <summary>
            Used for non-CryMono entities, i.e. Lua / C++ such.
            </summary>
        </member>
        <member name="T:CryEngine.Entity">
            <summary>
            The base class for all entities in the game world.
            </summary>
        </member>
        <member name="T:CryEngine.EntityBase">
            <summary>
            Contains common entity functionality.
            </summary>
        </member>
        <member name="M:CryEngine.EntityBase._SpawnEntity(CryEngine.EntitySpawnParams,System.Boolean,CryEngine.EntityInfo@)">
            <summary>
            Spawns an entity with the specified parameters.
            </summary>
            <param name="spawnParams">The <see cref="T:CryEngine.EntitySpawnParams"/></param>
            <param name="autoInit">Should the entity automatically be initialized?</param>
            <returns></returns>
        </member>
        <member name="M:CryEngine.EntityBase._LoadCharacter(System.IntPtr,System.String,System.Int32)">
            <summary>
            Loads an non-static model on the object (.chr, .cdf, .cga)
            </summary>
            <param name="ptr"></param>
            <param name="fileName"></param>
            <param name="slot"></param>
        </member>
        <member name="M:CryEngine.EntityBase.OnSpawn">
            <summary>
            This callback is called when this entity has finished spawning. The entity has been created and added to the list of entities.
            </summary>
        </member>
        <member name="P:CryEngine.EntityBase.Position">
            <summary>
            Sets / gets the world space entity position.
            </summary>
        </member>
        <member name="P:CryEngine.EntityBase.Rotation">
            <summary>
            Sets / gets the world space entity orientation quaternion.
            </summary>
        </member>
        <member name="P:CryEngine.EntityBase.LocalPosition">
            <summary>
            Sets / gets the local space entity position.
            </summary>
        </member>
        <member name="P:CryEngine.EntityBase.LocalRotation">
            <summary>
            Sets / gets the local space entity orientation quaternion.
            </summary>
        </member>
        <member name="P:CryEngine.EntityBase.Transform">
            <summary>
            Sets / gets the world space entity transformation matrix.
            </summary>
        </member>
        <member name="P:CryEngine.EntityBase.LocalTransform">
            <summary>
            Sets / gets the local space entity transformation matrix.
            </summary>
        </member>
        <member name="P:CryEngine.EntityBase.BoundingBox">
            <summary>
            Gets the entity axis aligned bounding box in the world space.
            </summary>
        </member>
        <member name="P:CryEngine.EntityBase.LocalBoundingBox">
            <summary>
            Gets the entity axis aligned bounding box in the world space.
            </summary>
        </member>
        <member name="P:CryEngine.EntityBase.Name">
            <summary>
            Gets / sets the entity name.
            </summary>
        </member>
        <member name="P:CryEngine.EntityBase.Flags">
            <summary>
            Gets / sets the entity flags.
            </summary>
        </member>
        <member name="M:CryEngine.EntityBase.EntityMethods.RegisterClass(CryEngine.EntityConfig)">
            <summary>
            Register a new entity type.
            </summary>
            <param name="config">The Entity configuration.</param>
            <returns>True if registration succeeded, otherwise false.</returns>
        </member>
        <member name="M:CryEngine.Entity.InternalSpawn(CryEngine.EntityInfo)">
            <summary>
            Initializes the entity, not recommended to set manually.
            </summary>
            <param name="entInfo">Struct containing the IEntity pointer and EntityId.</param>
            <returns>IsEntityFlowNode</returns>
        </member>
        <member name="M:CryEngine.Entity.IsEntityFlowNode">
            <summary>
            Returns true if this entity contains input or output ports.
            </summary>
            <returns></returns>
        </member>
        <member name="M:CryEngine.Entity.OnRemove">
            <summary>
            Called when the entity is being removed.
            </summary>
            <returns>True to allow removal, false to deny.</returns>
        </member>
        <member name="M:CryEngine.Entity.OnReset(System.Boolean)">
            <summary>
            Called when resetting the state of the entity in Editor.
            </summary>
            <param name="enteringGame">true if currently entering gamemode, false if exiting.</param>
        </member>
        <member name="M:CryEngine.Entity.OnStartGame">
            <summary>
            Called when game is started (games may start multiple times)
            </summary>
        </member>
        <member name="M:CryEngine.Entity.OnStartLevel">
            <summary>
            Called when the level is started.
            </summary>
        </member>
        <member name="M:CryEngine.Entity.OnEnterArea(CryEngine.EntityId,System.Int32)">
            <summary>
            Sent when entity enters to the area proximity.
            </summary>
            <param name="entityId"></param>
            <param name="areaEntityId"></param>
        </member>
        <member name="M:CryEngine.Entity.OnMoveInsideArea(CryEngine.EntityId,System.Int32,System.Single)">
            <summary>
            Sent when entity moves inside the area proximity.
            </summary>
            <param name="entityId"></param>
            <param name="areaId"></param>
            <param name="fade"></param>
        </member>
        <member name="M:CryEngine.Entity.OnLeaveArea(CryEngine.EntityId,System.Int32)">
            <summary>
            Sent when entity leaves the area proximity.
            </summary>
            <param name="entityId"></param>
            <param name="areaEntityId"></param>
        </member>
        <member name="M:CryEngine.Entity.OnCollision(CryEngine.EntityId,CryEngine.Vec3,CryEngine.Vec3,System.Int16,CryEngine.Vec3)">
            <summary>
            Sent on entity collision.
            </summary>
            <param name="targetEntityId"></param>
            <param name="hitPos"></param>
            <param name="dir"></param>
            <param name="materialId"></param>
            <param name="contactNormal"></param>
        </member>
        <member name="M:CryEngine.Entity.OnHit(CryEngine.HitInfo)">
            <summary>
            
            </summary>
        </member>
        <member name="M:CryEngine.Entity.OnInit">
            <summary>
            Called after level has been loaded, is not called on serialization.
            Note that this is called prior to GameRules.OnClientConnect and OnClientEnteredGame!
            </summary>
        </member>
        <member name="M:CryEngine.Entity.OnMove">
            <summary>
            Called when the entities local or world transformation matrix changes. (Position / Rotation / Scale)
            </summary>
        </member>
        <member name="M:CryEngine.Entity.OnAttach(CryEngine.EntityId)">
            <summary>
            Called whenever another entity has been linked to this entity.
            </summary>
            <param name="child"></param>
        </member>
        <member name="M:CryEngine.Entity.OnDetach(CryEngine.EntityId)">
            <summary>
            Called whenever another entity has been unlinked from this entity.
            </summary>
            <param name="child"></param>
        </member>
        <member name="M:CryEngine.Entity.OnDetachThis(CryEngine.EntityId)">
            <summary>
            Called whenever this entity is unliked from another entity.
            </summary>
            <param name="parent"></param>
        </member>
        <member name="M:CryEngine.Entity.LoadObject(System.String,System.Int32)">
            <summary>
            Loads a mesh for this entity. Can optionally load multiple meshes using entity slots.
            </summary>
            <param name="name"></param>
            <param name="slotNumber"></param>
            <returns></returns>
        </member>
        <member name="M:CryEngine.Entity.Spawn``1(System.String,CryEngine.Vec3,System.Nullable{CryEngine.Vec3},System.Nullable{CryEngine.Vec3},System.Boolean,CryEngine.EntityFlags)">
            <summary>
            Spawn a new instance of entity type T.
            </summary>
            <typeparam name="T">The entity type</typeparam>
            <param name="name"></param>
            <param name="pos"></param>
            <param name="rot"></param>
            <param name="scale"></param>
            <param name="autoInit"></param>
            <returns></returns>
        </member>
        <member name="M:CryEngine.Entity.Get``1(CryEngine.EntityId)">
            <summary>
            Get an entity by its unique ID.
            </summary>
            <param name="entityId">The ID as an unsigned integer.</param>
            <returns>A reference to the entity.</returns>
            <remarks>If the entity does not exist in the managed space, this function will attempt to find
            a C++ entity with the specified ID></remarks>
        </member>
        <member name="M:CryEngine.Entity.Get(CryEngine.EntityId)">
            <summary>
            Get an entity by its unique ID.
            </summary>
            <param name="entityId">The ID as an unsigned integer.</param>
            <returns>A reference to the entity.</returns>
            <remarks>If the entity does not exist in the managed space, this function will attempt to find
            a C++ entity with the specified ID></remarks>
        </member>
        <member name="M:CryEngine.Entity.Find(System.String)">
            <summary>
            Get an entity by name.
            </summary>
            <param name="name">The name of the entity.</param>
            <returns>A reference to the entity.</returns>
            <remarks>If multiple entities have the same name, it will return the first found.
            Consider using IDs where necessary.</remarks>
        </member>
        <member name="M:CryEngine.Entity.GetByClass(System.String)">
            <summary>
            Gets an array of entities that are of a given class.
            </summary>
            <param name="className">The entity class to search for.</param>
            <returns>An array of entities.</returns>
        </member>
        <member name="M:CryEngine.Entity.GetByClass``1">
            <summary>
            Gets an array of entities that are of a given class.
            </summary>
            <typeparam name="T">The entity class to search for.</typeparam>
            <returns>An array of entities of type T.</returns>
        </member>
        <member name="M:CryEngine.TimeOfDay.GetMinutes(System.Single)">
            <summary>
            Gets the minute value from a CE-style time float
            </summary>
            <param name="ceTime"></param>
            <returns></returns>
        </member>
        <member name="M:CryEngine.TimeOfDay.GetHours(System.Single)">
            <summary>
            Gets the hour value from a CE-style time float
            </summary>
            <param name="ceTime"></param>
            <returns></returns>
        </member>
        <member name="M:CryEngine.TimeOfDay.CreateEngineTime(System.Int32,System.Int32)">
            <summary>
            Creates a CE-style time from a given number of hours and minutes
            </summary>
            <param name="hours"></param>
            <param name="mins"></param>
            <returns></returns>
        </member>
        <member name="P:CryEngine.TimeOfDay.ForceUpdates">
            <summary>
            Controls whether Time of Day updates take effect immediately.
            </summary>
        </member>
        <member name="P:CryEngine.TimeOfDay.Hour">
            <summary>
            The hour value for the Time of Day system.
            The value is wrapped, so setting the value to 24 will reset the hour to zero.
            </summary>
        </member>
        <member name="P:CryEngine.TimeOfDay.Minute">
            <summary>
            The minute value for the Time of Day system.
            The value is wrapped, so setting the value to 60 will increment the hour and reset the minutes to zero.
            </summary>
        </member>
        <member name="P:CryEngine.TimeOfDay.Speed">
            <summary>
            Controls the speed at which the Time of Day passes.
            </summary>
        </member>
        <member name="P:CryEngine.TimeOfDay.RawEngineTime">
            <summary>
            Convenient accessor for the raw time value
            </summary>
        </member>
        <member name="M:CryEngine.CVar.Register(System.String,System.Int32,System.String,CryEngine.CVarFlags)">
            <summary>
            Registers a CVar.
            </summary>
            <param name="name"></param>
            <param name="value"></param>
            <param name="help"></param>
            <param name="flags"></param>
            <returns></returns>
        </member>
        <member name="M:CryEngine.CVar.Register(System.String,System.Single,System.String,CryEngine.CVarFlags)">
            <summary>
            Registers a CVar.
            </summary>
            <param name="name"></param>
            <param name="value"></param>
            <param name="help"></param>
            <param name="flags"></param>
            <returns></returns>
        </member>
        <member name="M:CryEngine.CVar.Register(System.String,System.String,System.String,CryEngine.CVarFlags)">
            <summary>
            Registers a CVar.
            </summary>
            <param name="name"></param>
            <param name="value"></param>
            <param name="help"></param>
            <param name="flags"></param>
            <returns></returns>
        </member>
        <member name="M:CryEngine.CVar.Get(System.String)">
            <summary>
            Gets a CVar by name
            </summary>
            <param name="name">The name of the CVar to retrieve</param>
            <returns></returns>
        </member>
        <member name="M:CryEngine.CVar.TryGet(System.String,CryEngine.CVar@)">
            <summary>
            Firstly checks whether a specified CVar is valid, then if so, modifies the cvar reference
            </summary>
            <param name="name">The name of the CVar to retrieve</param>
            <param name="cvar">The CVar object to modify (usually blank)</param>
            <returns>True if the CVar exists, otherwise false</returns>
        </member>
        <member name="T:CryEngine.StaticCVarField">
            <summary>
            CVar created using CVarAttribute, targeting a field.
            </summary>
        </member>
        <member name="T:CryEngine.StaticCVarProperty">
            <summary>
            CVar created using CVarAttribute, targeting a property.
            </summary>
        </member>
        <member name="T:CryEngine.DynamicCVar">
            <summary>
            CVar created at run-time
            </summary>
        </member>
        <member name="M:CryEngine.DynamicCVar.#ctor(System.String,System.Object,CryEngine.CVarFlags,System.String)">
            <summary>
            Used by CryConsole.RegisterCVar to construct the CVar.
            </summary>
            <param name="name"></param>
            <param name="value"></param>
            <param name="flags"></param>
            <param name="help"></param>
        </member>
        <member name="T:CryEngine.ExternalCVar">
            <summary>
            CVar created outside CryMono
            </summary>
        </member>
        <member name="F:CryEngine.CVarFlags.None">
            <summary>
            just to have one recognizable spot where the flags are located in the Register call
            </summary>
        </member>
        <member name="F:CryEngine.CVarFlags.Cheat">
            <summary>
            stays in the default state when cheats are disabled
            </summary>
        </member>
        <member name="F:CryEngine.CVarFlags.ReadOnly">
            <summary>
            can not be changed by the user
            </summary>
        </member>
        <member name="F:CryEngine.CVarFlags.WarningNotUsed">
            <summary>
             shows warning that this var was not used in config file
            </summary>
        </member>
        <member name="F:CryEngine.CVarFlags.CopyName">
            <summary>
            otherwise the const char * to the name will be stored without copying the memory
            </summary>
        </member>
        <member name="F:CryEngine.CVarFlags.Modified">
            <summary>
            Set when variable value modified.
            </summary>
        </member>
        <member name="F:CryEngine.CVarFlags.WasInConfig">
            <summary>
            Set when variable was present in config file.
            </summary>
        </member>
        <member name="F:CryEngine.CVarFlags.Bitfield">
            <summary>
            Allow bitfield setting syntax.
            </summary>
        </member>
        <member name="F:CryEngine.CVarFlags.RestrictedMode">
            <summary>
            is visible and usable in restricted (normal user) console mode
            </summary>
        </member>
        <member name="F:CryEngine.CVarFlags.Invisible">
            <summary>
            Invisible to the user in console
            </summary>
        </member>
        <member name="F:CryEngine.CVarFlags.AlwaysOnChange">
            <summary>
            Always accept variable value and call on change callback even if variable value didnt change
            </summary>
        </member>
        <member name="F:CryEngine.CVarFlags.BlockFrame">
            <summary>
            Blocks the execution of console commands for one frame
            </summary>
        </member>
        <member name="F:CryEngine.CVarFlags.ConstCVar">
            <summary>
            Set if it is a const cvar not to be set inside cfg-files
            </summary>
        </member>
        <member name="F:CryEngine.CVarFlags.CheatAlwaysCheck">
            <summary>
            This variable is critical to check in every hash, since it's extremely vulnerable
            </summary>
        </member>
        <member name="F:CryEngine.CVarFlags.CheatNoCheck">
            <summary>
            This variable is set as VF_CHEAT but doesn't have to be checked/hashed since it's harmless to workaround
            </summary>
        </member>
        <member name="F:CryEngine.CVarFlags.NotNetSyncedInternal">
            <summary>
            can be changed on client and when connecting the var not sent to the client (is set for all vars in Game/scripts/Network/cvars.txt)
            </summary>
        </member>
        <member name="T:CryEngine.CVarException">
            <summary>
            This exception is called when invalid CVar operations are performed.
            </summary>
        </member>
        <member name="T:CryEngine.Initialization.CryScript">
            <summary>
            Represents a given class.
            </summary>
        </member>
        <member name="P:CryEngine.Initialization.CryScript.ScriptName">
            <summary>
            The script's name, not always type name!
            </summary>
        </member>
        <member name="P:CryEngine.Initialization.CryScript.ScriptInstances">
            <summary>
            Stores all instances of this class.
            </summary>
        </member>
        <member name="F:CryEngine.Initialization.ScriptType.Any">
            <summary>
            All scripts have this flag applied.
            </summary>
        </member>
        <member name="F:CryEngine.Initialization.ScriptType.CryScriptInstance">
            <summary>
            Scripts deriving from CryScriptInstance.
            </summary>
        </member>
        <member name="F:CryEngine.Initialization.ScriptType.GameRules">
            <summary>
            Scripts deriving from GameRules.
            </summary>
        </member>
        <member name="F:CryEngine.Initialization.ScriptType.FlowNode">
            <summary>
            Scripts deriving from FlowNode.
            </summary>
        </member>
        <member name="F:CryEngine.Initialization.ScriptType.Entity">
            <summary>
            Scripts deriving from EntityBase.
            </summary>
        </member>
        <member name="F:CryEngine.Initialization.ScriptType.Actor">
            <summary>
            Scripts deriving from Actor.
            </summary>
        </member>
        <member name="F:CryEngine.Initialization.ScriptType.UIEventSystem">
            <summary>
            </summary>
        </member>
        <member name="T:CryEngine.Actor">
            <summary>
            WIP Player class. TODO: Redo, currently very limited in terms of callbacks + interoperability with C++ backend
            </summary>
        </member>
        <member name="M:CryEngine.Actor.InternalSpawn(CryEngine.ActorInfo,System.Int32)">
            <summary>
            Initializes the player.
            </summary>
            <param name="actorInfo"></param>
            <param name="channelId"></param>
        </member>
        <member name="F:CryEngine.ActorAttribute.useMonoActor">
            <summary>
            Utilize the C++ Actor class contained within CryMono.dll
            Otherwise the engine will require one created in the game dll. 
            </summary>
        </member>
        <member name="F:CryEngine.ActorAttribute.isAI">
            <summary>
            Determines if this is an AI actor class.
            Only applied when UseMonoActor is set to true.
            </summary>
        </member>
        <member name="T:CryEngine.BoundingBox">
            <summary>
            Represents an axis-aligned bounding box in three dimensional space.
            </summary>
        </member>
        <member name="F:CryEngine.BoundingBox.Minimum">
            <summary>
            The minimum point of the box.
            </summary>
        </member>
        <member name="F:CryEngine.BoundingBox.Maximum">
            <summary>
            The maximum point of the box.
            </summary>
        </member>
        <member name="M:CryEngine.BoundingBox.#ctor(CryEngine.Vec3,CryEngine.Vec3)">
            <summary>
            Initializes a new instance of the <see cref="T:CryEngine.BoundingBox"/> struct.
            </summary>
            <param name="minimum">The minimum vertex of the bounding box.</param>
            <param name="maximum">The maximum vertex of the bounding box.</param>
        </member>
        <member name="M:CryEngine.BoundingBox.GetCorners">
            <summary>
            Retrieves the eight corners of the bounding box.
            </summary>
            <returns>An array of points representing the eight corners of the bounding box.</returns>
        </member>
        <member name="M:CryEngine.BoundingBox.Intersects(CryEngine.Ray@)">
            <summary>
            Determines if there is an intersection between the current object and a <see cref="T:CryEngine.Ray"/>.
            </summary>
            <param name="ray">The ray to test.</param>
            <returns>Whether the two objects intersected.</returns>
        </member>
        <member name="M:CryEngine.BoundingBox.Intersects(CryEngine.Ray@,System.Single@)">
            <summary>
            Determines if there is an intersection between the current object and a <see cref="T:CryEngine.Ray"/>.
            </summary>
            <param name="ray">The ray to test.</param>
            <param name="distance">When the method completes, contains the distance of the intersection,
            or 0 if there was no intersection.</param>
            <returns>Whether the two objects intersected.</returns>
        </member>
        <member name="M:CryEngine.BoundingBox.Intersects(CryEngine.Ray@,CryEngine.Vec3@)">
            <summary>
            Determines if there is an intersection between the current object and a <see cref="T:CryEngine.Ray"/>.
            </summary>
            <param name="ray">The ray to test.</param>
            <param name="point">When the method completes, contains the point of intersection,
            or <see cref="T:CryEngine.Vec3"/> if there was no intersection.</param>
            <returns>Whether the two objects intersected.</returns>
        </member>
        <member name="M:CryEngine.BoundingBox.Intersects(CryEngine.Plane@)">
            <summary>
            Determines if there is an intersection between the current object and a <see cref="T:CryEngine.Plane"/>.
            </summary>
            <param name="plane">The plane to test.</param>
            <returns>Whether the two objects intersected.</returns>
        </member>
        <member name="M:CryEngine.BoundingBox.Intersects(CryEngine.BoundingBox@)">
            <summary>
            Determines if there is an intersection between the current object and a <see cref="T:CryEngine.BoundingBox"/>.
            </summary>
            <param name="box">The box to test.</param>
            <returns>Whether the two objects intersected.</returns>
        </member>
        <member name="M:CryEngine.BoundingBox.Intersects(CryEngine.BoundingSphere@)">
            <summary>
            Determines if there is an intersection between the current object and a <see cref="T:CryEngine.BoundingSphere"/>.
            </summary>
            <param name="sphere">The sphere to test.</param>
            <returns>Whether the two objects intersected.</returns>
        </member>
        <member name="M:CryEngine.BoundingBox.Contains(CryEngine.Vec3@)">
            <summary>
            Determines whether the current objects contains a point.
            </summary>
            <param name="point">The point to test.</param>
            <returns>The type of containment the two objects have.</returns>
        </member>
        <member name="M:CryEngine.BoundingBox.Contains(CryEngine.BoundingBox@)">
            <summary>
            Determines whether the current objects contains a <see cref="T:CryEngine.BoundingBox"/>.
            </summary>
            <param name="box">The box to test.</param>
            <returns>The type of containment the two objects have.</returns>
        </member>
        <member name="M:CryEngine.BoundingBox.Contains(CryEngine.BoundingSphere@)">
            <summary>
            Determines whether the current objects contains a <see cref="T:CryEngine.BoundingSphere"/>.
            </summary>
            <param name="sphere">The sphere to test.</param>
            <returns>The type of containment the two objects have.</returns>
        </member>
        <member name="M:CryEngine.BoundingBox.FromPoints(CryEngine.Vec3[],CryEngine.BoundingBox@)">
            <summary>
            Constructs a <see cref="T:CryEngine.BoundingBox"/> that fully contains the given points.
            </summary>
            <param name="points">The points that will be contained by the box.</param>
            <param name="result">When the method completes, contains the newly constructed bounding box.</param>
            <exception cref="T:System.ArgumentNullException">Thrown when <paramref name="points"/> is <c>null</c>.</exception>
        </member>
        <member name="M:CryEngine.BoundingBox.FromPoints(CryEngine.Vec3[])">
            <summary>
            Constructs a <see cref="T:CryEngine.BoundingBox"/> that fully contains the given points.
            </summary>
            <param name="points">The points that will be contained by the box.</param>
            <returns>The newly constructed bounding box.</returns>
            <exception cref="T:System.ArgumentNullException">Thrown when <paramref name="points"/> is <c>null</c>.</exception>
        </member>
        <member name="M:CryEngine.BoundingBox.FromSphere(CryEngine.BoundingSphere@,CryEngine.BoundingBox@)">
            <summary>
            Constructs a <see cref="T:CryEngine.BoundingBox"/> from a given sphere.
            </summary>
            <param name="sphere">The sphere that will designate the extents of the box.</param>
            <param name="result">When the method completes, contains the newly constructed bounding box.</param>
        </member>
        <member name="M:CryEngine.BoundingBox.FromSphere(CryEngine.BoundingSphere)">
            <summary>
            Constructs a <see cref="T:CryEngine.BoundingBox"/> from a given sphere.
            </summary>
            <param name="sphere">The sphere that will designate the extents of the box.</param>
            <returns>The newly constructed bounding box.</returns>
        </member>
        <member name="M:CryEngine.BoundingBox.Merge(CryEngine.BoundingBox@,CryEngine.BoundingBox@,CryEngine.BoundingBox@)">
            <summary>
            Constructs a <see cref="T:CryEngine.BoundingBox"/> that is as large as the total combined area of the two specified boxes.
            </summary>
            <param name="value1">The first box to merge.</param>
            <param name="value2">The second box to merge.</param>
            <param name="result">When the method completes, contains the newly constructed bounding box.</param>
        </member>
        <member name="M:CryEngine.BoundingBox.Merge(CryEngine.BoundingBox,CryEngine.BoundingBox)">
            <summary>
            Constructs a <see cref="T:CryEngine.BoundingBox"/> that is as large as the total combined area of the two specified boxes.
            </summary>
            <param name="value1">The first box to merge.</param>
            <param name="value2">The second box to merge.</param>
            <returns>The newly constructed bounding box.</returns>
        </member>
        <member name="M:CryEngine.BoundingBox.op_Equality(CryEngine.BoundingBox,CryEngine.BoundingBox)">
            <summary>
            Tests for equality between two objects.
            </summary>
            <param name="left">The first value to compare.</param>
            <param name="right">The second value to compare.</param>
            <returns><c>true</c> if <paramref name="left"/> has the same value as <paramref name="right"/>; otherwise, <c>false</c>.</returns>
        </member>
        <member name="M:CryEngine.BoundingBox.op_Inequality(CryEngine.BoundingBox,CryEngine.BoundingBox)">
            <summary>
            Tests for inequality between two objects.
            </summary>
            <param name="left">The first value to compare.</param>
            <param name="right">The second value to compare.</param>
            <returns><c>true</c> if <paramref name="left"/> has a different value than <paramref name="right"/>; otherwise, <c>false</c>.</returns>
        </member>
        <member name="M:CryEngine.BoundingBox.ToString">
            <summary>
            Returns a <see cref="T:System.String"/> that represents this instance.
            </summary>
            <returns>
            A <see cref="T:System.String"/> that represents this instance.
            </returns>
        </member>
        <member name="M:CryEngine.BoundingBox.ToString(System.String)">
            <summary>
            Returns a <see cref="T:System.String"/> that represents this instance.
            </summary>
            <param name="format">The format.</param>
            <returns>
            A <see cref="T:System.String"/> that represents this instance.
            </returns>
        </member>
        <member name="M:CryEngine.BoundingBox.ToString(System.IFormatProvider)">
            <summary>
            Returns a <see cref="T:System.String"/> that represents this instance.
            </summary>
            <param name="formatProvider">The format provider.</param>
            <returns>
            A <see cref="T:System.String"/> that represents this instance.
            </returns>
        </member>
        <member name="M:CryEngine.BoundingBox.ToString(System.String,System.IFormatProvider)">
            <summary>
            Returns a <see cref="T:System.String"/> that represents this instance.
            </summary>
            <param name="format">The format.</param>
            <param name="formatProvider">The format provider.</param>
            <returns>
            A <see cref="T:System.String"/> that represents this instance.
            </returns>
        </member>
        <member name="M:CryEngine.BoundingBox.GetHashCode">
            <summary>
            Returns a hash code for this instance.
            </summary>
            <returns>
            A hash code for this instance, suitable for use in hashing algorithms and data structures like a hash table. 
            </returns>
        </member>
        <member name="M:CryEngine.BoundingBox.Equals(CryEngine.BoundingBox)">
            <summary>
            Determines whether the specified <see cref="T:CryEngine.Vec4"/> is equal to this instance.
            </summary>
            <param name="value">The <see cref="T:CryEngine.Vec4"/> to compare with this instance.</param>
            <returns>
            <c>true</c> if the specified <see cref="T:CryEngine.Vec4"/> is equal to this instance; otherwise, <c>false</c>.
            </returns>
        </member>
        <member name="M:CryEngine.BoundingBox.Equals(System.Object)">
            <summary>
            Determines whether the specified <see cref="T:System.Object"/> is equal to this instance.
            </summary>
            <param name="value">The <see cref="T:System.Object"/> to compare with this instance.</param>
            <returns>
            <c>true</c> if the specified <see cref="T:System.Object"/> is equal to this instance; otherwise, <c>false</c>.
            </returns>
        </member>
        <member name="T:CryEngine.ContainmentType">
            <summary>
            Describes how one bounding volume contains another.
            </summary>
        </member>
        <member name="F:CryEngine.ContainmentType.Disjoint">
            <summary>
            The two bounding volumes don't intersect at all.
            </summary>
        </member>
        <member name="F:CryEngine.ContainmentType.Contains">
            <summary>
            One bounding volume completely contains another.
            </summary>
        </member>
        <member name="F:CryEngine.ContainmentType.Intersects">
            <summary>
            The two bounding volumes overlap.
            </summary>
        </member>
        <member name="T:CryEngine.PathUtils">
            <summary>
            Provides a clean method of retrieving commonly used engine filepaths.
            </summary>
        </member>
        <member name="M:CryEngine.PathUtils.GetScriptFolder(CryEngine.Initialization.ScriptType)">
            <summary>
            Gets the folder in which a certain type of scripts are located.
            </summary>
            <param name="scriptType"></param>
            <returns>The folder in which scripts of this type are located; i.e. Game\Scripts\Entities</returns>
            <example>GetScriptFolder(MonoScriptType.Entity)</example>
        </member>
        <member name="P:CryEngine.PathUtils.RootFolder">
            <summary>
            Gets the root engine folder.
            </summary>
            <returns>The filepath to the root folder as a string, ex:</returns>
            <example>"C:\CryENGINE3"</example>
        </member>
        <member name="P:CryEngine.PathUtils.BinaryFolder">
            <summary>
            Gets the current folder containing binaries relevant to current build type (Bin32 / Bin64).
            </summary>
            <returns>The filepath to the Binary folder as a string, ex:
            <example>"C:\CryENGINE3\Bin32"</example></returns>
        </member>
        <member name="P:CryEngine.PathUtils.EngineFolder">
            <summary>
            Gets the engine folder.
            CryENGINE uses this store engine content which is not specific to the game being developed, i.e. shaders and configuration files.
            </summary>
            <returns>The filepath to the Engine folder as a string, ex:
            <example>"C:\CryENGINE3\Engine"</example></returns>
        </member>
        <member name="P:CryEngine.PathUtils.GameFolder">
            <summary>
            Gets the current game folder.
            CryENGINE uses this as the root for all game-related content.
            </summary>
            <returns>The filepath to the Game folder as a string, ex:
            <example>"C:\CryENGINE3\Game"</example></returns>
        </member>
        <member name="P:CryEngine.PathUtils.ScriptsFolder">
            <summary>
            Gets the folder in which the engine stores scripts.
            We use this as the root for our .cs files and .dll plugins.
            </summary>
            <returns>The filepath to the Scripts folder as a string, ex:
            <example>"C:\CryENGINE3\Game\Scripts"</example></returns>
        </member>
        <member name="T:CryEngine.Engine">
            <summary>
            Provides an direct interface to the 3DEngine.
            </summary>
        </member>
        <member name="T:CryEngine.Utilities.CryStats">
            <summary>
            CryStats enables tracking of commonly used library statistics such as memory usage.
            </summary>
        </member>
        <member name="P:CryEngine.Utilities.CryStats.MemoryUsageMB">
            <summary>
            The current approximate memory usage in megabytes.
            </summary>
        </member>
        <member name="P:CryEngine.Utilities.CryStats.MemoryUsageKB">
            <summary>
            The current approximate memory usage in kilobytes.
            </summary>
        </member>
        <member name="P:CryEngine.Utilities.CryStats.MemoryUsage">
            <summary>
            The current approximate memory usage in bytes.
            </summary>
        </member>
        <member name="P:CryEngine.RaycastHit.ColliderId">
            <summary>
            PhysicalEntityId, not yet implemented.
            </summary>
        </member>
        <member name="F:CryEngine.RayWorldIntersectionFlags.SeperateImportantHits">
            <summary>
            among pierceble hits, materials with sf_important will have priority
            </summary>
        </member>
        <member name="F:CryEngine.RayWorldIntersectionFlags.CollissionTypeBit">
            <summary>
            used to manually specify collision geometry types (default is geom_colltype_ray)
            </summary>
        </member>
        <member name="F:CryEngine.RayWorldIntersectionFlags.CollissionTypeAny">
            <summary>
            if several colltype flag are specified, switches between requiring all or any of them in a geometry
            </summary>
        </member>
        <member name="F:CryEngine.RayWorldIntersectionFlags.Queue">
            <summary>
            queues the RWI request, when done it'll generate EventPhysRWIResult
            </summary>
        </member>
        <member name="F:CryEngine.RayWorldIntersectionFlags.ForcePiercableNonCollidable">
            <summary>
            non-colliding geometries will be treated as pierceable regardless of the actual material
            </summary>
        </member>
        <member name="F:CryEngine.RayWorldIntersectionFlags.DebugTrace">
            <summary>
            marks the rwi to be a debug rwi (used for spu debugging, only valid in non-release builds)
            </summary>
        </member>
        <member name="F:CryEngine.RayWorldIntersectionFlags.UpdateLastHit">
            <summary>
            update phitLast with the current hit results (should be set if the last hit should be reused for a "warm" start)
            </summary>
        </member>
        <member name="F:CryEngine.RayWorldIntersectionFlags.AnyHit">
            <summary>
            returns the first found hit for meshes, not necessarily the closest
            </summary>
        </member>
        <member name="T:CryEngine.EntityQueryFlags">
            <summary>
            Used for GetEntitiesInBox and RayWorldIntersection
            </summary>
        </member>
        <member name="F:CryEngine.EntityQueryFlags.SortByMass">
            <summary>
            sort by mass in ascending order
            </summary>
        </member>
        <member name="F:CryEngine.EntityQueryFlags.AllocateList">
            <summary>
            if not set, the function will return an internal pointer
            </summary>
        </member>
        <member name="F:CryEngine.EntityQueryFlags.AddRefResults">
            <summary>
            will call AddRef on each entity in the list (expecting the caller call Release)
            </summary>
        </member>
        <member name="F:CryEngine.EntityQueryFlags.Water">
            <summary>
            can only be used in RayWorldIntersection
            </summary>
        </member>
        <member name="F:CryEngine.EntityQueryFlags.NoOnDemandActivation">
            <summary>
            can only be used in RayWorldIntersection
            </summary>
        </member>
        <member name="F:CryEngine.EntityQueryFlags.DelayedDeformations">
            <summary>
            queues procedural breakage requests; can only be used in SimulateExplosion
            </summary>
        </member>
        <member name="F:CryEngine.Math.ZeroTolerance">
            <summary>
            The value for which all absolute numbers smaller than are considered equal to zero.
            </summary>
        </member>
        <member name="M:CryEngine.Math.DegreesToRadians(System.Double)">
            <summary>
            Converts degrees to radians
            </summary>
            <param name="angle"></param>
            <returns></returns>
        </member>
        <member name="M:CryEngine.Math.DegreesToRadians(System.Single)">
            <summary>
            Converts degrees to radians
            </summary>
            <param name="angle"></param>
            <returns></returns>
        </member>
        <member name="M:CryEngine.Math.RadiansToDegrees(System.Double)">
            <summary>
            Converts radians to degrees
            </summary>
            <param name="angle"></param>
            <returns></returns>
        </member>
        <member name="M:CryEngine.Math.RadiansToDegrees(System.Single)">
            <summary>
            Converts radians to degrees
            </summary>
            <param name="angle"></param>
            <returns></returns>
        </member>
        <member name="M:CryEngine.Math.Sqrt(System.Double)">
            <summary>
            Returns the square root of a specified number.
            </summary>
            <param name="d"></param>
            <returns></returns>
        </member>
        <member name="M:CryEngine.Math.Sqrt(System.Single)">
            <summary>
            Returns the square root of a specified number.
            </summary>
            <param name="d"></param>
            <returns></returns>
        </member>
        <member name="M:CryEngine.Math.IsInRange``1(``0,``0,``0)">
            <summary>
            Determines whether a value is inside the specified range.
            </summary>
            <typeparam name="T"></typeparam>
            <param name="value"></param>
            <param name="min"></param>
            <param name="max"></param>
            <returns></returns>
        </member>
        <member name="M:CryEngine.Math.Clamp``1(``0,``0,``0)">
            <summary>
            Clamps a value given a specified range.
            </summary>
            <typeparam name="T"></typeparam>
            <param name="value"></param>
            <param name="min"></param>
            <param name="max"></param>
            <returns></returns>
        </member>
        <member name="T:CryEngine.Serialization.AppDomainSerializer">
            <summary>
            Handles serializing script instances for an app domain reload.
            </summary>
        </member>
        <member name="M:CryEngine.Network.InitializeNetworkStatics(System.Boolean,System.Boolean)">
            <summary>
            Initializes static variables which never change, i.e. IsEditor.
            </summary>
            <param name="isEditor"></param>
            <param name="isDedicated"></param>
        </member>
        <member name="M:CryEngine.Network.InitializeNetwork(System.Boolean,System.Boolean,System.Boolean)">
            <summary>
            Initializes variables which change, i.e. IsServer.
            </summary>
            <param name="isMultiplayer"></param>
            <param name="isClient"></param>
            <param name="isServer"></param>
        </member>
        <member name="T:CryEngine.Lua.ScriptTable">
            <summary>
            Represents a Lua ScriptTable.
            </summary>
        </member>
        <member name="M:CryEngine.Lua.ScriptTable.CallMethod``1(System.String,System.Object[])">
            <summary>
            
            </summary>
            <typeparam name="T">Boolean, Integer, Float or String.</typeparam>
            <param name="methodName"></param>
            <param name="args"></param>
            <returns></returns>
        </member>
        <member name="M:CryEngine.Lua.ScriptTable.GetValue``1(System.String)">
            <summary>
            Gets a value within the table.
            </summary>
            <typeparam name="T"></typeparam>
            <param name="name"></param>
            <returns></returns>
        </member>
        <member name="M:CryEngine.Lua.ScriptTable.GetTable(System.String)">
            <summary>
            Gets a table within this table.
            </summary>
            <param name="name"></param>
            <returns></returns>
        </member>
        <member name="P:CryEngine.Lua.ScriptTable.IsSubtable">
            <summary>
            Determines if this is a SmartScriptTable, retrieved from a ScriptTable.
            </summary>
        </member>
        <member name="M:CryEngine.ParticleEffect.Get(System.String,System.Boolean)">
            <summary>
            </summary>
            <param name="effectName"></param>
            <param name="loadResources">Load all required resources?</param>
            <returns></returns>
        </member>
        <member name="M:CryEngine.ParticleEffect.Spawn(CryEngine.Vec3,System.Nullable{CryEngine.Vec3},System.Single,System.Boolean)">
            <summary>
            
            </summary>
            <param name="independent"></param>
            <param name="pos"></param>
            <param name="dir">Is set to Vec3.Up if null</param>
            <param name="scale"></param>
        </member>
        <member name="T:CryEngine.Quat">
            <summary>
            Represents a four dimensional mathematical quaternion.
            </summary>
        </member>
        <member name="F:CryEngine.Quat.Identity">
            <summary>
            The identity <see cref="T:CryEngine.Quat"/> (0, 0, 0, 1).
            </summary>
        </member>
        <member name="F:CryEngine.Quat.V">
            <summary>
            The X, Y and Z components of the quaternion.
            </summary>
        </member>
        <member name="F:CryEngine.Quat.W">
            <summary>
            The W component of the quaternion.
            </summary>
        </member>
        <member name="M:CryEngine.Quat.#ctor(System.Single)">
            <summary>
            Initializes a new instance of the <see cref="T:CryEngine.Quat"/> struct.
            </summary>
            <param name="value">The value that will be assigned to all components.</param>
        </member>
        <member name="M:CryEngine.Quat.#ctor(CryEngine.Vec4)">
            <summary>
            Initializes a new instance of the <see cref="T:CryEngine.Quat"/> struct.
            </summary>
            <param name="value">A vector containing the values with which to initialize the components.</param>
        </member>
        <member name="M:CryEngine.Quat.#ctor(CryEngine.Vec3,System.Single)">
            <summary>
            Initializes a new instance of the <see cref="T:CryEngine.Quat"/> struct.
            </summary>
            <param name="value">A vector containing the values with which to initialize the X, Y, and Z components.</param>
            <param name="w">Initial value for the W component of the quaternion.</param>
        </member>
        <member name="M:CryEngine.Quat.#ctor(CryEngine.Vec2,System.Single,System.Single)">
            <summary>
            Initializes a new instance of the <see cref="T:CryEngine.Quat"/> struct.
            </summary>
            <param name="value">A vector containing the values with which to initialize the X and Y components.</param>
            <param name="z">Initial value for the Z component of the quaternion.</param>
            <param name="w">Initial value for the W component of the quaternion.</param>
        </member>
        <member name="M:CryEngine.Quat.#ctor(System.Single,System.Single,System.Single,System.Single)">
            <summary>
            Initializes a new instance of the <see cref="T:CryEngine.Quat"/> struct.
            </summary>
            <param name="x">Initial value for the X component of the quaternion.</param>
            <param name="y">Initial value for the Y component of the quaternion.</param>
            <param name="z">Initial value for the Z component of the quaternion.</param>
            <param name="w">Initial value for the W component of the quaternion.</param>
        </member>
        <member name="M:CryEngine.Quat.#ctor(System.Single[])">
            <summary>
            Initializes a new instance of the <see cref="T:CryEngine.Quat"/> struct.
            </summary>
            <param name="values">The values to assign to the X, Y, Z, and W components of the quaternion. This must be an array with four elements.</param>
            <exception cref="T:System.ArgumentNullException">Thrown when <paramref name="values"/> is <c>null</c>.</exception>
            <exception cref="T:System.ArgumentOutOfRangeException">Thrown when <paramref name="values"/> contains more or less than four elements.</exception>
        </member>
        <member name="M:CryEngine.Quat.Conjugate">
            <summary>
            Conjugates the quaternion.
            </summary>
        </member>
        <member name="M:CryEngine.Quat.Invert">
            <summary>
            Conjugates and renormalizes the quaternion.
            </summary>
        </member>
        <member name="M:CryEngine.Quat.Length">
            <summary>
            Calculates the length of the quaternion.
            </summary>
            <returns>The length of the quaternion.</returns>
            <remarks>
            <see cref="M:CryEngine.Quat.LengthSquared"/> may be preferred when only the relative length is needed
            and speed is of the essence.
            </remarks>
        </member>
        <member name="M:CryEngine.Quat.LengthSquared">
            <summary>
            Calculates the squared length of the quaternion.
            </summary>
            <returns>The squared length of the quaternion.</returns>
            <remarks>
            This method may be preferred to <see cref="M:CryEngine.Quat.Length"/> when only a relative length is needed
            and speed is of the essence.
            </remarks>
        </member>
        <member name="M:CryEngine.Quat.Normalize">
            <summary>
            Converts the quaternion into a unit quaternion.
            </summary>
        </member>
        <member name="M:CryEngine.Quat.ToArray">
            <summary>
            Creates an array containing the elements of the quaternion.
            </summary>
            <returns>A four-element array containing the components of the quaternion.</returns>
        </member>
        <member name="M:CryEngine.Quat.Barycentric(CryEngine.Quat@,CryEngine.Quat@,CryEngine.Quat@,System.Single,System.Single,CryEngine.Quat@)">
            <summary>
            Returns a <see cref="T:CryEngine.Quat"/> containing the 4D Cartesian coordinates of a point specified in Barycentric coordinates relative to a 2D triangle.
            </summary>
            <param name="value1">A <see cref="T:CryEngine.Quat"/> containing the 4D Cartesian coordinates of vertex 1 of the triangle.</param>
            <param name="value2">A <see cref="T:CryEngine.Quat"/> containing the 4D Cartesian coordinates of vertex 2 of the triangle.</param>
            <param name="value3">A <see cref="T:CryEngine.Quat"/> containing the 4D Cartesian coordinates of vertex 3 of the triangle.</param>
            <param name="amount1">Barycentric coordinate b2, which expresses the weighting factor toward vertex 2 (specified in <paramref name="value2"/>).</param>
            <param name="amount2">Barycentric coordinate b3, which expresses the weighting factor toward vertex 3 (specified in <paramref name="value3"/>).</param>
            <param name="result">When the method completes, contains a new <see cref="T:CryEngine.Quat"/> containing the 4D Cartesian coordinates of the specified point.</param>
        </member>
        <member name="M:CryEngine.Quat.Barycentric(CryEngine.Quat,CryEngine.Quat,CryEngine.Quat,System.Single,System.Single)">
            <summary>
            Returns a <see cref="T:CryEngine.Quat"/> containing the 4D Cartesian coordinates of a point specified in Barycentric coordinates relative to a 2D triangle.
            </summary>
            <param name="value1">A <see cref="T:CryEngine.Quat"/> containing the 4D Cartesian coordinates of vertex 1 of the triangle.</param>
            <param name="value2">A <see cref="T:CryEngine.Quat"/> containing the 4D Cartesian coordinates of vertex 2 of the triangle.</param>
            <param name="value3">A <see cref="T:CryEngine.Quat"/> containing the 4D Cartesian coordinates of vertex 3 of the triangle.</param>
            <param name="amount1">Barycentric coordinate b2, which expresses the weighting factor toward vertex 2 (specified in <paramref name="value2"/>).</param>
            <param name="amount2">Barycentric coordinate b3, which expresses the weighting factor toward vertex 3 (specified in <paramref name="value3"/>).</param>
            <returns>A new <see cref="T:CryEngine.Quat"/> containing the 4D Cartesian coordinates of the specified point.</returns>
        </member>
        <member name="M:CryEngine.Quat.Conjugate(CryEngine.Quat@,CryEngine.Quat@)">
            <summary>
            Conjugates a quaternion.
            </summary>
            <param name="value">The quaternion to conjugate.</param>
            <param name="result">When the method completes, contains the conjugated quaternion.</param>
        </member>
        <member name="M:CryEngine.Quat.Conjugate(CryEngine.Quat)">
            <summary>
            Conjugates a quaternion.
            </summary>
            <param name="value">The quaternion to conjugate.</param>
            <returns>The conjugated quaternion.</returns>
        </member>
        <member name="M:CryEngine.Quat.Dot(CryEngine.Quat@,CryEngine.Quat@,System.Single@)">
            <summary>
            Calculates the dot product of two quaternions.
            </summary>
            <param name="left">First source quaternion.</param>
            <param name="right">Second source quaternion.</param>
            <param name="result">When the method completes, contains the dot product of the two quaternions.</param>
        </member>
        <member name="M:CryEngine.Quat.Dot(CryEngine.Quat,CryEngine.Quat)">
            <summary>
            Calculates the dot product of two quaternions.
            </summary>
            <param name="left">First source quaternion.</param>
            <param name="right">Second source quaternion.</param>
            <returns>The dot product of the two quaternions.</returns>
        </member>
        <member name="M:CryEngine.Quat.Exponential(CryEngine.Quat@,CryEngine.Quat@)">
            <summary>
            Exponentiates a quaternion.
            </summary>
            <param name="value">The quaternion to exponentiate.</param>
            <param name="result">When the method completes, contains the exponentiated quaternion.</param>
        </member>
        <member name="M:CryEngine.Quat.Exponential(CryEngine.Quat)">
            <summary>
            Exponentiates a quaternion.
            </summary>
            <param name="value">The quaternion to exponentiate.</param>
            <returns>The exponentiated quaternion.</returns>
        </member>
        <member name="M:CryEngine.Quat.Invert(CryEngine.Quat@,CryEngine.Quat@)">
            <summary>
            Conjugates and renormalizes the quaternion.
            </summary>
            <param name="value">The quaternion to conjugate and renormalize.</param>
            <param name="result">When the method completes, contains the conjugated and renormalized quaternion.</param>
        </member>
        <member name="M:CryEngine.Quat.Invert(CryEngine.Quat)">
            <summary>
            Conjugates and renormalizes the quaternion.
            </summary>
            <param name="value">The quaternion to conjugate and renormalize.</param>
            <returns>The conjugated and renormalized quaternion.</returns>
        </member>
        <member name="M:CryEngine.Quat.Lerp(CryEngine.Quat@,CryEngine.Quat@,System.Single,CryEngine.Quat@)">
            <summary>
            Performs a linear interpolation between two quaternions.
            </summary>
            <param name="start">Start quaternion.</param>
            <param name="end">End quaternion.</param>
            <param name="amount">Value between 0 and 1 indicating the weight of <paramref name="end"/>.</param>
            <param name="result">When the method completes, contains the linear interpolation of the two quaternions.</param>
            <remarks>
            This method performs the linear interpolation based on the following formula.
            <code>start + (end - start) * amount</code>
            Passing <paramref name="amount"/> a value of 0 will cause <paramref name="start"/> to be returned; a value of 1 will cause <paramref name="end"/> to be returned. 
            </remarks>
        </member>
        <member name="M:CryEngine.Quat.Lerp(CryEngine.Quat,CryEngine.Quat,System.Single)">
            <summary>
            Performs a linear interpolation between two quaternion.
            </summary>
            <param name="start">Start quaternion.</param>
            <param name="end">End quaternion.</param>
            <param name="amount">Value between 0 and 1 indicating the weight of <paramref name="end"/>.</param>
            <returns>The linear interpolation of the two quaternions.</returns>
            <remarks>
            This method performs the linear interpolation based on the following formula.
            <code>start + (end - start) * amount</code>
            Passing <paramref name="amount"/> a value of 0 will cause <paramref name="start"/> to be returned; a value of 1 will cause <paramref name="end"/> to be returned. 
            </remarks>
        </member>
        <member name="M:CryEngine.Quat.Logarithm(CryEngine.Quat@,CryEngine.Quat@)">
            <summary>
            Calculates the natural logarithm of the specified quaternion.
            </summary>
            <param name="value">The quaternion whose logarithm will be calculated.</param>
            <param name="result">When the method completes, contains the natural logarithm of the quaternion.</param>
        </member>
        <member name="M:CryEngine.Quat.Logarithm(CryEngine.Quat)">
            <summary>
            Calculates the natural logarithm of the specified quaternion.
            </summary>
            <param name="value">The quaternion whose logarithm will be calculated.</param>
            <returns>The natural logarithm of the quaternion.</returns>
        </member>
        <member name="M:CryEngine.Quat.Normalize(CryEngine.Quat@,CryEngine.Quat@)">
            <summary>
            Converts the quaternion into a unit quaternion.
            </summary>
            <param name="value">The quaternion to normalize.</param>
            <param name="result">When the method completes, contains the normalized quaternion.</param>
        </member>
        <member name="M:CryEngine.Quat.Normalize(CryEngine.Quat)">
            <summary>
            Converts the quaternion into a unit quaternion.
            </summary>
            <param name="value">The quaternion to normalize.</param>
            <returns>The normalized quaternion.</returns>
        </member>
        <member name="M:CryEngine.Quat.RotationAxis(CryEngine.Vec3@,System.Single,CryEngine.Quat@)">
            <summary>
            Creates a quaternion given a rotation and an axis.
            </summary>
            <param name="axis">The axis of rotation.</param>
            <param name="angle">The angle of rotation.</param>
            <param name="result">When the method completes, contains the newly created quaternion.</param>
        </member>
        <member name="M:CryEngine.Quat.RotationAxis(CryEngine.Vec3,System.Single)">
            <summary>
            Creates a quaternion given a rotation and an axis.
            </summary>
            <param name="axis">The axis of rotation.</param>
            <param name="angle">The angle of rotation.</param>
            <returns>The newly created quaternion.</returns>
        </member>
        <member name="M:CryEngine.Quat.RotationYawPitchRoll(System.Single,System.Single,System.Single,CryEngine.Quat@)">
            <summary>
            Creates a quaternion given a yaw, pitch, and roll value.
            </summary>
            <param name="yaw">The yaw of rotation.</param>
            <param name="pitch">The pitch of rotation.</param>
            <param name="roll">The roll of rotation.</param>
            <param name="result">When the method completes, contains the newly created quaternion.</param>
        </member>
        <member name="M:CryEngine.Quat.RotationYawPitchRoll(System.Single,System.Single,System.Single)">
            <summary>
            Creates a quaternion given a yaw, pitch, and roll value.
            </summary>
            <param name="yaw">The yaw of rotation.</param>
            <param name="pitch">The pitch of rotation.</param>
            <param name="roll">The roll of rotation.</param>
            <returns>The newly created quaternion.</returns>
        </member>
        <member name="M:CryEngine.Quat.Slerp(CryEngine.Quat@,CryEngine.Quat@,System.Single,CryEngine.Quat@)">
            <summary>
            Interpolates between two quaternions, using spherical linear interpolation.
            </summary>
            <param name="start">Start quaternion.</param>
            <param name="end">End quaternion.</param>
            <param name="amount">Value between 0 and 1 indicating the weight of <paramref name="end"/>.</param>
            <param name="result">When the method completes, contains the spherical linear interpolation of the two quaternions.</param>
        </member>
        <member name="M:CryEngine.Quat.Slerp(CryEngine.Quat,CryEngine.Quat,System.Single)">
            <summary>
            Interpolates between two quaternions, using spherical linear interpolation.
            </summary>
            <param name="start">Start quaternion.</param>
            <param name="end">End quaternion.</param>
            <param name="amount">Value between 0 and 1 indicating the weight of <paramref name="end"/>.</param>
            <returns>The spherical linear interpolation of the two quaternions.</returns>
        </member>
        <member name="M:CryEngine.Quat.Squad(CryEngine.Quat@,CryEngine.Quat@,CryEngine.Quat@,CryEngine.Quat@,System.Single,CryEngine.Quat@)">
            <summary>
            Interpolates between quaternions, using spherical quadrangle interpolation.
            </summary>
            <param name="value1">First source quaternion.</param>
            <param name="value2">Second source quaternion.</param>
            <param name="value3">Thrid source quaternion.</param>
            <param name="value4">Fourth source quaternion.</param>
            <param name="amount">Value between 0 and 1 indicating the weight of interpolation.</param>
            <param name="result">When the method completes, contains the spherical quadrangle interpolation of the quaternions.</param>
        </member>
        <member name="M:CryEngine.Quat.Squad(CryEngine.Quat,CryEngine.Quat,CryEngine.Quat,CryEngine.Quat,System.Single)">
            <summary>
            Interpolates between quaternions, using spherical quadrangle interpolation.
            </summary>
            <param name="value1">First source quaternion.</param>
            <param name="value2">Second source quaternion.</param>
            <param name="value3">Thrid source quaternion.</param>
            <param name="value4">Fourth source quaternion.</param>
            <param name="amount">Value between 0 and 1 indicating the weight of interpolation.</param>
            <returns>The spherical quadrangle interpolation of the quaternions.</returns>
        </member>
        <member name="M:CryEngine.Quat.SquadSetup(CryEngine.Quat,CryEngine.Quat,CryEngine.Quat,CryEngine.Quat)">
            <summary>
            Sets up control points for spherical quadrangle interpolation.
            </summary>
            <param name="value1">First source quaternion.</param>
            <param name="value2">Second source quaternion.</param>
            <param name="value3">Third source quaternion.</param>
            <param name="value4">Fourth source quaternion.</param>
            <returns>An array of three quaternions that represent control points for spherical quadrangle interpolation.</returns>
        </member>
        <member name="M:CryEngine.Quat.op_Addition(CryEngine.Quat,CryEngine.Quat)">
            <summary>
            Adds two quaternions.
            </summary>
            <param name="left">The first quaternion to add.</param>
            <param name="right">The second quaternion to add.</param>
            <returns>The sum of the two quaternions.</returns>
        </member>
        <member name="M:CryEngine.Quat.op_Subtraction(CryEngine.Quat,CryEngine.Quat)">
            <summary>
            Subtracts two quaternions.
            </summary>
            <param name="left">The first quaternion to subtract.</param>
            <param name="right">The second quaternion to subtract.</param>
            <returns>The difference of the two quaternions.</returns>
        </member>
        <member name="M:CryEngine.Quat.op_UnaryNegation(CryEngine.Quat)">
            <summary>
            Reverses the direction of a given quaternion.
            </summary>
            <param name="value">The quaternion to negate.</param>
            <returns>A quaternion facing in the opposite direction.</returns>
        </member>
        <member name="M:CryEngine.Quat.op_Multiply(System.Single,CryEngine.Quat)">
            <summary>
            Scales a quaternion by the given value.
            </summary>
            <param name="value">The quaternion to scale.</param>
            <param name="scale">The amount by which to scale the quaternion.</param>
            <returns>The scaled quaternion.</returns>
        </member>
        <member name="M:CryEngine.Quat.op_Multiply(CryEngine.Quat,System.Single)">
            <summary>
            Scales a quaternion by the given value.
            </summary>
            <param name="value">The quaternion to scale.</param>
            <param name="scale">The amount by which to scale the quaternion.</param>
            <returns>The scaled quaternion.</returns>
        </member>
        <member name="M:CryEngine.Quat.op_Multiply(CryEngine.Quat,CryEngine.Quat)">
            <summary>
            Multiplies a quaternion by another.
            </summary>
            <param name="left">The first quaternion to multiply.</param>
            <param name="right">The second quaternion to multiply.</param>
            <returns>The multiplied quaternion.</returns>
        </member>
        <member name="M:CryEngine.Quat.op_Equality(CryEngine.Quat,CryEngine.Quat)">
            <summary>
            Tests for equality between two objects.
            </summary>
            <param name="left">The first value to compare.</param>
            <param name="right">The second value to compare.</param>
            <returns><c>true</c> if <paramref name="left"/> has the same value as <paramref name="right"/>; otherwise, <c>false</c>.</returns>
        </member>
        <member name="M:CryEngine.Quat.op_Inequality(CryEngine.Quat,CryEngine.Quat)">
            <summary>
            Tests for inequality between two objects.
            </summary>
            <param name="left">The first value to compare.</param>
            <param name="right">The second value to compare.</param>
            <returns><c>true</c> if <paramref name="left"/> has a different value than <paramref name="right"/>; otherwise, <c>false</c>.</returns>
        </member>
        <member name="M:CryEngine.Quat.ToString">
            <summary>
            Returns a <see cref="T:System.String"/> that represents this instance.
            </summary>
            <returns>
            A <see cref="T:System.String"/> that represents this instance.
            </returns>
        </member>
        <member name="M:CryEngine.Quat.ToString(System.String)">
            <summary>
            Returns a <see cref="T:System.String"/> that represents this instance.
            </summary>
            <param name="format">The format.</param>
            <returns>
            A <see cref="T:System.String"/> that represents this instance.
            </returns>
        </member>
        <member name="M:CryEngine.Quat.ToString(System.IFormatProvider)">
            <summary>
            Returns a <see cref="T:System.String"/> that represents this instance.
            </summary>
            <param name="formatProvider">The format provider.</param>
            <returns>
            A <see cref="T:System.String"/> that represents this instance.
            </returns>
        </member>
        <member name="M:CryEngine.Quat.ToString(System.String,System.IFormatProvider)">
            <summary>
            Returns a <see cref="T:System.String"/> that represents this instance.
            </summary>
            <param name="format">The format.</param>
            <param name="formatProvider">The format provider.</param>
            <returns>
            A <see cref="T:System.String"/> that represents this instance.
            </returns>
        </member>
        <member name="M:CryEngine.Quat.GetHashCode">
            <summary>
            Returns a hash code for this instance.
            </summary>
            <returns>
            A hash code for this instance, suitable for use in hashing algorithms and data structures like a hash table. 
            </returns>
        </member>
        <member name="M:CryEngine.Quat.Equals(CryEngine.Quat)">
            <summary>
            Determines whether the specified <see cref="T:CryEngine.Quat"/> is equal to this instance.
            </summary>
            <param name="other">The <see cref="T:CryEngine.Quat"/> to compare with this instance.</param>
            <returns>
            <c>true</c> if the specified <see cref="T:CryEngine.Quat"/> is equal to this instance; otherwise, <c>false</c>.
            </returns>
        </member>
        <member name="M:CryEngine.Quat.Equals(CryEngine.Quat,System.Single)">
            <summary>
            Determines whether the specified <see cref="T:CryEngine.Quat"/> is equal to this instance.
            </summary>
            <param name="other">The <see cref="T:CryEngine.Quat"/> to compare with this instance.</param>
            <param name="epsilon">The amount of error allowed.</param>
            <returns>
            <c>true</c> if the specified <see cref="T:CryEngine.Quat"/> is equal to this instance; otherwise, <c>false</c>.
            </returns>
        </member>
        <member name="M:CryEngine.Quat.Equals(System.Object)">
            <summary>
            Determines whether the specified <see cref="T:System.Object"/> is equal to this instance.
            </summary>
            <param name="value">The <see cref="T:System.Object"/> to compare with this instance.</param>
            <returns>
            <c>true</c> if the specified <see cref="T:System.Object"/> is equal to this instance; otherwise, <c>false</c>.
            </returns>
        </member>
        <member name="P:CryEngine.Quat.IsIdentity">
            <summary>
            Gets a value indicating whether this instance is equivalent to the identity quaternion.
            </summary>
            <value>
            <c>true</c> if this instance is an identity quaternion; otherwise, <c>false</c>.
            </value>
        </member>
        <member name="P:CryEngine.Quat.IsNormalized">
            <summary>
            Gets a value indicting whether this instance is normalized.
            </summary>
        </member>
        <member name="P:CryEngine.Quat.Angle">
            <summary>
            Gets the angle of the quaternion.
            </summary>
            <value>The quaternion's angle.</value>
        </member>
        <member name="P:CryEngine.Quat.Axis">
            <summary>
            Gets the axis components of the quaternion.
            </summary>
            <value>The axis components of the quaternion.</value>
        </member>
        <member name="P:CryEngine.Quat.Item(System.Int32)">
            <summary>
            Gets or sets the component at the specified index.
            </summary>
            <value>The value of the X, Y, Z, or W component, depending on the index.</value>
            <param name="index">The index of the component to access. Use 0 for the X component, 1 for the Y component, 2 for the Z component, and 3 for the W component.</param>
            <returns>The value of the component at the specified index.</returns>
            <exception cref="T:System.ArgumentOutOfRangeException">Thrown when the <paramref name="index"/> is out of the range [0, 3].</exception>
        </member>
        <member name="T:CryEngine.Testing.TestReport">
            <summary>
            Contains all the test data for a single run.
            </summary>
        </member>
        <member name="P:CryEngine.Testing.TestReport.Collections">
            <summary>
            The test collections which were run.
            </summary>
        </member>
        <member name="P:CryEngine.Testing.TestReport.TimeTaken">
            <summary>
            The time the entire unit test set took to execute.
            </summary>
        </member>
        <member name="T:CryEngine.Testing.TestResult">
            <summary>
            Indicates the actual result of a given single test.
            </summary>
        </member>
        <member name="T:CryEngine.Testing.TestResultInfo">
            <summary>
            Contains detailed information on the result of a test.
            </summary>
        </member>
        <member name="P:CryEngine.Testing.TestResultInfo.Name">
            <summary>
            The name of the test.
            </summary>
        </member>
        <member name="P:CryEngine.Testing.TestResultInfo.Description">
            <summary>
            The optional test description.
            </summary>
        </member>
        <member name="P:CryEngine.Testing.TestResultInfo.Result">
            <summary>
            The result of the test.
            </summary>
        </member>
        <member name="P:CryEngine.Testing.TestResultInfo.Stack">
            <summary>
            The full stracktrace for this test, if it failed.
            </summary>
        </member>
        <member name="P:CryEngine.Testing.TestResultInfo.FirstFrame">
            <summary>
            For convenience, the first desired frame from the stack.
            If the frame is inside CryBrary due to an assertion, we drop down one frame.
            </summary>
        </member>
        <member name="P:CryEngine.Testing.TestResultInfo.Exception">
            <summary>
            The exception that caused this test to fail, if it did.
            </summary>
        </member>
        <member name="T:CryEngine.Testing.TestCollectionResult">
            <summary>
            Contains the results for a set of tests.
            </summary>
        </member>
        <member name="P:CryEngine.Testing.TestCollectionResult.Name">
            <summary>
            The name of this collection.
            </summary>
        </member>
        <member name="P:CryEngine.Testing.TestCollectionResult.Description">
            <summary>
            The optional collection description.
            </summary>
        </member>
        <member name="P:CryEngine.Testing.TestCollectionResult.Results">
            <summary>
            The individual results for the tests in this collection.
            </summary>
        </member>
        <member name="T:CryEngine.Testing.AssertionFailedException">
            <summary>
            The exception that is thrown when a false assertion is made.
            </summary>
        </member>
        <member name="M:CryEngine.Level.Load(System.String)">
            <summary>
            Loads a new level and returns its level info
            </summary>
            <param name="name"></param>
            <returns></returns>
        </member>
        <member name="M:CryEngine.Level.Unload">
            <summary>
            Unloads the currently loaded level.
            </summary>
        </member>
        <member name="M:CryEngine.Level.GetSupportedGameRules(System.Int32)">
            <summary>
            Gets the supported game rules at the index; see SupportedGamerules.
            </summary>
            <param name="index"></param>
            <returns></returns>
        </member>
        <member name="M:CryEngine.Level.SupportsGameRules(System.String)">
            <summary>
            Returns true if this level supports the specific game rules.
            </summary>
            <param name="gamemodeName"></param>
            <returns></returns>
        </member>
        <member name="P:CryEngine.Level.Current">
            <summary>
            Gets the currently loaded level
            </summary>
        </member>
        <member name="P:CryEngine.Level.Loaded">
            <summary>
            Returns true if any level is currently loaded
            </summary>
        </member>
        <member name="P:CryEngine.Level.Name">
            <summary>
            Gets the level name.
            </summary>
        </member>
        <member name="P:CryEngine.Level.DisplayName">
            <summary>
            Gets the level display name.
            </summary>
        </member>
        <member name="P:CryEngine.Level.Path">
            <summary>
            Gets the full path to the directory this level resides in.
            </summary>
        </member>
        <member name="P:CryEngine.Level.HeightmapSize">
            <summary>
            Gets the heightmap size for this level.
            </summary>
        </member>
        <member name="P:CryEngine.Level.SupportedGamerules">
            <summary>
            Gets the number of supported game rules for this level.
            </summary>
        </member>
        <member name="P:CryEngine.Level.DefaultGameRules">
            <summary>
            Gets the default gamemode for this level.
            </summary>
        </member>
        <member name="P:CryEngine.Level.HasGameRules">
            <summary>
            Returns true if this level is configured to support any gamemodes.
            </summary>
        </member>
        <member name="T:CryEngine.Testing.Assert">
            <summary>
            Contains methods used to make assertions for testing purposes.
            </summary>
        </member>
        <member name="M:CryEngine.Testing.Assert.IsTrue(System.Boolean)">
            <summary>
            Asserts that a given statement is true.
            </summary>
            <param name="value">The value to be asserted as true.</param>
            <exception cref="T:CryEngine.Testing.AssertionFailedException">Thrown if the value is false.</exception>
        </member>
        <member name="M:CryEngine.Testing.Assert.Throws``1(System.Action,System.Boolean)">
            <summary>
            Asserts that a given expression throws an exception of type T.
            </summary>
            <typeparam name="T">The expression that should be thrown within the supplied method.</typeparam>
            <param name="method">The method in which the expression should be thrown.</param>
            <param name="includeChildren">Specifies whether subclassed exceptions should be counted as valid.</param>
            <returns>The exception that was thrown as expected.</returns>
            <exception cref="T:CryEngine.Testing.AssertionFailedException">Thrown if an exception of type T is not thrown.</exception>
        </member>
        <member name="T:CryEngine.Vec4">
            <summary>
            Represents a four dimensional mathematical vector.
            </summary>
        </member>
        <member name="F:CryEngine.Vec4.X">
            <summary>
            The X component of the vector.
            </summary>
        </member>
        <member name="F:CryEngine.Vec4.Y">
            <summary>
            The Y component of the vector.
            </summary>
        </member>
        <member name="F:CryEngine.Vec4.Z">
            <summary>
            The Z component of the vector.
            </summary>
        </member>
        <member name="F:CryEngine.Vec4.W">
            <summary>
            The W component of the vector.
            </summary>
        </member>
        <member name="M:CryEngine.Vec4.#ctor(System.Single)">
            <summary>
            Initializes a new instance of the <see cref="T:CryEngine.Vec4"/> struct.
            </summary>
            <param name="value">The value that will be assigned to all components.</param>
        </member>
        <member name="M:CryEngine.Vec4.#ctor(System.Single,System.Single,System.Single,System.Single)">
            <summary>
            Initializes a new instance of the <see cref="T:CryEngine.Vec4"/> struct.
            </summary>
            <param name="x">Initial value for the X component of the vector.</param>
            <param name="y">Initial value for the Y component of the vector.</param>
            <param name="z">Initial value for the Z component of the vector.</param>
            <param name="w">Initial value for the W component of the vector.</param>
        </member>
        <member name="M:CryEngine.Vec4.#ctor(CryEngine.Vec3,System.Single)">
            <summary>
            Initializes a new instance of the <see cref="T:CryEngine.Vec4"/> struct.
            </summary>
            <param name="value">A vector containing the values with which to initialize the X, Y, and Z components.</param>
            <param name="w">Initial value for the W component of the vector.</param>
        </member>
        <member name="M:CryEngine.Vec4.#ctor(CryEngine.Vec2,System.Single,System.Single)">
            <summary>
            Initializes a new instance of the <see cref="T:CryEngine.Vec4"/> struct.
            </summary>
            <param name="value">A vector containing the values with which to initialize the X and Y components.</param>
            <param name="z">Initial value for the Z component of the vector.</param>
            <param name="w">Initial value for the W component of the vector.</param>
        </member>
        <member name="M:CryEngine.Vec4.#ctor(System.Single[])">
            <summary>
            Initializes a new instance of the <see cref="T:CryEngine.Vec4"/> struct.
            </summary>
            <param name="values">The values to assign to the X, Y, Z, and W components of the vector. This must be an array with four elements.</param>
            <exception cref="T:System.ArgumentNullException">Thrown when <paramref name="values"/> is <c>null</c>.</exception>
            <exception cref="T:System.ArgumentOutOfRangeException">Thrown when <paramref name="values"/> contains more or less than four elements.</exception>
        </member>
        <member name="M:CryEngine.Vec4.Length">
            <summary>
            Calculates the length of the vector.
            </summary>
            <returns>The length of the vector.</returns>
            <remarks>
            <see cref="M:CryEngine.Vec4.LengthSquared"/> may be preferred when only the relative length is needed
            and speed is of the essence.
            </remarks>
        </member>
        <member name="M:CryEngine.Vec4.LengthSquared">
            <summary>
            Calculates the squared length of the vector.
            </summary>
            <returns>The squared length of the vector.</returns>
            <remarks>
            This method may be preferred to <see cref="M:CryEngine.Vec4.Length"/> when only a relative length is needed
            and speed is of the essence.
            </remarks>
        </member>
        <member name="M:CryEngine.Vec4.Normalize">
            <summary>
            Converts the vector into a unit vector.
            </summary>
        </member>
        <member name="M:CryEngine.Vec4.ToArray">
            <summary>
            Creates an array containing the elements of the vector.
            </summary>
            <returns>A four-element array containing the components of the vector.</returns>
        </member>
        <member name="M:CryEngine.Vec4.Add(CryEngine.Vec4@,CryEngine.Vec4@,CryEngine.Vec4@)">
            <summary>
            Adds two vectors.
            </summary>
            <param name="left">The first vector to add.</param>
            <param name="right">The second vector to add.</param>
            <param name="result">When the method completes, contains the sum of the two vectors.</param>
        </member>
        <member name="M:CryEngine.Vec4.Add(CryEngine.Vec4,CryEngine.Vec4)">
            <summary>
            Adds two vectors.
            </summary>
            <param name="left">The first vector to add.</param>
            <param name="right">The second vector to add.</param>
            <returns>The sum of the two vectors.</returns>
        </member>
        <member name="M:CryEngine.Vec4.Subtract(CryEngine.Vec4@,CryEngine.Vec4@,CryEngine.Vec4@)">
            <summary>
            Subtracts two vectors.
            </summary>
            <param name="left">The first vector to subtract.</param>
            <param name="right">The second vector to subtract.</param>
            <param name="result">When the method completes, contains the difference of the two vectors.</param>
        </member>
        <member name="M:CryEngine.Vec4.Subtract(CryEngine.Vec4,CryEngine.Vec4)">
            <summary>
            Subtracts two vectors.
            </summary>
            <param name="left">The first vector to subtract.</param>
            <param name="right">The second vector to subtract.</param>
            <returns>The difference of the two vectors.</returns>
        </member>
        <member name="M:CryEngine.Vec4.Multiply(CryEngine.Vec4@,System.Single,CryEngine.Vec4@)">
            <summary>
            Scales a vector by the given value.
            </summary>
            <param name="value">The vector to scale.</param>
            <param name="scale">The amount by which to scale the vector.</param>
            <param name="result">When the method completes, contains the scaled vector.</param>
        </member>
        <member name="M:CryEngine.Vec4.Multiply(CryEngine.Vec4,System.Single)">
            <summary>
            Scales a vector by the given value.
            </summary>
            <param name="value">The vector to scale.</param>
            <param name="scale">The amount by which to scale the vector.</param>
            <returns>The scaled vector.</returns>
        </member>
        <member name="M:CryEngine.Vec4.Modulate(CryEngine.Vec4@,CryEngine.Vec4@,CryEngine.Vec4@)">
            <summary>
            Modulates a vector with another by performing component-wise multiplication.
            </summary>
            <param name="left">The first vector to modulate.</param>
            <param name="right">The second vector to modulate.</param>
            <param name="result">When the method completes, contains the modulated vector.</param>
        </member>
        <member name="M:CryEngine.Vec4.Modulate(CryEngine.Vec4,CryEngine.Vec4)">
            <summary>
            Modulates a vector with another by performing component-wise multiplication.
            </summary>
            <param name="left">The first vector to modulate.</param>
            <param name="right">The second vector to modulate.</param>
            <returns>The modulated vector.</returns>
        </member>
        <member name="M:CryEngine.Vec4.Divide(CryEngine.Vec4@,System.Single,CryEngine.Vec4@)">
            <summary>
            Scales a vector by the given value.
            </summary>
            <param name="value">The vector to scale.</param>
            <param name="scale">The amount by which to scale the vector.</param>
            <param name="result">When the method completes, contains the scaled vector.</param>
        </member>
        <member name="M:CryEngine.Vec4.Divide(CryEngine.Vec4,System.Single)">
            <summary>
            Scales a vector by the given value.
            </summary>
            <param name="value">The vector to scale.</param>
            <param name="scale">The amount by which to scale the vector.</param>
            <returns>The scaled vector.</returns>
        </member>
        <member name="M:CryEngine.Vec4.Negate(CryEngine.Vec4@,CryEngine.Vec4@)">
            <summary>
            Reverses the direction of a given vector.
            </summary>
            <param name="value">The vector to negate.</param>
            <param name="result">When the method completes, contains a vector facing in the opposite direction.</param>
        </member>
        <member name="M:CryEngine.Vec4.Negate(CryEngine.Vec4)">
            <summary>
            Reverses the direction of a given vector.
            </summary>
            <param name="value">The vector to negate.</param>
            <returns>A vector facing in the opposite direction.</returns>
        </member>
        <member name="M:CryEngine.Vec4.Barycentric(CryEngine.Vec4@,CryEngine.Vec4@,CryEngine.Vec4@,System.Single,System.Single,CryEngine.Vec4@)">
            <summary>
            Returns a <see cref="T:CryEngine.Vec4"/> containing the 4D Cartesian coordinates of a point specified in Barycentric coordinates relative to a 4D triangle.
            </summary>
            <param name="value1">A <see cref="T:CryEngine.Vec4"/> containing the 4D Cartesian coordinates of vertex 1 of the triangle.</param>
            <param name="value2">A <see cref="T:CryEngine.Vec4"/> containing the 4D Cartesian coordinates of vertex 2 of the triangle.</param>
            <param name="value3">A <see cref="T:CryEngine.Vec4"/> containing the 4D Cartesian coordinates of vertex 3 of the triangle.</param>
            <param name="amount1">Barycentric coordinate b2, which expresses the weighting factor toward vertex 2 (specified in <paramref name="value2"/>).</param>
            <param name="amount2">Barycentric coordinate b3, which expresses the weighting factor toward vertex 3 (specified in <paramref name="value3"/>).</param>
            <param name="result">When the method completes, contains the 4D Cartesian coordinates of the specified point.</param>
        </member>
        <member name="M:CryEngine.Vec4.Barycentric(CryEngine.Vec4,CryEngine.Vec4,CryEngine.Vec4,System.Single,System.Single)">
            <summary>
            Returns a <see cref="T:CryEngine.Vec4"/> containing the 4D Cartesian coordinates of a point specified in Barycentric coordinates relative to a 4D triangle.
            </summary>
            <param name="value1">A <see cref="T:CryEngine.Vec4"/> containing the 4D Cartesian coordinates of vertex 1 of the triangle.</param>
            <param name="value2">A <see cref="T:CryEngine.Vec4"/> containing the 4D Cartesian coordinates of vertex 2 of the triangle.</param>
            <param name="value3">A <see cref="T:CryEngine.Vec4"/> containing the 4D Cartesian coordinates of vertex 3 of the triangle.</param>
            <param name="amount1">Barycentric coordinate b2, which expresses the weighting factor toward vertex 2 (specified in <paramref name="value2"/>).</param>
            <param name="amount2">Barycentric coordinate b3, which expresses the weighting factor toward vertex 3 (specified in <paramref name="value3"/>).</param>
            <returns>A new <see cref="T:CryEngine.Vec4"/> containing the 4D Cartesian coordinates of the specified point.</returns>
        </member>
        <member name="M:CryEngine.Vec4.Clamp(CryEngine.Vec4@,CryEngine.Vec4@,CryEngine.Vec4@,CryEngine.Vec4@)">
            <summary>
            Restricts a value to be within a specified range.
            </summary>
            <param name="value">The value to clamp.</param>
            <param name="min">The minimum value.</param>
            <param name="max">The maximum value.</param>
            <param name="result">When the method completes, contains the clamped value.</param>
        </member>
        <member name="M:CryEngine.Vec4.Clamp(CryEngine.Vec4,CryEngine.Vec4,CryEngine.Vec4)">
            <summary>
            Restricts a value to be within a specified range.
            </summary>
            <param name="value">The value to clamp.</param>
            <param name="min">The minimum value.</param>
            <param name="max">The maximum value.</param>
            <returns>The clamped value.</returns>
        </member>
        <member name="M:CryEngine.Vec4.Distance(CryEngine.Vec4@,CryEngine.Vec4@,System.Single@)">
            <summary>
            Calculates the distance between two vectors.
            </summary>
            <param name="value1">The first vector.</param>
            <param name="value2">The second vector.</param>
            <param name="result">When the method completes, contains the distance between the two vectors.</param>
            <remarks>
            <see cref="M:CryEngine.Vec4.DistanceSquared(CryEngine.Vec4@,CryEngine.Vec4@,System.Single@)"/> may be preferred when only the relative distance is needed
            and speed is of the essence.
            </remarks>
        </member>
        <member name="M:CryEngine.Vec4.Distance(CryEngine.Vec4,CryEngine.Vec4)">
            <summary>
            Calculates the distance between two vectors.
            </summary>
            <param name="value1">The first vector.</param>
            <param name="value2">The second vector.</param>
            <returns>The distance between the two vectors.</returns>
            <remarks>
            <see cref="M:CryEngine.Vec4.DistanceSquared(CryEngine.Vec4,CryEngine.Vec4)"/> may be preferred when only the relative distance is needed
            and speed is of the essence.
            </remarks>
        </member>
        <member name="M:CryEngine.Vec4.DistanceSquared(CryEngine.Vec4@,CryEngine.Vec4@,System.Single@)">
            <summary>
            Calculates the squared distance between two vectors.
            </summary>
            <param name="value1">The first vector.</param>
            <param name="value2">The second vector.</param>
            <param name="result">When the method completes, contains the squared distance between the two vectors.</param>
            <remarks>Distance squared is the value before taking the square root. 
            Distance squared can often be used in place of distance if relative comparisons are being made. 
            For example, consider three points A, B, and C. To determine whether B or C is further from A, 
            compare the distance between A and B to the distance between A and C. Calculating the two distances 
            involves two square roots, which are computationally expensive. However, using distance squared 
            provides the same information and avoids calculating two square roots.
            </remarks>
        </member>
        <member name="M:CryEngine.Vec4.DistanceSquared(CryEngine.Vec4,CryEngine.Vec4)">
            <summary>
            Calculates the squared distance between two vectors.
            </summary>
            <param name="value1">The first vector.</param>
            <param name="value2">The second vector.</param>
            <returns>The squared distance between the two vectors.</returns>
            <remarks>Distance squared is the value before taking the square root. 
            Distance squared can often be used in place of distance if relative comparisons are being made. 
            For example, consider three points A, B, and C. To determine whether B or C is further from A, 
            compare the distance between A and B to the distance between A and C. Calculating the two distances 
            involves two square roots, which are computationally expensive. However, using distance squared 
            provides the same information and avoids calculating two square roots.
            </remarks>
        </member>
        <member name="M:CryEngine.Vec4.Dot(CryEngine.Vec4@,CryEngine.Vec4@,System.Single@)">
            <summary>
            Calculates the dot product of two vectors.
            </summary>
            <param name="left">First source vector</param>
            <param name="right">Second source vector.</param>
            <param name="result">When the method completes, contains the dot product of the two vectors.</param>
        </member>
        <member name="M:CryEngine.Vec4.Dot(CryEngine.Vec4,CryEngine.Vec4)">
            <summary>
            Calculates the dot product of two vectors.
            </summary>
            <param name="left">First source vector.</param>
            <param name="right">Second source vector.</param>
            <returns>The dot product of the two vectors.</returns>
        </member>
        <member name="M:CryEngine.Vec4.Normalize(CryEngine.Vec4@,CryEngine.Vec4@)">
            <summary>
            Converts the vector into a unit vector.
            </summary>
            <param name="value">The vector to normalize.</param>
            <param name="result">When the method completes, contains the normalized vector.</param>
        </member>
        <member name="M:CryEngine.Vec4.Normalize(CryEngine.Vec4)">
            <summary>
            Converts the vector into a unit vector.
            </summary>
            <param name="value">The vector to normalize.</param>
            <returns>The normalized vector.</returns>
        </member>
        <member name="M:CryEngine.Vec4.Lerp(CryEngine.Vec4@,CryEngine.Vec4@,System.Single,CryEngine.Vec4@)">
            <summary>
            Performs a linear interpolation between two vectors.
            </summary>
            <param name="start">Start vector.</param>
            <param name="end">End vector.</param>
            <param name="amount">Value between 0 and 1 indicating the weight of <paramref name="end"/>.</param>
            <param name="result">When the method completes, contains the linear interpolation of the two vectors.</param>
            <remarks>
            This method performs the linear interpolation based on the following formula.
            <code>start + (end - start) * amount</code>
            Passing <paramref name="amount"/> a value of 0 will cause <paramref name="start"/> to be returned; a value of 1 will cause <paramref name="end"/> to be returned. 
            </remarks>
        </member>
        <member name="M:CryEngine.Vec4.Lerp(CryEngine.Vec4,CryEngine.Vec4,System.Single)">
            <summary>
            Performs a linear interpolation between two vectors.
            </summary>
            <param name="start">Start vector.</param>
            <param name="end">End vector.</param>
            <param name="amount">Value between 0 and 1 indicating the weight of <paramref name="end"/>.</param>
            <returns>The linear interpolation of the two vectors.</returns>
            <remarks>
            This method performs the linear interpolation based on the following formula.
            <code>start + (end - start) * amount</code>
            Passing <paramref name="amount"/> a value of 0 will cause <paramref name="start"/> to be returned; a value of 1 will cause <paramref name="end"/> to be returned. 
            </remarks>
        </member>
        <member name="M:CryEngine.Vec4.SmoothStep(CryEngine.Vec4@,CryEngine.Vec4@,System.Single,CryEngine.Vec4@)">
            <summary>
            Performs a cubic interpolation between two vectors.
            </summary>
            <param name="start">Start vector.</param>
            <param name="end">End vector.</param>
            <param name="amount">Value between 0 and 1 indicating the weight of <paramref name="end"/>.</param>
            <param name="result">When the method completes, contains the cubic interpolation of the two vectors.</param>
        </member>
        <member name="M:CryEngine.Vec4.SmoothStep(CryEngine.Vec4,CryEngine.Vec4,System.Single)">
            <summary>
            Performs a cubic interpolation between two vectors.
            </summary>
            <param name="start">Start vector.</param>
            <param name="end">End vector.</param>
            <param name="amount">Value between 0 and 1 indicating the weight of <paramref name="end"/>.</param>
            <returns>The cubic interpolation of the two vectors.</returns>
        </member>
        <member name="M:CryEngine.Vec4.Hermite(CryEngine.Vec4@,CryEngine.Vec4@,CryEngine.Vec4@,CryEngine.Vec4@,System.Single,CryEngine.Vec4@)">
            <summary>
            Performs a Hermite spline interpolation.
            </summary>
            <param name="value1">First source position vector.</param>
            <param name="tangent1">First source tangent vector.</param>
            <param name="value2">Second source position vector.</param>
            <param name="tangent2">Second source tangent vector.</param>
            <param name="amount">Weighting factor.</param>
            <param name="result">When the method completes, contains the result of the Hermite spline interpolation.</param>
        </member>
        <member name="M:CryEngine.Vec4.Hermite(CryEngine.Vec4,CryEngine.Vec4,CryEngine.Vec4,CryEngine.Vec4,System.Single)">
            <summary>
            Performs a Hermite spline interpolation.
            </summary>
            <param name="value1">First source position vector.</param>
            <param name="tangent1">First source tangent vector.</param>
            <param name="value2">Second source position vector.</param>
            <param name="tangent2">Second source tangent vector.</param>
            <param name="amount">Weighting factor.</param>
            <returns>The result of the Hermite spline interpolation.</returns>
        </member>
        <member name="M:CryEngine.Vec4.CatmullRom(CryEngine.Vec4@,CryEngine.Vec4@,CryEngine.Vec4@,CryEngine.Vec4@,System.Single,CryEngine.Vec4@)">
            <summary>
            Performs a Catmull-Rom interpolation using the specified positions.
            </summary>
            <param name="value1">The first position in the interpolation.</param>
            <param name="value2">The second position in the interpolation.</param>
            <param name="value3">The third position in the interpolation.</param>
            <param name="value4">The fourth position in the interpolation.</param>
            <param name="amount">Weighting factor.</param>
            <param name="result">When the method completes, contains the result of the Catmull-Rom interpolation.</param>
        </member>
        <member name="M:CryEngine.Vec4.CatmullRom(CryEngine.Vec4,CryEngine.Vec4,CryEngine.Vec4,CryEngine.Vec4,System.Single)">
            <summary>
            Performs a Catmull-Rom interpolation using the specified positions.
            </summary>
            <param name="value1">The first position in the interpolation.</param>
            <param name="value2">The second position in the interpolation.</param>
            <param name="value3">The third position in the interpolation.</param>
            <param name="value4">The fourth position in the interpolation.</param>
            <param name="amount">Weighting factor.</param>
            <returns>A vector that is the result of the Catmull-Rom interpolation.</returns>
        </member>
        <member name="M:CryEngine.Vec4.Max(CryEngine.Vec4@,CryEngine.Vec4@,CryEngine.Vec4@)">
            <summary>
            Returns a vector containing the smallest components of the specified vectors.
            </summary>
            <param name="left">The first source vector.</param>
            <param name="right">The second source vector.</param>
            <param name="result">When the method completes, contains an new vector composed of the largest components of the source vectors.</param>
        </member>
        <member name="M:CryEngine.Vec4.Max(CryEngine.Vec4,CryEngine.Vec4)">
            <summary>
            Returns a vector containing the largest components of the specified vectors.
            </summary>
            <param name="left">The first source vector.</param>
            <param name="right">The second source vector.</param>
            <returns>A vector containing the largest components of the source vectors.</returns>
        </member>
        <member name="M:CryEngine.Vec4.Min(CryEngine.Vec4@,CryEngine.Vec4@,CryEngine.Vec4@)">
            <summary>
            Returns a vector containing the smallest components of the specified vectors.
            </summary>
            <param name="left">The first source vector.</param>
            <param name="right">The second source vector.</param>
            <param name="result">When the method completes, contains an new vector composed of the smallest components of the source vectors.</param>
        </member>
        <member name="M:CryEngine.Vec4.Min(CryEngine.Vec4,CryEngine.Vec4)">
            <summary>
            Returns a vector containing the smallest components of the specified vectors.
            </summary>
            <param name="left">The first source vector.</param>
            <param name="right">The second source vector.</param>
            <returns>A vector containing the smallest components of the source vectors.</returns>
        </member>
        <member name="M:CryEngine.Vec4.Orthogonalize(CryEngine.Vec4[],CryEngine.Vec4[])">
            <summary>
            Orthogonalizes a list of vectors.
            </summary>
            <param name="destination">The list of orthogonalized vectors.</param>
            <param name="source">The list of vectors to orthogonalize.</param>
            <remarks>
            <para>Orthogonalization is the process of making all vectors orthogonal to each other. This
            means that any given vector in the list will be orthogonal to any other given vector in the
            list.</para>
            <para>Because this method uses the modified Gram-Schmidt process, the resulting vectors
            tend to be numerically unstable. The numeric stability decreases according to the vectors
            position in the list so that the first vector is the most stable and the last vector is the
            least stable.</para>
            </remarks>
            <exception cref="T:System.ArgumentNullException">Thrown when <paramref name="source"/> or <paramref name="destination"/> is <c>null</c>.</exception>
            <exception cref="T:System.ArgumentOutOfRangeException">Thrown when <paramref name="destination"/> is shorter in length than <paramref name="source"/>.</exception>
        </member>
        <member name="M:CryEngine.Vec4.Orthonormalize(CryEngine.Vec4[],CryEngine.Vec4[])">
            <summary>
            Orthonormalizes a list of vectors.
            </summary>
            <param name="destination">The list of orthonormalized vectors.</param>
            <param name="source">The list of vectors to orthonormalize.</param>
            <remarks>
            <para>Orthonormalization is the process of making all vectors orthogonal to each
            other and making all vectors of unit length. This means that any given vector will
            be orthogonal to any other given vector in the list.</para>
            <para>Because this method uses the modified Gram-Schmidt process, the resulting vectors
            tend to be numerically unstable. The numeric stability decreases according to the vectors
            position in the list so that the first vector is the most stable and the last vector is the
            least stable.</para>
            </remarks>
            <exception cref="T:System.ArgumentNullException">Thrown when <paramref name="source"/> or <paramref name="destination"/> is <c>null</c>.</exception>
            <exception cref="T:System.ArgumentOutOfRangeException">Thrown when <paramref name="destination"/> is shorter in length than <paramref name="source"/>.</exception>
        </member>
        <member name="M:CryEngine.Vec4.Transform(CryEngine.Vec4@,CryEngine.Quat@,CryEngine.Vec4@)">
            <summary>
            Transforms a 4D vector by the given <see cref="T:CryEngine.Quat"/> rotation.
            </summary>
            <param name="vector">The vector to rotate.</param>
            <param name="rotation">The <see cref="T:CryEngine.Quat"/> rotation to apply.</param>
            <param name="result">When the method completes, contains the transformed <see cref="T:CryEngine.Vec4"/>.</param>
        </member>
        <member name="M:CryEngine.Vec4.Transform(CryEngine.Vec4,CryEngine.Quat)">
            <summary>
            Transforms a 4D vector by the given <see cref="T:CryEngine.Quat"/> rotation.
            </summary>
            <param name="vector">The vector to rotate.</param>
            <param name="rotation">The <see cref="T:CryEngine.Quat"/> rotation to apply.</param>
            <returns>The transformed <see cref="T:CryEngine.Vec4"/>.</returns>
        </member>
        <member name="M:CryEngine.Vec4.Transform(CryEngine.Vec4[],CryEngine.Quat@,CryEngine.Vec4[])">
            <summary>
            Transforms an array of vectors by the given <see cref="T:CryEngine.Quat"/> rotation.
            </summary>
            <param name="source">The array of vectors to transform.</param>
            <param name="rotation">The <see cref="T:CryEngine.Quat"/> rotation to apply.</param>
            <param name="destination">The array for which the transformed vectors are stored.
            This array may be the same array as <paramref name="source"/>.</param>
            <exception cref="T:System.ArgumentNullException">Thrown when <paramref name="source"/> or <paramref name="destination"/> is <c>null</c>.</exception>
            <exception cref="T:System.ArgumentOutOfRangeException">Thrown when <paramref name="destination"/> is shorter in length than <paramref name="source"/>.</exception>
        </member>
        <member name="M:CryEngine.Vec4.op_Addition(CryEngine.Vec4,CryEngine.Vec4)">
            <summary>
            Adds two vectors.
            </summary>
            <param name="left">The first vector to add.</param>
            <param name="right">The second vector to add.</param>
            <returns>The sum of the two vectors.</returns>
        </member>
        <member name="M:CryEngine.Vec4.op_UnaryPlus(CryEngine.Vec4)">
            <summary>
            Assert a vector (return it unchanged).
            </summary>
            <param name="value">The vector to assert (unchange).</param>
            <returns>The asserted (unchanged) vector.</returns>
        </member>
        <member name="M:CryEngine.Vec4.op_Subtraction(CryEngine.Vec4,CryEngine.Vec4)">
            <summary>
            Subtracts two vectors.
            </summary>
            <param name="left">The first vector to subtract.</param>
            <param name="right">The second vector to subtract.</param>
            <returns>The difference of the two vectors.</returns>
        </member>
        <member name="M:CryEngine.Vec4.op_UnaryNegation(CryEngine.Vec4)">
            <summary>
            Reverses the direction of a given vector.
            </summary>
            <param name="value">The vector to negate.</param>
            <returns>A vector facing in the opposite direction.</returns>
        </member>
        <member name="M:CryEngine.Vec4.op_Multiply(System.Single,CryEngine.Vec4)">
            <summary>
            Scales a vector by the given value.
            </summary>
            <param name="value">The vector to scale.</param>
            <param name="scale">The amount by which to scale the vector.</param>
            <returns>The scaled vector.</returns>
        </member>
        <member name="M:CryEngine.Vec4.op_Multiply(CryEngine.Vec4,System.Single)">
            <summary>
            Scales a vector by the given value.
            </summary>
            <param name="value">The vector to scale.</param>
            <param name="scale">The amount by which to scale the vector.</param>
            <returns>The scaled vector.</returns>
        </member>
        <member name="M:CryEngine.Vec4.op_Division(CryEngine.Vec4,System.Single)">
            <summary>
            Scales a vector by the given value.
            </summary>
            <param name="value">The vector to scale.</param>
            <param name="scale">The amount by which to scale the vector.</param>
            <returns>The scaled vector.</returns>
        </member>
        <member name="M:CryEngine.Vec4.op_Equality(CryEngine.Vec4,CryEngine.Vec4)">
            <summary>
            Tests for equality between two objects.
            </summary>
            <param name="left">The first value to compare.</param>
            <param name="right">The second value to compare.</param>
            <returns><c>true</c> if <paramref name="left"/> has the same value as <paramref name="right"/>; otherwise, <c>false</c>.</returns>
        </member>
        <member name="M:CryEngine.Vec4.op_Inequality(CryEngine.Vec4,CryEngine.Vec4)">
            <summary>
            Tests for inequality between two objects.
            </summary>
            <param name="left">The first value to compare.</param>
            <param name="right">The second value to compare.</param>
            <returns><c>true</c> if <paramref name="left"/> has a different value than <paramref name="right"/>; otherwise, <c>false</c>.</returns>
        </member>
        <member name="M:CryEngine.Vec4.op_Explicit(CryEngine.Vec4)~CryEngine.Vec2">
            <summary>
            Performs an explicit conversion from <see cref="T:CryEngine.Vec4"/> to <see cref="T:CryEngine.Vec2"/>.
            </summary>
            <param name="value">The value.</param>
            <returns>The result of the conversion.</returns>
        </member>
        <member name="M:CryEngine.Vec4.op_Explicit(CryEngine.Vec4)~CryEngine.Vec3">
            <summary>
            Performs an explicit conversion from <see cref="T:CryEngine.Vec4"/> to <see cref="T:CryEngine.Vec3"/>.
            </summary>
            <param name="value">The value.</param>
            <returns>The result of the conversion.</returns>
        </member>
        <member name="M:CryEngine.Vec4.ToString">
            <summary>
            Returns a <see cref="T:System.String"/> that represents this instance.
            </summary>
            <returns>
            A <see cref="T:System.String"/> that represents this instance.
            </returns>
        </member>
        <member name="M:CryEngine.Vec4.ToString(System.String)">
            <summary>
            Returns a <see cref="T:System.String"/> that represents this instance.
            </summary>
            <param name="format">The format.</param>
            <returns>
            A <see cref="T:System.String"/> that represents this instance.
            </returns>
        </member>
        <member name="M:CryEngine.Vec4.ToString(System.IFormatProvider)">
            <summary>
            Returns a <see cref="T:System.String"/> that represents this instance.
            </summary>
            <param name="formatProvider">The format provider.</param>
            <returns>
            A <see cref="T:System.String"/> that represents this instance.
            </returns>
        </member>
        <member name="M:CryEngine.Vec4.ToString(System.String,System.IFormatProvider)">
            <summary>
            Returns a <see cref="T:System.String"/> that represents this instance.
            </summary>
            <param name="format">The format.</param>
            <param name="formatProvider">The format provider.</param>
            <returns>
            A <see cref="T:System.String"/> that represents this instance.
            </returns>
        </member>
        <member name="M:CryEngine.Vec4.GetHashCode">
            <summary>
            Returns a hash code for this instance.
            </summary>
            <returns>
            A hash code for this instance, suitable for use in hashing algorithms and data structures like a hash table. 
            </returns>
        </member>
        <member name="M:CryEngine.Vec4.Equals(CryEngine.Vec4)">
            <summary>
            Determines whether the specified <see cref="T:CryEngine.Vec4"/> is equal to this instance.
            </summary>
            <param name="other">The <see cref="T:CryEngine.Vec4"/> to compare with this instance.</param>
            <returns>
            <c>true</c> if the specified <see cref="T:CryEngine.Vec4"/> is equal to this instance; otherwise, <c>false</c>.
            </returns>
        </member>
        <member name="M:CryEngine.Vec4.Equals(CryEngine.Vec4,System.Single)">
            <summary>
            Determines whether the specified <see cref="T:CryEngine.Vec4"/> is equal to this instance.
            </summary>
            <param name="other">The <see cref="T:CryEngine.Vec4"/> to compare with this instance.</param>
            <param name="epsilon">The amount of error allowed.</param>
            <returns>
            <c>true</c> if the specified <see cref="T:CryEngine.Vec4"/> is equal to this instance; otherwise, <c>false</c>.
            </returns>
        </member>
        <member name="M:CryEngine.Vec4.Equals(System.Object)">
            <summary>
            Determines whether the specified <see cref="T:System.Object"/> is equal to this instance.
            </summary>
            <param name="obj">The <see cref="T:System.Object"/> to compare with this instance.</param>
            <returns>
            <c>true</c> if the specified <see cref="T:System.Object"/> is equal to this instance; otherwise, <c>false</c>.
            </returns>
        </member>
        <member name="P:CryEngine.Vec4.IsNormalized">
            <summary>
            Gets a value indicting whether this instance is normalized.
            </summary>
        </member>
        <member name="P:CryEngine.Vec4.Item(System.Int32)">
            <summary>
            Gets or sets the component at the specified index.
            </summary>
            <value>The value of the X, Y, Z, or W component, depending on the index.</value>
            <param name="index">The index of the component to access. Use 0 for the X component, 1 for the Y component, 2 for the Z component, and 3 for the W component.</param>
            <returns>The value of the component at the specified index.</returns>
            <exception cref="T:System.ArgumentOutOfRangeException">Thrown when the <paramref name="index"/> is out of the range [0, 3].</exception>
        </member>
        <member name="M:CryEngine.Matrix34.ScaleColumn(CryEngine.Vec3)">
            <summary>
            apply scaling to the columns of the matrix.
            </summary>
            <param name="s"></param>
        </member>
        <member name="M:CryEngine.Matrix34.Scale(CryEngine.Vec3)">
            <summary>
            apply scaling to matrix.
            </summary>
            <returns></returns>
        </member>
        <member name="M:CryEngine.Matrix34.TransformVector(CryEngine.Vec3)">
            <summary>
            transforms a vector. the translation is not beeing considered
            </summary>
            <param name="p"></param>
            <returns></returns>
        </member>
        <member name="M:CryEngine.Matrix34.TransformPoint(CryEngine.Vec3)">
            <summary>
            transforms a point and add translation vector
            </summary>
            <param name="p"></param>
            <returns></returns>
        </member>
        <member name="M:CryEngine.Matrix34.OrthonormalizeFast">
            <summary>
            Remove scale from matrix.
            </summary>
        </member>
        <member name="M:CryEngine.Matrix34.Determinant">
            <summary>
            determinant is ambiguous: only the upper-left-submatrix's determinant is calculated
            </summary>
            <returns></returns>
        </member>
        <member name="M:CryEngine.Matrix34.SetSlerp(CryEngine.Matrix34,CryEngine.Matrix34,System.Single)">
            <summary>
             Direct-Matrix-Slerp: for the sake of completeness, I have included the following expression 
             for Spherical-Linear-Interpolation without using quaternions. This is much faster then converting 
             both matrices into quaternions in order to do a quaternion slerp and then converting the slerped 
             quaternion back into a matrix.
             This is a high-precision calculation. Given two orthonormal 3x3 matrices this function calculates 
             the shortest possible interpolation-path between the two rotations. The interpolation curve forms 
             a great arc on the rotation sphere (geodesic). Not only does Slerp follow a great arc it follows 
             the shortest great arc.	Furthermore Slerp has constant angular velocity. All in all Slerp is the 
             optimal interpolation curve between two rotations. 
             STABILITY PROBLEM: There are two singularities at angle=0 and angle=PI. At 0 the interpolation-axis 
             is arbitrary, which means any axis will produce the same result because we have no rotation. Thats 
             why I'm using (1,0,0). At PI the rotations point away from each other and the interpolation-axis 
             is unpredictable. In this case I'm also using the axis (1,0,0). If the angle is ~0 or ~PI, then we 
             have to normalize a very small vector and this can cause numerical instability. The quaternion-slerp 
             has exactly the same problems.																	Ivo
            </summary>
            <param name="m"></param>
            <param name="n"></param>
            <param name="t"></param>
            <example>Matrix33 slerp=Matrix33::CreateSlerp( m,n,0.333f );</example>
        </member>
        <member name="M:CryEngine.Matrix34.IsOrthonormal(System.Single)">
            <summary>
            check if we have an orthonormal-base (general case, works even with reflection matrices)
            </summary>
            <param name="threshold"></param>
            <returns></returns>
        </member>
        <member name="M:CryEngine.Serialization.CrySerializer.TryWriteReference(CryEngine.Serialization.ObjectReference)">
            <summary>
            Checks if this object has already been serialized.
            </summary>
            <param name="objectReference"></param>
            <returns>true if object had already been serialized.</returns>
        </member>
        <member name="P:CryEngine.Serialization.CrySerializer.ObjectReferences">
            <summary>
            We store a dictionary of all serialized objects in order to not create new instances of types with identical hash codes. (same objects)
            </summary>
        </member>
        <member name="T:CryEngine.EntityId">
            <summary>
            Entity ID's store references to game entities as unsigned integers. This class wraps that functionality for CLS compliance.
            </summary>
        </member>
        <member name="P:CryEngine.FlowNodeAttribute.Name">
            <summary>
            Name of the node, if not set will use the node class name.
            </summary>
        </member>
        <member name="P:CryEngine.FlowNodeAttribute.UICategory">
            <summary>
            Category in which the node will appear when right-clicking in the Flowgraph Editor.
            </summary>
        </member>
        <member name="P:CryEngine.FlowNodeAttribute.Category">
            <summary>
            The Sandbox filtering category
            </summary>
        </member>
        <member name="F:CryEngine.PortType.Sound">
            <summary>
            Only applicable on string inputs.
            </summary>
        </member>
        <member name="F:CryEngine.PortType.Color">
            <summary>
            Only applicable on Vec3 inputs.
            </summary>
        </member>
        <member name="F:CryEngine.PortType.Material">
            <summary>
            Only applicable on string inputs.
            </summary>
        </member>
        <member name="F:CryEngine.FlowNodeFlags.TargetEntity">
            <summary>
            This node targets an entity, entity id must be provided.
            </summary>
        </member>
        <member name="F:CryEngine.FlowNodeFlags.HideUI">
            <summary>
            This node cannot be selected by user for placement in flow graph UI.
            </summary>
        </member>
        <member name="F:CryEngine.FlowNodeFlags.DynamicOutput">
            <summary>
            This node is setup for dynamic output port growth in runtime.
            </summary>
        </member>
        <member name="F:CryEngine.FlowNodeFlags.Unremovable">
            <summary>
            This node cannot be deleted by the user.
            </summary>
        </member>
        <member name="F:CryEngine.FlowNodeCategory.Approved">
            <summary>
            This node is approved for designers
            </summary>
        </member>
        <member name="F:CryEngine.FlowNodeCategory.Advanced">
            <summary>
            This node is slightly advanced and approved.
            </summary>
        </member>
        <member name="F:CryEngine.FlowNodeCategory.Debug">
            <summary>
            This node is for debug purpose only.
            </summary>
        </member>
        <member name="F:CryEngine.FlowNodeCategory.Obsolete">
            <summary>
            This node is obsolete and is not available in the editor.
            </summary>
        </member>
        <member name="T:CryEngine.NativeActor">
            <summary>
            Used for non-CryMono actors.
            </summary>
        </member>
        <member name="M:CryEngine.Initialization.ScriptManager.LoadLibrariesInFolder(System.String)">
            <summary>
            This function will automatically scan for C# dll (*.dll) files and load the types contained within them.
            </summary>
        </member>
        <member name="M:CryEngine.Initialization.ScriptManager.ProcessAssembly(System.Reflection.Assembly)">
            <summary>
            Processes a C# assembly and adds all found types to ScriptCompiler.CompiledScripts
            </summary>
        </member>
        <member name="M:CryEngine.Initialization.ScriptManager.LoadAssembly(System.String)">
            <summary>
            Loads a C# assembly by location, creates a shadow-copy and generates debug database (mdb).
            </summary>
            <param name="assemblyPath"></param>
        </member>
        <member name="M:CryEngine.Initialization.ScriptManager.ProcessType(System.Type)">
            <summary>
            Adds the type to CompiledScripts
            </summary>
            <param name="type"></param>
        </member>
        <member name="M:CryEngine.Initialization.ScriptManager.ProcessMembers(System.Type)">
            <summary>
            Processes all members of a type for CryMono features such as CCommands.
            </summary>
            <param name="type"></param>
        </member>
        <member name="M:CryEngine.Initialization.ScriptManager.OnUpdate(System.Single)">
            <summary>
<<<<<<< HEAD
            Example report listener, used to log the results of a test run to the console.
            </summary>
        </member>
        <member name="M:CryEngine.Testing.ConsoleTestListener.#ctor">
=======
            Called once per frame.
            </summary>
        </member>
        <member name="M:CryEngine.Initialization.ScriptManager.CreateScriptInstance(System.String,CryEngine.Initialization.ScriptType,System.Object[])">
            <summary>
            Instantiates a script using its name and interface.
            </summary>
            <param name="scriptName"></param>
            <param name="constructorParams"></param>
            <returns>New instance scriptId or -1 if instantiation failed.</returns>
        </member>
        <member name="M:CryEngine.Initialization.ScriptManager.RemoveInstances``1(CryEngine.Initialization.ScriptType,System.Predicate{``0})">
            <summary>
            Locates and destructs the script with the assigned scriptId.
            </summary>
        </member>
        <member name="M:CryEngine.Initialization.ScriptManager.AddScriptInstance(CryEngine.CryScriptInstance,CryEngine.Initialization.CryScript)">
>>>>>>> fc3d1ce4
            <summary>
            Adds an script instance to the script collection and returns its new id.
            </summary>
            <param name="instance"></param>
        </member>
        <member name="F:CryEngine.Initialization.ScriptManager.LastScriptId">
            <summary>
            Last assigned ScriptId, next = + 1
            </summary>
        </member>
        <member name="T:CryEngine.Vec3">
            <summary>
            Represents a three dimensional mathematical vector.
            </summary>
        </member>
        <member name="F:CryEngine.Vec3.X">
            <summary>
            The X component of the vector.
            </summary>
        </member>
        <member name="F:CryEngine.Vec3.Y">
            <summary>
            The Y component of the vector.
            </summary>
        </member>
        <member name="F:CryEngine.Vec3.Z">
            <summary>
            The Z component of the vector.
            </summary>
        </member>
        <member name="M:CryEngine.Vec3.#ctor(System.Single)">
            <summary>
            Initializes a new instance of the <see cref="T:CryEngine.Vec3"/> struct.
            </summary>
            <param name="value">The value that will be assigned to all components.</param>
        </member>
        <member name="M:CryEngine.Vec3.#ctor(System.Single,System.Single,System.Single)">
            <summary>
            Initializes a new instance of the <see cref="T:CryEngine.Vec3"/> struct.
            </summary>
            <param name="x">Initial value for the X component of the vector.</param>
            <param name="y">Initial value for the Y component of the vector.</param>
            <param name="z">Initial value for the Z component of the vector.</param>
        </member>
        <member name="M:CryEngine.Vec3.#ctor(CryEngine.Vec2,System.Single)">
            <summary>
            Initializes a new instance of the <see cref="T:CryEngine.Vec3"/> struct.
            </summary>
            <param name="value">A vector containing the values with which to initialize the X and Y components.</param>
            <param name="z">Initial value for the Z component of the vector.</param>
        </member>
        <member name="M:CryEngine.Vec3.#ctor(System.Single[])">
            <summary>
            Initializes a new instance of the <see cref="T:CryEngine.Vec3"/> struct.
            </summary>
            <param name="values">The values to assign to the X, Y, and Z components of the vector. This must be an array with three elements.</param>
            <exception cref="T:System.ArgumentNullException">Thrown when <paramref name="values"/> is <c>null</c>.</exception>
            <exception cref="T:System.ArgumentOutOfRangeException">Thrown when <paramref name="values"/> contains more or less than three elements.</exception>
        </member>
        <member name="M:CryEngine.Vec3.LengthSquared">
            <summary>
            Calculates the squared length of the vector.
            </summary>
            <returns>The squared length of the vector.</returns>
            <remarks>
            This method may be preferred to <see cref="P:CryEngine.Vec3.Length"/> when only a relative length is needed
            and speed is of the essence.
            </remarks>
        </member>
        <member name="M:CryEngine.Vec3.Normalize">
            <summary>
            Converts the vector into a unit vector.
            </summary>
        </member>
        <member name="M:CryEngine.Vec3.ToArray">
            <summary>
            Creates an array containing the elements of the vector.
            </summary>
            <returns>A three-element array containing the components of the vector.</returns>
        </member>
        <member name="M:CryEngine.Vec3.Add(CryEngine.Vec3@,CryEngine.Vec3@,CryEngine.Vec3@)">
            <summary>
            Adds two vectors.
            </summary>
            <param name="left">The first vector to add.</param>
            <param name="right">The second vector to add.</param>
            <param name="result">When the method completes, contains the sum of the two vectors.</param>
        </member>
        <member name="M:CryEngine.Vec3.Add(CryEngine.Vec3,CryEngine.Vec3)">
            <summary>
            Adds two vectors.
            </summary>
            <param name="left">The first vector to add.</param>
            <param name="right">The second vector to add.</param>
            <returns>The sum of the two vectors.</returns>
        </member>
        <member name="M:CryEngine.Vec3.Subtract(CryEngine.Vec3@,CryEngine.Vec3@,CryEngine.Vec3@)">
            <summary>
            Subtracts two vectors.
            </summary>
            <param name="left">The first vector to subtract.</param>
            <param name="right">The second vector to subtract.</param>
            <param name="result">When the method completes, contains the difference of the two vectors.</param>
        </member>
        <member name="M:CryEngine.Vec3.Subtract(CryEngine.Vec3,CryEngine.Vec3)">
            <summary>
            Subtracts two vectors.
            </summary>
            <param name="left">The first vector to subtract.</param>
            <param name="right">The second vector to subtract.</param>
            <returns>The difference of the two vectors.</returns>
        </member>
        <member name="M:CryEngine.Vec3.Multiply(CryEngine.Vec3@,System.Single,CryEngine.Vec3@)">
            <summary>
            Scales a vector by the given value.
            </summary>
            <param name="value">The vector to scale.</param>
            <param name="scale">The amount by which to scale the vector.</param>
            <param name="result">When the method completes, contains the scaled vector.</param>
        </member>
        <member name="M:CryEngine.Vec3.Multiply(CryEngine.Vec3,System.Single)">
            <summary>
            Scales a vector by the given value.
            </summary>
            <param name="value">The vector to scale.</param>
            <param name="scale">The amount by which to scale the vector.</param>
            <returns>The scaled vector.</returns>
        </member>
        <member name="M:CryEngine.Vec3.Modulate(CryEngine.Vec3@,CryEngine.Vec3@,CryEngine.Vec3@)">
            <summary>
            Modulates a vector with another by performing component-wise multiplication.
            </summary>
            <param name="left">The first vector to modulate.</param>
            <param name="right">The second vector to modulate.</param>
            <param name="result">When the method completes, contains the modulated vector.</param>
        </member>
        <member name="M:CryEngine.Vec3.Modulate(CryEngine.Vec3,CryEngine.Vec3)">
            <summary>
            Modulates a vector with another by performing component-wise multiplication.
            </summary>
            <param name="left">The first vector to modulate.</param>
            <param name="right">The second vector to modulate.</param>
            <returns>The modulated vector.</returns>
        </member>
        <member name="M:CryEngine.Vec3.Divide(CryEngine.Vec3@,System.Single,CryEngine.Vec3@)">
            <summary>
            Scales a vector by the given value.
            </summary>
            <param name="value">The vector to scale.</param>
            <param name="scale">The amount by which to scale the vector.</param>
            <param name="result">When the method completes, contains the scaled vector.</param>
        </member>
        <member name="M:CryEngine.Vec3.Divide(CryEngine.Vec3,System.Single)">
            <summary>
            Scales a vector by the given value.
            </summary>
            <param name="value">The vector to scale.</param>
            <param name="scale">The amount by which to scale the vector.</param>
            <returns>The scaled vector.</returns>
        </member>
        <member name="M:CryEngine.Vec3.Negate(CryEngine.Vec3@,CryEngine.Vec3@)">
            <summary>
            Reverses the direction of a given vector.
            </summary>
            <param name="value">The vector to negate.</param>
            <param name="result">When the method completes, contains a vector facing in the opposite direction.</param>
        </member>
        <member name="M:CryEngine.Vec3.Negate(CryEngine.Vec3)">
            <summary>
            Reverses the direction of a given vector.
            </summary>
            <param name="value">The vector to negate.</param>
            <returns>A vector facing in the opposite direction.</returns>
        </member>
        <member name="M:CryEngine.Vec3.Barycentric(CryEngine.Vec3@,CryEngine.Vec3@,CryEngine.Vec3@,System.Single,System.Single,CryEngine.Vec3@)">
            <summary>
            Returns a <see cref="T:CryEngine.Vec3"/> containing the 3D Cartesian coordinates of a point specified in Barycentric coordinates relative to a 3D triangle.
            </summary>
            <param name="value1">A <see cref="T:CryEngine.Vec3"/> containing the 3D Cartesian coordinates of vertex 1 of the triangle.</param>
            <param name="value2">A <see cref="T:CryEngine.Vec3"/> containing the 3D Cartesian coordinates of vertex 2 of the triangle.</param>
            <param name="value3">A <see cref="T:CryEngine.Vec3"/> containing the 3D Cartesian coordinates of vertex 3 of the triangle.</param>
            <param name="amount1">Barycentric coordinate b2, which expresses the weighting factor toward vertex 2 (specified in <paramref name="value2"/>).</param>
            <param name="amount2">Barycentric coordinate b3, which expresses the weighting factor toward vertex 3 (specified in <paramref name="value3"/>).</param>
            <param name="result">When the method completes, contains the 3D Cartesian coordinates of the specified point.</param>
        </member>
        <member name="M:CryEngine.Vec3.Barycentric(CryEngine.Vec3,CryEngine.Vec3,CryEngine.Vec3,System.Single,System.Single)">
            <summary>
            Returns a <see cref="T:CryEngine.Vec3"/> containing the 3D Cartesian coordinates of a point specified in Barycentric coordinates relative to a 3D triangle.
            </summary>
            <param name="value1">A <see cref="T:CryEngine.Vec3"/> containing the 3D Cartesian coordinates of vertex 1 of the triangle.</param>
            <param name="value2">A <see cref="T:CryEngine.Vec3"/> containing the 3D Cartesian coordinates of vertex 2 of the triangle.</param>
            <param name="value3">A <see cref="T:CryEngine.Vec3"/> containing the 3D Cartesian coordinates of vertex 3 of the triangle.</param>
            <param name="amount1">Barycentric coordinate b2, which expresses the weighting factor toward vertex 2 (specified in <paramref name="value2"/>).</param>
            <param name="amount2">Barycentric coordinate b3, which expresses the weighting factor toward vertex 3 (specified in <paramref name="value3"/>).</param>
            <returns>A new <see cref="T:CryEngine.Vec3"/> containing the 3D Cartesian coordinates of the specified point.</returns>
        </member>
        <member name="M:CryEngine.Vec3.Clamp(CryEngine.Vec3@,CryEngine.Vec3@,CryEngine.Vec3@,CryEngine.Vec3@)">
            <summary>
            Restricts a value to be within a specified range.
            </summary>
            <param name="value">The value to clamp.</param>
            <param name="min">The minimum value.</param>
            <param name="max">The maximum value.</param>
            <param name="result">When the method completes, contains the clamped value.</param>
        </member>
        <member name="M:CryEngine.Vec3.Clamp(CryEngine.Vec3,CryEngine.Vec3,CryEngine.Vec3)">
            <summary>
            Restricts a value to be within a specified range.
            </summary>
            <param name="value">The value to clamp.</param>
            <param name="min">The minimum value.</param>
            <param name="max">The maximum value.</param>
            <returns>The clamped value.</returns>
        </member>
        <member name="M:CryEngine.Vec3.ClampXYZ(CryEngine.Vec3,System.Single,System.Single)">
            <summary>
            Restricts entire vector to be within a specified range.
            </summary>
            <param name="value">The value to clamp.</param>
            <param name="min">The minimum value.</param>
            <param name="max">The maximum value.</param>
            <returns>The clamped value.</returns>
        </member>
        <member name="M:CryEngine.Vec3.MinXYZ(CryEngine.Vec3,System.Single)">
            <summary>
            Sets all values within vector to a specific minimum value
            </summary>
            <param name="value">The vector to restrict</param>
            <param name="min">The minimum value</param>
            <returns>Restricted vector</returns>
        </member>
        <member name="M:CryEngine.Vec3.MaxXYZ(CryEngine.Vec3,System.Single)">
            <summary>
            Sets all values within vector to a specific maximum value
            </summary>
            <param name="value">The vector to restrict</param>
            <param name="max">The maximum value</param>
            <returns>Restricted vector</returns>
        </member>
        <member name="M:CryEngine.Vec3.Cross(CryEngine.Vec3@,CryEngine.Vec3@,CryEngine.Vec3@)">
            <summary>
            Calculates the cross product of two vectors.
            </summary>
            <param name="left">First source vector.</param>
            <param name="right">Second source vector.</param>
            <param name="result">When the method completes, contains he cross product of the two vectors.</param>
        </member>
        <member name="M:CryEngine.Vec3.Cross(CryEngine.Vec3,CryEngine.Vec3)">
            <summary>
            Calculates the cross product of two vectors.
            </summary>
            <param name="left">First source vector.</param>
            <param name="right">Second source vector.</param>
            <returns>The cross product of the two vectors.</returns>
        </member>
        <member name="M:CryEngine.Vec3.Distance(CryEngine.Vec3@,CryEngine.Vec3@,System.Single@)">
            <summary>
            Calculates the distance between two vectors.
            </summary>
            <param name="value1">The first vector.</param>
            <param name="value2">The second vector.</param>
            <param name="result">When the method completes, contains the distance between the two vectors.</param>
            <remarks>
            DistanceSquared(ref Vector3, ref Vector3, out float) may be preferred when only the relative distance is needed
            and speed is of the essence.
            </remarks>
        </member>
        <member name="M:CryEngine.Vec3.Distance(CryEngine.Vec3,CryEngine.Vec3)">
            <summary>
            Calculates the distance between two vectors.
            </summary>
            <param name="value1">The first vector.</param>
            <param name="value2">The second vector.</param>
            <returns>The distance between the two vectors.</returns>
            <remarks>
            CryEngine.Vec3.DistanceSquared(Vector3, Vector3) may be preferred when only the relative distance is needed
            and speed is of the essence.
            </remarks>
        </member>
        <member name="M:CryEngine.Vec3.DistanceSquared(CryEngine.Vec3@,CryEngine.Vec3@,System.Single@)">
            <summary>
            Calculates the squared distance between two vectors.
            </summary>
            <param name="value1">The first vector.</param>
            <param name="value2">The second vector.</param>
            <param name="result">When the method completes, contains the squared distance between the two vectors.</param>
            <remarks>Distance squared is the value before taking the square root. 
            Distance squared can often be used in place of distance if relative comparisons are being made. 
            For example, consider three points A, B, and C. To determine whether B or C is further from A, 
            compare the distance between A and B to the distance between A and C. Calculating the two distances 
            involves two square roots, which are computationally expensive. However, using distance squared 
            provides the same information and avoids calculating two square roots.
            </remarks>
        </member>
        <member name="M:CryEngine.Vec3.DistanceSquared(CryEngine.Vec3,CryEngine.Vec3)">
            <summary>
            Calculates the squared distance between two vectors.
            </summary>
            <param name="value1">The first vector.</param>
            <param name="value2">The second vector.</param>
            <returns>The squared distance between the two vectors.</returns>
            <remarks>Distance squared is the value before taking the square root. 
            Distance squared can often be used in place of distance if relative comparisons are being made. 
            For example, consider three points A, B, and C. To determine whether B or C is further from A, 
            compare the distance between A and B to the distance between A and C. Calculating the two distances 
            involves two square roots, which are computationally expensive. However, using distance squared 
            provides the same information and avoids calculating two square roots.
            </remarks>
        </member>
        <member name="M:CryEngine.Vec3.Dot(CryEngine.Vec3@,CryEngine.Vec3@,System.Single@)">
            <summary>
            Calculates the dot product of two vectors.
            </summary>
            <param name="left">First source vector.</param>
            <param name="right">Second source vector.</param>
            <param name="result">When the method completes, contains the dot product of the two vectors.</param>
        </member>
        <member name="M:CryEngine.Vec3.Dot(CryEngine.Vec3,CryEngine.Vec3)">
            <summary>
            Calculates the dot product of two vectors.
            </summary>
            <param name="left">First source vector.</param>
            <param name="right">Second source vector.</param>
            <returns>The dot product of the two vectors.</returns>
        </member>
        <member name="M:CryEngine.Vec3.Normalize(CryEngine.Vec3@,CryEngine.Vec3@)">
            <summary>
            Converts the vector into a unit vector.
            </summary>
            <param name="value">The vector to normalize.</param>
            <param name="result">When the method completes, contains the normalized vector.</param>
        </member>
        <member name="M:CryEngine.Vec3.Normalize(CryEngine.Vec3)">
            <summary>
            Converts the vector into a unit vector.
            </summary>
            <param name="value">The vector to normalize.</param>
            <returns>The normalized vector.</returns>
        </member>
        <member name="M:CryEngine.Vec3.Lerp(CryEngine.Vec3@,CryEngine.Vec3@,System.Single,CryEngine.Vec3@)">
            <summary>
            Performs a linear interpolation between two vectors.
            </summary>
            <param name="start">Start vector.</param>
            <param name="end">End vector.</param>
            <param name="amount">Value between 0 and 1 indicating the weight of <paramref name="end"/>.</param>
            <param name="result">When the method completes, contains the linear interpolation of the two vectors.</param>
            <remarks>
            This method performs the linear interpolation based on the following formula.
            <code>start + (end - start) * amount</code>
            Passing <paramref name="amount"/> a value of 0 will cause <paramref name="start"/> to be returned; a value of 1 will cause <paramref name="end"/> to be returned. 
            </remarks>
        </member>
        <member name="M:CryEngine.Vec3.Lerp(CryEngine.Vec3,CryEngine.Vec3,System.Single)">
            <summary>
            Performs a linear interpolation between two vectors.
            </summary>
            <param name="start">Start vector.</param>
            <param name="end">End vector.</param>
            <param name="amount">Value between 0 and 1 indicating the weight of <paramref name="end"/>.</param>
            <returns>The linear interpolation of the two vectors.</returns>
            <remarks>
            This method performs the linear interpolation based on the following formula.
            <code>start + (end - start) * amount</code>
            Passing <paramref name="amount"/> a value of 0 will cause <paramref name="start"/> to be returned; a value of 1 will cause <paramref name="end"/> to be returned. 
            </remarks>
        </member>
        <member name="M:CryEngine.Vec3.SmoothStep(CryEngine.Vec3@,CryEngine.Vec3@,System.Single,CryEngine.Vec3@)">
            <summary>
            Performs a cubic interpolation between two vectors.
            </summary>
            <param name="start">Start vector.</param>
            <param name="end">End vector.</param>
            <param name="amount">Value between 0 and 1 indicating the weight of <paramref name="end"/>.</param>
            <param name="result">When the method completes, contains the cubic interpolation of the two vectors.</param>
        </member>
        <member name="M:CryEngine.Vec3.SmoothStep(CryEngine.Vec3,CryEngine.Vec3,System.Single)">
            <summary>
            Performs a cubic interpolation between two vectors.
            </summary>
            <param name="start">Start vector.</param>
            <param name="end">End vector.</param>
            <param name="amount">Value between 0 and 1 indicating the weight of <paramref name="end"/>.</param>
            <returns>The cubic interpolation of the two vectors.</returns>
        </member>
        <member name="M:CryEngine.Vec3.Hermite(CryEngine.Vec3@,CryEngine.Vec3@,CryEngine.Vec3@,CryEngine.Vec3@,System.Single,CryEngine.Vec3@)">
            <summary>
            Performs a Hermite spline interpolation.
            </summary>
            <param name="value1">First source position vector.</param>
            <param name="tangent1">First source tangent vector.</param>
            <param name="value2">Second source position vector.</param>
            <param name="tangent2">Second source tangent vector.</param>
            <param name="amount">Weighting factor.</param>
            <param name="result">When the method completes, contains the result of the Hermite spline interpolation.</param>
        </member>
        <member name="M:CryEngine.Vec3.Hermite(CryEngine.Vec3,CryEngine.Vec3,CryEngine.Vec3,CryEngine.Vec3,System.Single)">
            <summary>
            Performs a Hermite spline interpolation.
            </summary>
            <param name="value1">First source position vector.</param>
            <param name="tangent1">First source tangent vector.</param>
            <param name="value2">Second source position vector.</param>
            <param name="tangent2">Second source tangent vector.</param>
            <param name="amount">Weighting factor.</param>
            <returns>The result of the Hermite spline interpolation.</returns>
        </member>
        <member name="M:CryEngine.Vec3.CatmullRom(CryEngine.Vec3@,CryEngine.Vec3@,CryEngine.Vec3@,CryEngine.Vec3@,System.Single,CryEngine.Vec3@)">
            <summary>
            Performs a Catmull-Rom interpolation using the specified positions.
            </summary>
            <param name="value1">The first position in the interpolation.</param>
            <param name="value2">The second position in the interpolation.</param>
            <param name="value3">The third position in the interpolation.</param>
            <param name="value4">The fourth position in the interpolation.</param>
            <param name="amount">Weighting factor.</param>
            <param name="result">When the method completes, contains the result of the Catmull-Rom interpolation.</param>
        </member>
        <member name="M:CryEngine.Vec3.CatmullRom(CryEngine.Vec3,CryEngine.Vec3,CryEngine.Vec3,CryEngine.Vec3,System.Single)">
            <summary>
            Performs a Catmull-Rom interpolation using the specified positions.
            </summary>
            <param name="value1">The first position in the interpolation.</param>
            <param name="value2">The second position in the interpolation.</param>
            <param name="value3">The third position in the interpolation.</param>
            <param name="value4">The fourth position in the interpolation.</param>
            <param name="amount">Weighting factor.</param>
            <returns>A vector that is the result of the Catmull-Rom interpolation.</returns>
        </member>
        <member name="M:CryEngine.Vec3.Max(CryEngine.Vec3@,CryEngine.Vec3@,CryEngine.Vec3@)">
            <summary>
            Returns a vector containing the smallest components of the specified vectors.
            </summary>
            <param name="left">The first source vector.</param>
            <param name="right">The second source vector.</param>
            <param name="result">When the method completes, contains an new vector composed of the largest components of the source vectors.</param>
        </member>
        <member name="M:CryEngine.Vec3.Max(CryEngine.Vec3,CryEngine.Vec3)">
            <summary>
            Returns a vector containing the largest components of the specified vectors.
            </summary>
            <param name="left">The first source vector.</param>
            <param name="right">The second source vector.</param>
            <returns>A vector containing the largest components of the source vectors.</returns>
        </member>
        <member name="M:CryEngine.Vec3.Min(CryEngine.Vec3@,CryEngine.Vec3@,CryEngine.Vec3@)">
            <summary>
            Returns a vector containing the smallest components of the specified vectors.
            </summary>
            <param name="left">The first source vector.</param>
            <param name="right">The second source vector.</param>
            <param name="result">When the method completes, contains an new vector composed of the smallest components of the source vectors.</param>
        </member>
        <member name="M:CryEngine.Vec3.Min(CryEngine.Vec3,CryEngine.Vec3)">
            <summary>
            Returns a vector containing the smallest components of the specified vectors.
            </summary>
            <param name="left">The first source vector.</param>
            <param name="right">The second source vector.</param>
            <returns>A vector containing the smallest components of the source vectors.</returns>
        </member>
        <member name="M:CryEngine.Vec3.Reflect(CryEngine.Vec3@,CryEngine.Vec3@,CryEngine.Vec3@)">
            <summary>
            Returns the reflection of a vector off a surface that has the specified normal. 
            </summary>
            <param name="vector">The source vector.</param>
            <param name="normal">Normal of the surface.</param>
            <param name="result">When the method completes, contains the reflected vector.</param>
            <remarks>Reflect only gives the direction of a reflection off a surface, it does not determine 
            whether the original vector was close enough to the surface to hit it.</remarks>
        </member>
        <member name="M:CryEngine.Vec3.Reflect(CryEngine.Vec3,CryEngine.Vec3)">
            <summary>
            Returns the reflection of a vector off a surface that has the specified normal. 
            </summary>
            <param name="vector">The source vector.</param>
            <param name="normal">Normal of the surface.</param>
            <returns>The reflected vector.</returns>
            <remarks>Reflect only gives the direction of a reflection off a surface, it does not determine 
            whether the original vector was close enough to the surface to hit it.</remarks>
        </member>
        <member name="M:CryEngine.Vec3.Refract(CryEngine.Vec3@,CryEngine.Vec3@,System.Single,CryEngine.Vec3@)">
            <summary>
            Returns the fraction of a vector off a surface that has the specified normal and index.
            </summary>
            <param name="vector">The source vector.</param>
            <param name="normal">Normal of the surface.</param>
            <param name="index">Index of refraction.</param>
            <param name="result">When the method completes, contains the refracted vector.</param>
        </member>
        <member name="M:CryEngine.Vec3.Refract(CryEngine.Vec3,CryEngine.Vec3,System.Single)">
            <summary>
            Returns the fraction of a vector off a surface that has the specified normal and index.
            </summary>
            <param name="vector">The source vector.</param>
            <param name="normal">Normal of the surface.</param>
            <param name="index">Index of refraction.</param>
            <returns>The refracted vector.</returns>
        </member>
        <member name="M:CryEngine.Vec3.Orthogonalize(CryEngine.Vec3[],CryEngine.Vec3[])">
            <summary>
            Orthogonalizes a list of vectors.
            </summary>
            <param name="destination">The list of orthogonalized vectors.</param>
            <param name="source">The list of vectors to orthogonalize.</param>
            <remarks>
            <para>Orthogonalization is the process of making all vectors orthogonal to each other. This
            means that any given vector in the list will be orthogonal to any other given vector in the
            list.</para>
            <para>Because this method uses the modified Gram-Schmidt process, the resulting vectors
            tend to be numerically unstable. The numeric stability decreases according to the vectors
            position in the list so that the first vector is the most stable and the last vector is the
            least stable.</para>
            </remarks>
            <exception cref="T:System.ArgumentNullException">Thrown when <paramref name="source"/> or <paramref name="destination"/> is <c>null</c>.</exception>
            <exception cref="T:System.ArgumentOutOfRangeException">Thrown when <paramref name="destination"/> is shorter in length than <paramref name="source"/>.</exception>
        </member>
        <member name="M:CryEngine.Vec3.Orthonormalize(CryEngine.Vec3[],CryEngine.Vec3[])">
            <summary>
            Orthonormalizes a list of vectors.
            </summary>
            <param name="destination">The list of orthonormalized vectors.</param>
            <param name="source">The list of vectors to orthonormalize.</param>
            <remarks>
            <para>Orthonormalization is the process of making all vectors orthogonal to each
            other and making all vectors of unit length. This means that any given vector will
            be orthogonal to any other given vector in the list.</para>
            <para>Because this method uses the modified Gram-Schmidt process, the resulting vectors
            tend to be numerically unstable. The numeric stability decreases according to the vectors
            position in the list so that the first vector is the most stable and the last vector is the
            least stable.</para>
            </remarks>
            <exception cref="T:System.ArgumentNullException">Thrown when <paramref name="source"/> or <paramref name="destination"/> is <c>null</c>.</exception>
            <exception cref="T:System.ArgumentOutOfRangeException">Thrown when <paramref name="destination"/> is shorter in length than <paramref name="source"/>.</exception>
        </member>
        <member name="M:CryEngine.Vec3.Transform(CryEngine.Vec3@,CryEngine.Quat@,CryEngine.Vec3@)">
            <summary>
            Transforms a 3D vector by the given <see cref="T:CryEngine.Quat"/> rotation.
            </summary>
            <param name="vector">The vector to rotate.</param>
            <param name="rotation">The <see cref="T:CryEngine.Quat"/> rotation to apply.</param>
            <param name="result">When the method completes, contains the transformed <see cref="T:CryEngine.Vec4"/>.</param>
        </member>
        <member name="M:CryEngine.Vec3.Transform(CryEngine.Vec3,CryEngine.Quat)">
            <summary>
            Transforms a 3D vector by the given <see cref="T:CryEngine.Quat"/> rotation.
            </summary>
            <param name="vector">The vector to rotate.</param>
            <param name="rotation">The <see cref="T:CryEngine.Quat"/> rotation to apply.</param>
            <returns>The transformed <see cref="T:CryEngine.Vec4"/>.</returns>
        </member>
        <member name="M:CryEngine.Vec3.Transform(CryEngine.Vec3[],CryEngine.Quat@,CryEngine.Vec3[])">
            <summary>
            Transforms an array of vectors by the given <see cref="T:CryEngine.Quat"/> rotation.
            </summary>
            <param name="source">The array of vectors to transform.</param>
            <param name="rotation">The <see cref="T:CryEngine.Quat"/> rotation to apply.</param>
            <param name="destination">The array for which the transformed vectors are stored.
            This array may be the same array as <paramref name="source"/>.</param>
            <exception cref="T:System.ArgumentNullException">Thrown when <paramref name="source"/> or <paramref name="destination"/> is <c>null</c>.</exception>
            <exception cref="T:System.ArgumentOutOfRangeException">Thrown when <paramref name="destination"/> is shorter in length than <paramref name="source"/>.</exception>
        </member>
        <member name="M:CryEngine.Vec3.op_Addition(CryEngine.Vec3,CryEngine.Vec3)">
            <summary>
            Adds two vectors.
            </summary>
            <param name="left">The first vector to add.</param>
            <param name="right">The second vector to add.</param>
            <returns>The sum of the two vectors.</returns>
        </member>
        <member name="M:CryEngine.Vec3.op_UnaryPlus(CryEngine.Vec3)">
            <summary>
            Assert a vector (return it unchanged).
            </summary>
            <param name="value">The vector to assert (unchange).</param>
            <returns>The asserted (unchanged) vector.</returns>
        </member>
        <member name="M:CryEngine.Vec3.op_Subtraction(CryEngine.Vec3,CryEngine.Vec3)">
            <summary>
            Subtracts two vectors.
            </summary>
            <param name="left">The first vector to subtract.</param>
            <param name="right">The second vector to subtract.</param>
            <returns>The difference of the two vectors.</returns>
        </member>
        <member name="M:CryEngine.Vec3.op_UnaryNegation(CryEngine.Vec3)">
            <summary>
            Reverses the direction of a given vector.
            </summary>
            <param name="value">The vector to negate.</param>
            <returns>A vector facing in the opposite direction.</returns>
        </member>
        <member name="M:CryEngine.Vec3.op_Multiply(System.Single,CryEngine.Vec3)">
            <summary>
            Scales a vector by the given value.
            </summary>
            <param name="value">The vector to scale.</param>
            <param name="scale">The amount by which to scale the vector.</param>
            <returns>The scaled vector.</returns>
        </member>
        <member name="M:CryEngine.Vec3.op_Multiply(CryEngine.Vec3,System.Single)">
            <summary>
            Scales a vector by the given value.
            </summary>
            <param name="value">The vector to scale.</param>
            <param name="scale">The amount by which to scale the vector.</param>
            <returns>The scaled vector.</returns>
        </member>
        <member name="M:CryEngine.Vec3.op_Division(CryEngine.Vec3,System.Single)">
            <summary>
            Scales a vector by the given value.
            </summary>
            <param name="value">The vector to scale.</param>
            <param name="scale">The amount by which to scale the vector.</param>
            <returns>The scaled vector.</returns>
        </member>
        <member name="M:CryEngine.Vec3.op_Equality(CryEngine.Vec3,CryEngine.Vec3)">
            <summary>
            Tests for equality between two objects.
            </summary>
            <param name="left">The first value to compare.</param>
            <param name="right">The second value to compare.</param>
            <returns><c>true</c> if <paramref name="left"/> has the same value as <paramref name="right"/>; otherwise, <c>false</c>.</returns>
        </member>
        <member name="M:CryEngine.Vec3.op_Inequality(CryEngine.Vec3,CryEngine.Vec3)">
            <summary>
            Tests for inequality between two objects.
            </summary>
            <param name="left">The first value to compare.</param>
            <param name="right">The second value to compare.</param>
            <returns><c>true</c> if <paramref name="left"/> has a different value than <paramref name="right"/>; otherwise, <c>false</c>.</returns>
        </member>
        <member name="M:CryEngine.Vec3.op_Explicit(CryEngine.Vec3)~CryEngine.Vec2">
            <summary>
            Performs an explicit conversion from <see cref="T:CryEngine.Vec3"/> to <see cref="T:CryEngine.Vec2"/>.
            </summary>
            <param name="value">The value.</param>
            <returns>The result of the conversion.</returns>
        </member>
        <member name="M:CryEngine.Vec3.op_Explicit(CryEngine.Vec3)~CryEngine.Vec4">
            <summary>
            Performs an explicit conversion from <see cref="T:CryEngine.Vec3"/> to <see cref="T:CryEngine.Vec4"/>.
            </summary>
            <param name="value">The value.</param>
            <returns>The result of the conversion.</returns>
        </member>
        <member name="M:CryEngine.Vec3.ToString">
            <summary>
            Returns a <see cref="T:System.String"/> that represents this instance.
            </summary>
            <returns>
            A <see cref="T:System.String"/> that represents this instance.
            </returns>
        </member>
        <member name="M:CryEngine.Vec3.ToString(System.String)">
            <summary>
            Returns a <see cref="T:System.String"/> that represents this instance.
            </summary>
            <param name="format">The format.</param>
            <returns>
            A <see cref="T:System.String"/> that represents this instance.
            </returns>
        </member>
        <member name="M:CryEngine.Vec3.ToString(System.IFormatProvider)">
            <summary>
            Returns a <see cref="T:System.String"/> that represents this instance.
            </summary>
            <param name="formatProvider">The format provider.</param>
            <returns>
            A <see cref="T:System.String"/> that represents this instance.
            </returns>
        </member>
        <member name="M:CryEngine.Vec3.ToString(System.String,System.IFormatProvider)">
            <summary>
            Returns a <see cref="T:System.String"/> that represents this instance.
            </summary>
            <param name="format">The format.</param>
            <param name="formatProvider">The format provider.</param>
            <returns>
            A <see cref="T:System.String"/> that represents this instance.
            </returns>
        </member>
        <member name="M:CryEngine.Vec3.GetHashCode">
            <summary>
            Returns a hash code for this instance.
            </summary>
            <returns>
            A hash code for this instance, suitable for use in hashing algorithms and data structures like a hash table. 
            </returns>
        </member>
        <member name="M:CryEngine.Vec3.Equals(CryEngine.Vec3)">
            <summary>
            Determines whether the specified <see cref="T:CryEngine.Vec3"/> is equal to this instance.
            </summary>
            <param name="other">The <see cref="T:CryEngine.Vec3"/> to compare with this instance.</param>
            <returns>
            <c>true</c> if the specified <see cref="T:CryEngine.Vec3"/> is equal to this instance; otherwise, <c>false</c>.
            </returns>
        </member>
        <member name="M:CryEngine.Vec3.Equals(CryEngine.Vec3,System.Single)">
            <summary>
            Determines whether the specified <see cref="T:CryEngine.Vec3"/> is equal to this instance.
            </summary>
            <param name="other">The <see cref="T:CryEngine.Vec3"/> to compare with this instance.</param>
            <param name="epsilon">The amount of error allowed.</param>
            <returns>
            <c>true</c> if the specified <see cref="T:CryEngine.Vec3"/> is equal to this instance; otherwise, <c>false</c>.
            </returns>
        </member>
        <member name="M:CryEngine.Vec3.Equals(System.Object)">
            <summary>
            Determines whether the specified <see cref="T:System.Object"/> is equal to this instance.
            </summary>
            <param name="value">The <see cref="T:System.Object"/> to compare with this instance.</param>
            <returns>
            	<c>true</c> if the specified <see cref="T:System.Object"/> is equal to this instance; otherwise, <c>false</c>.
            </returns>
        </member>
        <member name="P:CryEngine.Vec3.IsNormalized">
            <summary>
            Gets a value indicting whether this instance is normalized.
            </summary>
        </member>
        <member name="P:CryEngine.Vec3.Item(System.Int32)">
            <summary>
            Gets or sets the component at the specified index.
            </summary>
            <value>The value of the X, Y, or Z component, depending on the index.</value>
            <param name="index">The index of the component to access. Use 0 for the X component, 1 for the Y component, and 2 for the Z component.</param>
            <returns>The value of the component at the specified index.</returns>
            <exception cref="T:System.ArgumentOutOfRangeException">Thrown when the <paramref name="index"/> is out of the range [0, 2].</exception>
        </member>
        <member name="P:CryEngine.Vec3.Length">
            <summary>
            Calculates the length of the vector.
            </summary>
            <returns>The length of the vector.</returns>
            <remarks>
            <see cref="M:CryEngine.Vec3.LengthSquared"/> may be preferred when only the relative length is needed
            and speed is of the essence.
            </remarks>
        </member>
        <member name="T:CryEngine.BoundingSphere">
            <summary>
            Represents a bounding sphere in three dimensional space.
            </summary>
        </member>
        <member name="F:CryEngine.BoundingSphere.Center">
            <summary>
            The center of the sphere in three dimensional space.
            </summary>
        </member>
        <member name="F:CryEngine.BoundingSphere.Radius">
            <summary>
            The radious of the sphere.
            </summary>
        </member>
        <member name="M:CryEngine.BoundingSphere.#ctor(CryEngine.Vec3,System.Single)">
            <summary>
            Initializes a new instance of the <see cref="T:CryEngine.BoundingBox"/> struct.
            </summary>
            <param name="center">The center of the sphere in three dimensional space.</param>
            <param name="radius">The radius of the sphere.</param>
        </member>
        <member name="M:CryEngine.BoundingSphere.Intersects(CryEngine.Ray@)">
            <summary>
            Determines if there is an intersection between the current object and a <see cref="T:CryEngine.Ray"/>.
            </summary>
            <param name="ray">The ray to test.</param>
            <returns>Whether the two objects intersected.</returns>
        </member>
        <member name="M:CryEngine.BoundingSphere.Intersects(CryEngine.Ray@,System.Single@)">
            <summary>
            Determines if there is an intersection between the current object and a <see cref="T:CryEngine.Ray"/>.
            </summary>
            <param name="ray">The ray to test.</param>
            <param name="distance">When the method completes, contains the distance of the intersection,
            or 0 if there was no intersection.</param>
            <returns>Whether the two objects intersected.</returns>
        </member>
        <member name="M:CryEngine.BoundingSphere.Intersects(CryEngine.Ray@,CryEngine.Vec3@)">
            <summary>
            Determines if there is an intersection between the current object and a <see cref="T:CryEngine.Ray"/>.
            </summary>
            <param name="ray">The ray to test.</param>
            <param name="point">When the method completes, contains the point of intersection,
            or <see cref="T:CryEngine.Vec3"/> if there was no intersection.</param>
            <returns>Whether the two objects intersected.</returns>
        </member>
        <member name="M:CryEngine.BoundingSphere.Intersects(CryEngine.Plane@)">
            <summary>
            Determines if there is an intersection between the current object and a <see cref="T:CryEngine.Plane"/>.
            </summary>
            <param name="plane">The plane to test.</param>
            <returns>Whether the two objects intersected.</returns>
        </member>
        <member name="M:CryEngine.BoundingSphere.Intersects(CryEngine.Vec3@,CryEngine.Vec3@,CryEngine.Vec3@)">
            <summary>
            Determines if there is an intersection between the current object and a triangle.
            </summary>
            <param name="vertex1">The first vertex of the triangle to test.</param>
            <param name="vertex2">The second vertex of the triagnle to test.</param>
            <param name="vertex3">The third vertex of the triangle to test.</param>
            <returns>Whether the two objects intersected.</returns>
        </member>
        <member name="M:CryEngine.BoundingSphere.Intersects(CryEngine.BoundingBox@)">
            <summary>
            Determines if there is an intersection between the current object and a <see cref="T:CryEngine.BoundingBox"/>.
            </summary>
            <param name="box">The box to test.</param>
            <returns>Whether the two objects intersected.</returns>
        </member>
        <member name="M:CryEngine.BoundingSphere.Intersects(CryEngine.BoundingSphere@)">
            <summary>
            Determines if there is an intersection between the current object and a <see cref="T:CryEngine.BoundingSphere"/>.
            </summary>
            <param name="sphere">The sphere to test.</param>
            <returns>Whether the two objects intersected.</returns>
        </member>
        <member name="M:CryEngine.BoundingSphere.Contains(CryEngine.Vec3@)">
            <summary>
            Determines whether the current objects contains a point.
            </summary>
            <param name="point">The point to test.</param>
            <returns>The type of containment the two objects have.</returns>
        </member>
        <member name="M:CryEngine.BoundingSphere.Contains(CryEngine.Vec3@,CryEngine.Vec3@,CryEngine.Vec3@)">
            <summary>
            Determines whether the current objects contains a triangle.
            </summary>
            <param name="vertex1">The first vertex of the triangle to test.</param>
            <param name="vertex2">The second vertex of the triagnle to test.</param>
            <param name="vertex3">The third vertex of the triangle to test.</param>
            <returns>The type of containment the two objects have.</returns>
        </member>
        <member name="M:CryEngine.BoundingSphere.Contains(CryEngine.BoundingBox@)">
            <summary>
            Determines whether the current objects contains a <see cref="T:CryEngine.BoundingBox"/>.
            </summary>
            <param name="box">The box to test.</param>
            <returns>The type of containment the two objects have.</returns>
        </member>
        <member name="M:CryEngine.BoundingSphere.Contains(CryEngine.BoundingSphere@)">
            <summary>
            Determines whether the current objects contains a <see cref="T:CryEngine.BoundingSphere"/>.
            </summary>
            <param name="sphere">The sphere to test.</param>
            <returns>The type of containment the two objects have.</returns>
        </member>
        <member name="M:CryEngine.BoundingSphere.FromPoints(CryEngine.Vec3[],CryEngine.BoundingSphere@)">
            <summary>
            Constructs a <see cref="T:CryEngine.BoundingSphere"/> that fully contains the given points.
            </summary>
            <param name="points">The points that will be contained by the sphere.</param>
            <param name="result">When the method completes, contains the newly constructed bounding sphere.</param>
        </member>
        <member name="M:CryEngine.BoundingSphere.FromPoints(CryEngine.Vec3[])">
            <summary>
            Constructs a <see cref="T:CryEngine.BoundingSphere"/> that fully contains the given points.
            </summary>
            <param name="points">The points that will be contained by the sphere.</param>
            <returns>The newly constructed bounding sphere.</returns>
        </member>
        <member name="M:CryEngine.BoundingSphere.FromBox(CryEngine.BoundingBox@,CryEngine.BoundingSphere@)">
            <summary>
            Constructs a <see cref="T:CryEngine.BoundingSphere"/> from a given box.
            </summary>
            <param name="box">The box that will designate the extents of the sphere.</param>
            <param name="result">When the method completes, the newly constructed bounding sphere.</param>
        </member>
        <member name="M:CryEngine.BoundingSphere.FromBox(CryEngine.BoundingBox)">
            <summary>
            Constructs a <see cref="T:CryEngine.BoundingSphere"/> from a given box.
            </summary>
            <param name="box">The box that will designate the extents of the sphere.</param>
            <returns>The newly constructed bounding sphere.</returns>
        </member>
        <member name="M:CryEngine.BoundingSphere.Merge(CryEngine.BoundingSphere@,CryEngine.BoundingSphere@,CryEngine.BoundingSphere@)">
            <summary>
            Constructs a <see cref="T:CryEngine.BoundingSphere"/> that is the as large as the total combined area of the two specified spheres.
            </summary>
            <param name="value1">The first sphere to merge.</param>
            <param name="value2">The second sphere to merge.</param>
            <param name="result">When the method completes, contains the newly constructed bounding sphere.</param>
        </member>
        <member name="M:CryEngine.BoundingSphere.Merge(CryEngine.BoundingSphere,CryEngine.BoundingSphere)">
            <summary>
            Constructs a <see cref="T:CryEngine.BoundingSphere"/> that is the as large as the total combined area of the two specified spheres.
            </summary>
            <param name="value1">The first sphere to merge.</param>
            <param name="value2">The second sphere to merge.</param>
            <returns>The newly constructed bounding sphere.</returns>
        </member>
        <member name="M:CryEngine.BoundingSphere.op_Equality(CryEngine.BoundingSphere,CryEngine.BoundingSphere)">
            <summary>
            Tests for equality between two objects.
            </summary>
            <param name="left">The first value to compare.</param>
            <param name="right">The second value to compare.</param>
            <returns><c>true</c> if <paramref name="left"/> has the same value as <paramref name="right"/>; otherwise, <c>false</c>.</returns>
        </member>
        <member name="M:CryEngine.BoundingSphere.op_Inequality(CryEngine.BoundingSphere,CryEngine.BoundingSphere)">
            <summary>
            Tests for inequality between two objects.
            </summary>
            <param name="left">The first value to compare.</param>
            <param name="right">The second value to compare.</param>
            <returns><c>true</c> if <paramref name="left"/> has a different value than <paramref name="right"/>; otherwise, <c>false</c>.</returns>
        </member>
        <member name="M:CryEngine.BoundingSphere.ToString">
            <summary>
            Returns a <see cref="T:System.String"/> that represents this instance.
            </summary>
            <returns>
            A <see cref="T:System.String"/> that represents this instance.
            </returns>
        </member>
        <member name="M:CryEngine.BoundingSphere.ToString(System.String)">
            <summary>
            Returns a <see cref="T:System.String"/> that represents this instance.
            </summary>
            <param name="format">The format.</param>
            <returns>
            A <see cref="T:System.String"/> that represents this instance.
            </returns>
        </member>
        <member name="M:CryEngine.BoundingSphere.ToString(System.IFormatProvider)">
            <summary>
            Returns a <see cref="T:System.String"/> that represents this instance.
            </summary>
            <param name="formatProvider">The format provider.</param>
            <returns>
            A <see cref="T:System.String"/> that represents this instance.
            </returns>
        </member>
        <member name="M:CryEngine.BoundingSphere.ToString(System.String,System.IFormatProvider)">
            <summary>
            Returns a <see cref="T:System.String"/> that represents this instance.
            </summary>
            <param name="format">The format.</param>
            <param name="formatProvider">The format provider.</param>
            <returns>
            A <see cref="T:System.String"/> that represents this instance.
            </returns>
        </member>
        <member name="M:CryEngine.BoundingSphere.GetHashCode">
            <summary>
            Returns a hash code for this instance.
            </summary>
            <returns>
            A hash code for this instance, suitable for use in hashing algorithms and data structures like a hash table. 
            </returns>
        </member>
        <member name="M:CryEngine.BoundingSphere.Equals(CryEngine.BoundingSphere)">
            <summary>
            Determines whether the specified <see cref="T:CryEngine.Vec4"/> is equal to this instance.
            </summary>
            <param name="value">The <see cref="T:CryEngine.Vec4"/> to compare with this instance.</param>
            <returns>
            <c>true</c> if the specified <see cref="T:CryEngine.Vec4"/> is equal to this instance; otherwise, <c>false</c>.
            </returns>
        </member>
        <member name="M:CryEngine.BoundingSphere.Equals(System.Object)">
            <summary>
            Determines whether the specified <see cref="T:System.Object"/> is equal to this instance.
            </summary>
            <param name="value">The <see cref="T:System.Object"/> to compare with this instance.</param>
            <returns>
            <c>true</c> if the specified <see cref="T:System.Object"/> is equal to this instance; otherwise, <c>false</c>.
            </returns>
        </member>
        <member name="T:CryEngine.Collision">
            <summary>
            Contains static methods to help in determining intersections, containment, etc.
            </summary>
        </member>
        <member name="M:CryEngine.Collision.ClosestPointPointTriangle(CryEngine.Vec3@,CryEngine.Vec3@,CryEngine.Vec3@,CryEngine.Vec3@,CryEngine.Vec3@)">
            <summary>
            Determines the closest point between a point and a triangle.
            </summary>
            <param name="point">The point to test.</param>
            <param name="vertex1">The first vertex to test.</param>
            <param name="vertex2">The second vertex to test.</param>
            <param name="vertex3">The third vertex to test.</param>
            <param name="result">When the method completes, contains the closest point between the two objects.</param>
        </member>
        <member name="M:CryEngine.Collision.ClosestPointPlanePoint(CryEngine.Plane@,CryEngine.Vec3@,CryEngine.Vec3@)">
            <summary>
            Determines the closest point between a <see cref="T:CryEngine.Plane"/> and a point.
            </summary>
            <param name="plane">The plane to test.</param>
            <param name="point">The point to test.</param>
            <param name="result">When the method completes, contains the closest point between the two objects.</param>
        </member>
        <member name="M:CryEngine.Collision.ClosestPointBoxPoint(CryEngine.BoundingBox@,CryEngine.Vec3@,CryEngine.Vec3@)">
            <summary>
            Determines the closest point between a <see cref="T:CryEngine.BoundingBox"/> and a point.
            </summary>
            <param name="box">The box to test.</param>
            <param name="point">The point to test.</param>
            <param name="result">When the method completes, contains the closest point between the two objects.</param>
        </member>
        <member name="M:CryEngine.Collision.ClosestPointSpherePoint(CryEngine.BoundingSphere@,CryEngine.Vec3@,CryEngine.Vec3@)">
            <summary>
            Determines the closest point between a <see cref="T:CryEngine.BoundingSphere"/> and a point.
            </summary>
            <param name="sphere"></param>
            <param name="point">The point to test.</param>
            <param name="result">When the method completes, contains the closest point between the two objects;
            or, if the point is directly in the center of the sphere, contains <see cref="T:CryEngine.Vec3"/>.</param>
        </member>
        <member name="M:CryEngine.Collision.ClosestPointSphereSphere(CryEngine.BoundingSphere@,CryEngine.BoundingSphere@,CryEngine.Vec3@)">
            <summary>
            Determines the closest point between a <see cref="T:CryEngine.BoundingSphere"/> and a <see cref="T:CryEngine.BoundingSphere"/>.
            </summary>
            <param name="sphere1">The first sphere to test.</param>
            <param name="sphere2">The second sphere to test.</param>
            <param name="result">When the method completes, contains the closest point between the two objects;
            or, if the point is directly in the center of the sphere, contains <see cref="T:CryEngine.Vec3"/>.</param>
            <remarks>
            If the two spheres are overlapping, but not directly ontop of each other, the closest point
            is the 'closest' point of intersection. This can also be considered is the deepest point of
            intersection.
            </remarks>
        </member>
        <member name="M:CryEngine.Collision.DistancePlanePoint(CryEngine.Plane@,CryEngine.Vec3@)">
            <summary>
            Determines the distance between a <see cref="T:CryEngine.Plane"/> and a point.
            </summary>
            <param name="plane">The plane to test.</param>
            <param name="point">The point to test.</param>
            <returns>The distance between the two objects.</returns>
        </member>
        <member name="M:CryEngine.Collision.DistanceBoxPoint(CryEngine.BoundingBox@,CryEngine.Vec3@)">
            <summary>
            Determines the distance between a <see cref="T:CryEngine.BoundingBox"/> and a point.
            </summary>
            <param name="box">The box to test.</param>
            <param name="point">The point to test.</param>
            <returns>The distance between the two objects.</returns>
        </member>
        <member name="M:CryEngine.Collision.DistanceBoxBox(CryEngine.BoundingBox@,CryEngine.BoundingBox@)">
            <summary>
            Determines the distance between a <see cref="T:CryEngine.BoundingBox"/> and a <see cref="T:CryEngine.BoundingBox"/>.
            </summary>
            <param name="box1">The first box to test.</param>
            <param name="box2">The second box to test.</param>
            <returns>The distance between the two objects.</returns>
        </member>
        <member name="M:CryEngine.Collision.DistanceSpherePoint(CryEngine.BoundingSphere@,CryEngine.Vec3@)">
            <summary>
            Determines the distance between a <see cref="T:CryEngine.BoundingSphere"/> and a point.
            </summary>
            <param name="sphere">The sphere to test.</param>
            <param name="point">The point to test.</param>
            <returns>The distance between the two objects.</returns>
        </member>
        <member name="M:CryEngine.Collision.DistanceSphereSphere(CryEngine.BoundingSphere@,CryEngine.BoundingSphere@)">
            <summary>
            Determines the distance between a <see cref="T:CryEngine.BoundingSphere"/> and a <see cref="T:CryEngine.BoundingSphere"/>.
            </summary>
            <param name="sphere1">The first sphere to test.</param>
            <param name="sphere2">The second sphere to test.</param>
            <returns>The distance between the two objects.</returns>
        </member>
        <member name="M:CryEngine.Collision.RayIntersectsPoint(CryEngine.Ray@,CryEngine.Vec3@)">
            <summary>
            Determines whether there is an intersection between a <see cref="T:CryEngine.Ray"/> and a point.
            </summary>
            <param name="ray">The ray to test.</param>
            <param name="point">The point to test.</param>
            <returns>Whether the two objects intersect.</returns>
        </member>
        <member name="M:CryEngine.Collision.RayIntersectsRay(CryEngine.Ray@,CryEngine.Ray@,CryEngine.Vec3@)">
            <summary>
            Determines whether there is an intersection between a <see cref="T:CryEngine.Ray"/> and a <see cref="T:CryEngine.Ray"/>.
            </summary>
            <param name="ray1">The first ray to test.</param>
            <param name="ray2">The second ray to test.</param>
            <param name="point">When the method completes, contains the point of intersection,
            or <see cref="T:CryEngine.Vec3"/> if there was no intersection.</param>
            <returns>Whether the two objects intersect.</returns>
            <remarks>
            This method performs a ray vs ray intersection test based on the following formula
            from Goldman.
            <code>s = det([o_2 - o_1, d_2, d_1 x d_2]) / ||d_1 x d_2||^2</code>
            <code>t = det([o_2 - o_1, d_1, d_1 x d_2]) / ||d_1 x d_2||^2</code>
            Where o_1 is the position of the first ray, o_2 is the position of the second ray,
            d_1 is the normalized direction of the first ray, d_2 is the normalized direction
            of the second ray, det denotes the determinant of a matrix, x denotes the cross
            product, [ ] denotes a matrix, and || || denotes the length or magnitude of a vector.
            </remarks>
        </member>
        <member name="M:CryEngine.Collision.RayIntersectsPlane(CryEngine.Ray@,CryEngine.Plane@,System.Single@)">
            <summary>
            Determines whether there is an intersection between a <see cref="T:CryEngine.Ray"/> and a <see cref="T:CryEngine.Plane"/>.
            </summary>
            <param name="ray">The ray to test.</param>
            <param name="plane">The plane to test.</param>
            <param name="distance">When the method completes, contains the distance of the intersection,
            or 0 if there was no intersection.</param>
            <returns>Whether the two objects intersect.</returns>
        </member>
        <member name="M:CryEngine.Collision.RayIntersectsPlane(CryEngine.Ray@,CryEngine.Plane@,CryEngine.Vec3@)">
            <summary>
            Determines whether there is an intersection between a <see cref="T:CryEngine.Ray"/> and a <see cref="T:CryEngine.Plane"/>.
            </summary>
            <param name="ray">The ray to test.</param>
            <param name="plane">The plane to test</param>
            <param name="point">When the method completes, contains the point of intersection,
            or <see cref="T:CryEngine.Vec3"/> if there was no intersection.</param>
            <returns>Whether the two objects intersected.</returns>
        </member>
        <member name="M:CryEngine.Collision.RayIntersectsTriangle(CryEngine.Ray@,CryEngine.Vec3@,CryEngine.Vec3@,CryEngine.Vec3@,System.Single@)">
            <summary>
            Determines whether there is an intersection between a <see cref="T:CryEngine.Ray"/> and a triangle.
            </summary>
            <param name="ray">The ray to test.</param>
            <param name="vertex1">The first vertex of the triangle to test.</param>
            <param name="vertex2">The second vertex of the triagnle to test.</param>
            <param name="vertex3">The third vertex of the triangle to test.</param>
            <param name="distance">When the method completes, contains the distance of the intersection,
            or 0 if there was no intersection.</param>
            <returns>Whether the two objects intersected.</returns>
            <remarks>
            This method tests if the ray intersects either the front or back of the triangle.
            If the ray is parallel to the triangle's plane, no intersection is assumed to have
            happened. If the intersection of the ray and the triangle is behind the origin of
            the ray, no intersection is assumed to have happened. In both cases of assumptions,
            this method returns false.
            </remarks>
        </member>
        <member name="M:CryEngine.Collision.RayIntersectsTriangle(CryEngine.Ray@,CryEngine.Vec3@,CryEngine.Vec3@,CryEngine.Vec3@,CryEngine.Vec3@)">
            <summary>
            Determines whether there is an intersection between a <see cref="T:CryEngine.Ray"/> and a triangle.
            </summary>
            <param name="ray">The ray to test.</param>
            <param name="vertex1">The first vertex of the triangle to test.</param>
            <param name="vertex2">The second vertex of the triagnle to test.</param>
            <param name="vertex3">The third vertex of the triangle to test.</param>
            <param name="point">When the method completes, contains the point of intersection,
            or <see cref="T:CryEngine.Vec3"/> if there was no intersection.</param>
            <returns>Whether the two objects intersected.</returns>
        </member>
        <member name="M:CryEngine.Collision.RayIntersectsBox(CryEngine.Ray@,CryEngine.BoundingBox@,System.Single@)">
            <summary>
            Determines whether there is an intersection between a <see cref="T:CryEngine.Ray"/> and a <see cref="T:CryEngine.BoundingBox"/>.
            </summary>
            <param name="ray">The ray to test.</param>
            <param name="box">The box to test.</param>
            <param name="distance">When the method completes, contains the distance of the intersection,
            or 0 if there was no intersection.</param>
            <returns>Whether the two objects intersected.</returns>
        </member>
        <member name="M:CryEngine.Collision.RayIntersectsBox(CryEngine.Ray@,CryEngine.BoundingBox@,CryEngine.Vec3@)">
            <summary>
            Determines whether there is an intersection between a <see cref="T:CryEngine.Ray"/> and a <see cref="T:CryEngine.Plane"/>.
            </summary>
            <param name="ray">The ray to test.</param>
            <param name="box">The box to test.</param>
            <param name="point">When the method completes, contains the point of intersection,
            or <see cref="T:CryEngine.Vec3"/> if there was no intersection.</param>
            <returns>Whether the two objects intersected.</returns>
        </member>
        <member name="M:CryEngine.Collision.RayIntersectsSphere(CryEngine.Ray@,CryEngine.BoundingSphere@,System.Single@)">
            <summary>
            Determines whether there is an intersection between a <see cref="T:CryEngine.Ray"/> and a <see cref="T:CryEngine.BoundingSphere"/>.
            </summary>
            <param name="ray">The ray to test.</param>
            <param name="sphere">The sphere to test.</param>
            <param name="distance">When the method completes, contains the distance of the intersection,
            or 0 if there was no intersection.</param>
            <returns>Whether the two objects intersected.</returns>
        </member>
        <member name="M:CryEngine.Collision.RayIntersectsSphere(CryEngine.Ray@,CryEngine.BoundingSphere@,CryEngine.Vec3@)">
            <summary>
            Determines whether there is an intersection between a <see cref="T:CryEngine.Ray"/> and a <see cref="T:CryEngine.BoundingSphere"/>. 
            </summary>
            <param name="ray">The ray to test.</param>
            <param name="sphere">The sphere to test.</param>
            <param name="point">When the method completes, contains the point of intersection,
            or <see cref="T:CryEngine.Vec3"/> if there was no intersection.</param>
            <returns>Whether the two objects intersected.</returns>
        </member>
        <member name="M:CryEngine.Collision.PlaneIntersectsPoint(CryEngine.Plane@,CryEngine.Vec3@)">
            <summary>
            Determines whether there is an intersection between a <see cref="T:CryEngine.Plane"/> and a point.
            </summary>
            <param name="plane">The plane to test.</param>
            <param name="point">The point to test.</param>
            <returns>Whether the two objects intersected.</returns>
        </member>
        <member name="M:CryEngine.Collision.PlaneIntersectsPlane(CryEngine.Plane@,CryEngine.Plane@)">
            <summary>
            Determines whether there is an intersection between a <see cref="T:CryEngine.Plane"/> and a <see cref="T:CryEngine.Plane"/>.
            </summary>
            <param name="plane1">The first plane to test.</param>
            <param name="plane2">The second plane to test.</param>
            <returns>Whether the two objects intersected.</returns>
        </member>
        <member name="M:CryEngine.Collision.PlaneIntersectsPlane(CryEngine.Plane@,CryEngine.Plane@,CryEngine.Ray@)">
            <summary>
            Determines whether there is an intersection between a <see cref="T:CryEngine.Plane"/> and a <see cref="T:CryEngine.Plane"/>.
            </summary>
            <param name="plane1">The first plane to test.</param>
            <param name="plane2">The second plane to test.</param>
            <param name="line">When the method completes, contains the line of intersection
            as a <see cref="T:CryEngine.Ray"/>, or a zero ray if there was no intersection.</param>
            <returns>Whether the two objects intersected.</returns>
            <remarks>
            Although a ray is set to have an origin, the ray returned by this method is really
            a line in three dimensions which has no real origin. The ray is considered valid when
            both the positive direction is used and when the negative direction is used.
            </remarks>
        </member>
        <member name="M:CryEngine.Collision.PlaneIntersectsTriangle(CryEngine.Plane@,CryEngine.Vec3@,CryEngine.Vec3@,CryEngine.Vec3@)">
            <summary>
            Determines whether there is an intersection between a <see cref="T:CryEngine.Plane"/> and a triangle.
            </summary>
            <param name="plane">The plane to test.</param>
            <param name="vertex1">The first vertex of the triangle to test.</param>
            <param name="vertex2">The second vertex of the triagnle to test.</param>
            <param name="vertex3">The third vertex of the triangle to test.</param>
            <returns>Whether the two objects intersected.</returns>
        </member>
        <member name="M:CryEngine.Collision.PlaneIntersectsBox(CryEngine.Plane@,CryEngine.BoundingBox@)">
            <summary>
            Determines whether there is an intersection between a <see cref="T:CryEngine.Plane"/> and a <see cref="T:CryEngine.BoundingBox"/>.
            </summary>
            <param name="plane">The plane to test.</param>
            <param name="box">The box to test.</param>
            <returns>Whether the two objects intersected.</returns>
        </member>
        <member name="M:CryEngine.Collision.PlaneIntersectsSphere(CryEngine.Plane@,CryEngine.BoundingSphere@)">
            <summary>
            Determines whether there is an intersection between a <see cref="T:CryEngine.Plane"/> and a <see cref="T:CryEngine.BoundingSphere"/>.
            </summary>
            <param name="plane">The plane to test.</param>
            <param name="sphere">The sphere to test.</param>
            <returns>Whether the two objects intersected.</returns>
        </member>
        <member name="M:CryEngine.Collision.BoxIntersectsBox(CryEngine.BoundingBox@,CryEngine.BoundingBox@)">
            <summary>
            Determines whether there is an intersection between a <see cref="T:CryEngine.BoundingBox"/> and a <see cref="T:CryEngine.BoundingBox"/>.
            </summary>
            <param name="box1">The first box to test.</param>
            <param name="box2">The second box to test.</param>
            <returns>Whether the two objects intersected.</returns>
        </member>
        <member name="M:CryEngine.Collision.BoxIntersectsSphere(CryEngine.BoundingBox@,CryEngine.BoundingSphere@)">
            <summary>
            Determines whether there is an intersection between a <see cref="T:CryEngine.BoundingBox"/> and a <see cref="T:CryEngine.BoundingSphere"/>.
            </summary>
            <param name="box">The box to test.</param>
            <param name="sphere">The sphere to test.</param>
            <returns>Whether the two objects intersected.</returns>
        </member>
        <member name="M:CryEngine.Collision.SphereIntersectsTriangle(CryEngine.BoundingSphere@,CryEngine.Vec3@,CryEngine.Vec3@,CryEngine.Vec3@)">
            <summary>
            Determines whether there is an intersection between a <see cref="T:CryEngine.BoundingSphere"/> and a triangle.
            </summary>
            <param name="sphere">The sphere to test.</param>
            <param name="vertex1">The first vertex of the triangle to test.</param>
            <param name="vertex2">The second vertex of the triagnle to test.</param>
            <param name="vertex3">The third vertex of the triangle to test.</param>
            <returns>Whether the two objects intersected.</returns>
        </member>
        <member name="M:CryEngine.Collision.SphereIntersectsSphere(CryEngine.BoundingSphere@,CryEngine.BoundingSphere@)">
            <summary>
            Determines whether there is an intersection between a <see cref="T:CryEngine.BoundingSphere"/> and a <see cref="T:CryEngine.BoundingSphere"/>.
            </summary>
            <param name="sphere1">First sphere to test.</param>
            <param name="sphere2">Second sphere to test.</param>
            <returns>Whether the two objects intersected.</returns>
        </member>
        <member name="M:CryEngine.Collision.BoxContainsPoint(CryEngine.BoundingBox@,CryEngine.Vec3@)">
            <summary>
            Determines whether a <see cref="T:CryEngine.BoundingBox"/> contains a point.
            </summary>
            <param name="box">The box to test.</param>
            <param name="point">The point to test.</param>
            <returns>The type of containment the two objects have.</returns>
        </member>
        <member name="M:CryEngine.Collision.BoxContainsBox(CryEngine.BoundingBox@,CryEngine.BoundingBox@)">
            <summary>
            Determines whether a <see cref="T:CryEngine.BoundingBox"/> contains a <see cref="T:CryEngine.BoundingBox"/>.
            </summary>
            <param name="box1">The first box to test.</param>
            <param name="box2">The second box to test.</param>
            <returns>The type of containment the two objects have.</returns>
        </member>
        <member name="M:CryEngine.Collision.BoxContainsSphere(CryEngine.BoundingBox@,CryEngine.BoundingSphere@)">
            <summary>
            Determines whether a <see cref="T:CryEngine.BoundingBox"/> contains a <see cref="T:CryEngine.BoundingSphere"/>.
            </summary>
            <param name="box">The box to test.</param>
            <param name="sphere">The sphere to test.</param>
            <returns>The type of containment the two objects have.</returns>
        </member>
        <member name="M:CryEngine.Collision.SphereContainsPoint(CryEngine.BoundingSphere@,CryEngine.Vec3@)">
            <summary>
            Determines whether a <see cref="T:CryEngine.BoundingSphere"/> contains a point.
            </summary>
            <param name="sphere">The sphere to test.</param>
            <param name="point">The point to test.</param>
            <returns>The type of containment the two objects have.</returns>
        </member>
        <member name="M:CryEngine.Collision.SphereContainsTriangle(CryEngine.BoundingSphere@,CryEngine.Vec3@,CryEngine.Vec3@,CryEngine.Vec3@)">
            <summary>
            Determines whether a <see cref="T:CryEngine.BoundingSphere"/> contains a triangle.
            </summary>
            <param name="sphere">The sphere to test.</param>
            <param name="vertex1">The first vertex of the triangle to test.</param>
            <param name="vertex2">The second vertex of the triagnle to test.</param>
            <param name="vertex3">The third vertex of the triangle to test.</param>
            <returns>The type of containment the two objects have.</returns>
        </member>
        <member name="M:CryEngine.Collision.SphereContainsBox(CryEngine.BoundingSphere@,CryEngine.BoundingBox@)">
            <summary>
            Determines whether a <see cref="T:CryEngine.BoundingSphere"/> contains a <see cref="T:CryEngine.BoundingBox"/>.
            </summary>
            <param name="sphere">The sphere to test.</param>
            <param name="box">The box to test.</param>
            <returns>The type of containment the two objects have.</returns>
        </member>
        <member name="M:CryEngine.Collision.SphereContainsSphere(CryEngine.BoundingSphere@,CryEngine.BoundingSphere@)">
            <summary>
            Determines whether a <see cref="T:CryEngine.BoundingSphere"/> contains a <see cref="T:CryEngine.BoundingSphere"/>.
            </summary>
            <param name="sphere1">The first sphere to test.</param>
            <param name="sphere2">The second sphere to test.</param>
            <returns>The type of containment the two objects have.</returns>
        </member>
        <member name="M:CryEngine.Material.Clone(System.Int32)">
            <summary>
            Clones a material
            </summary>
            <param name="subMaterial">If negative, all sub materials are cloned, otherwise only the specified slot is</param>
            <returns></returns>
        </member>
        <member name="T:CryEngine.GameRules">
            <summary>
            This is the base GameRules interface. All game rules must implement this.
            </summary>
            <remarks>For most use cases, deriving from CryGameCode's BaseGameRules is a more efficient solution.</remarks>
        </member>
        <member name="P:CryEngine.GameRulesAttribute.Name">
            <summary>
            Sets the game mode's name. Uses the class name if not set.
            </summary>
        </member>
        <member name="P:CryEngine.GameRulesAttribute.Default">
            <summary>
            If set to true, the game mode will be set as default.
            </summary>
        </member>
        <member name="F:CryEngine.DisconnectionCause.Timeout">
            <summary>
            This cause must be first! - timeout occurred.
            </summary>
        </member>
        <member name="F:CryEngine.DisconnectionCause.ProtocolError">
            <summary>
            Incompatible protocols.
            </summary>
        </member>
        <member name="F:CryEngine.DisconnectionCause.ResolveFailed">
            <summary>
            Failed to resolve an address.
            </summary>
        </member>
        <member name="F:CryEngine.DisconnectionCause.VersionMismatch">
            <summary>
            Versions mismatch.
            </summary>
        </member>
        <member name="F:CryEngine.DisconnectionCause.ServerFull">
            <summary>
            Server is full.
            </summary>
        </member>
        <member name="F:CryEngine.DisconnectionCause.Kicked">
            <summary>
            User initiated kick.
            </summary>
        </member>
        <member name="F:CryEngine.DisconnectionCause.Banned">
            <summary>
            Teamkill ban/ admin ban.
            </summary>
        </member>
        <member name="F:CryEngine.DisconnectionCause.ContextCorruption">
            <summary>
            Context database mismatch.
            </summary>
        </member>
        <member name="F:CryEngine.DisconnectionCause.AuthenticationFailed">
            <summary>
            Password mismatch, cdkey bad, etc.
            </summary>
        </member>
        <member name="F:CryEngine.DisconnectionCause.GameError">
            <summary>
            Misc. game error.
            </summary>
        </member>
        <member name="F:CryEngine.DisconnectionCause.NotDX11Capable">
            <summary>
            DX11 not found.
            </summary>
        </member>
        <member name="F:CryEngine.DisconnectionCause.NubDestroyed">
            <summary>
            The nub has been destroyed.
            </summary>
        </member>
        <member name="F:CryEngine.DisconnectionCause.ICMPError">
            <summary>
            Icmp reported error.
            </summary>
        </member>
        <member name="F:CryEngine.DisconnectionCause.NatNegError">
            <summary>
            NAT negotiation error.
            </summary>
        </member>
        <member name="F:CryEngine.DisconnectionCause.PunkDetected">
            <summary>
            Punk buster detected something bad.
            </summary>
        </member>
        <member name="F:CryEngine.DisconnectionCause.DemoPlaybackFinished">
            <summary>
            Demo playback finished.
            </summary>
        </member>
<<<<<<< HEAD
        <member name="M:CryEngine.Extensions.ReflectionExtensions.Implements(System.Type,System.Type)">
=======
        <member name="F:CryEngine.DisconnectionCause.DemoPlaybackFileNotFound">
            <summary>
            Demo playback file not found.
            </summary>
        </member>
        <member name="F:CryEngine.DisconnectionCause.UserRequested">
>>>>>>> fc3d1ce4
            <summary>
            User decided to stop playing.
            </summary>
        </member>
<<<<<<< HEAD
        <member name="M:CryEngine.Extensions.ReflectionExtensions.Implements``1(System.Type)">
            <summary>
            Determines whether a given type is the child of another.
            </summary>
            <typeparam name="T">The possible parent type.</typeparam>
            <param name="thisType">The child type.</param>
            <returns>True if thisType implements type T.</returns>
        </member>
        <member name="M:CryEngine.Extensions.ReflectionExtensions.ContainsAttribute``1(System.Reflection.MemberInfo)">
            <summary>
            Determines whether this member is decorated with at least one instance of a given attribute.
            </summary>
            <typeparam name="T">The attribute to search for.</typeparam>
            <param name="info">The member on which the search is performed.</param>
            <returns>True if the member is decorated with at least one instance of attribute T.</returns>
        </member>
        <member name="M:CryEngine.Extensions.ReflectionExtensions.GetAttributes``1(System.Reflection.MemberInfo)">
=======
        <member name="F:CryEngine.DisconnectionCause.NoController">
>>>>>>> fc3d1ce4
            <summary>
            User should have controller connected.
            </summary>
        </member>
        <member name="F:CryEngine.DisconnectionCause.CantConnect">
            <summary>
            Unable to connect to server.
            </summary>
        </member>
        <member name="F:CryEngine.DisconnectionCause.ArbitrationFailed">
            <summary>
            Arbitration failed in a live arbitrated session.
            </summary>
        </member>
        <member name="F:CryEngine.DisconnectionCause.FailedToMigrateToNewHost">
            <summary>
            Failed to successfully join migrated game
            </summary>
        </member>
        <member name="F:CryEngine.DisconnectionCause.SessionDeleted">
            <summary>
            The session has just been deleted
            </summary>
        </member>
        <member name="F:CryEngine.DisconnectionCause.Unknown">
            <summary>
            Unknown cause
            </summary>
        </member>
        <member name="P:CryEngine.HitInfo.ShooterId">
            <summary>
            EntityId of the shooter
            </summary>
        </member>
        <member name="P:CryEngine.HitInfo.TargetId">
            <summary>
            EntityId of the target which got shot
            </summary>
        </member>
        <member name="P:CryEngine.HitInfo.WeaponId">
            <summary>
            EntityId of the weapon
            </summary>
        </member>
        <member name="P:CryEngine.HitInfo.ProjectileId">
            <summary>
            0 if hit was not caused by a projectile
            </summary>
        </member>
        <member name="P:CryEngine.HitInfo.Damage">
            <summary>
            damage count of the hit
            </summary>
        </member>
        <member name="P:CryEngine.HitInfo.Radius">
            <summary>
            radius of the hit
            </summary>
        </member>
        <member name="P:CryEngine.HitInfo.MaterialId">
            <summary>
            material id of the surface which got hit
            </summary>
        </member>
        <member name="P:CryEngine.HitInfo.TypeId">
            <summary>
            type id of the hit, see IGameRules::GetHitTypeId for more information
            </summary>
        </member>
        <member name="P:CryEngine.HitInfo.BulletType">
            <summary>
            type of bullet, if hit was of type bullet
            </summary>
        </member>
        <member name="P:CryEngine.HitInfo.Pierceability">
            <summary>
            bullet pierceability
            </summary>
        </member>
        <member name="P:CryEngine.HitInfo.Position">
            <summary>
            position of the hit
            </summary>
        </member>
        <member name="P:CryEngine.HitInfo.Direction">
            <summary>
            direction of the hit
            </summary>
        </member>
        <member name="P:CryEngine.HitInfo.Aimed">
            <summary>
            set to true if shot was aimed - i.e. first bullet, zoomed in etc.
            </summary>
        </member>
        <member name="P:CryEngine.HitInfo.KnocksDown">
            <summary>
            true if the hit should knockdown
            </summary>
        </member>
        <member name="P:CryEngine.HitInfo.KnocksDownLeg">
            <summary>
            true if the hit should knockdown when hit in a leg
            </summary>
        </member>
        <member name="P:CryEngine.HitInfo.HitViaProxy">
            <summary>
            true if the 'shooter' didn't actually shoot, ie. a weapon acting on their behalf did (team perks)
            </summary>
        </member>
        <member name="P:CryEngine.HitInfo.Explosion">
            <summary>
            true if this hit directly results from an explosion
            </summary>
        </member>
        <member name="P:CryEngine.HitInfo.ArmorHeating">
            <summary>
            dynamic pierceability reduction
            </summary>
        </member>
        <member name="P:CryEngine.HitInfo.PenetrationCount">
            <summary>
            number of surfaces the bullet has penetrated
            </summary>
        </member>
        <member name="T:CryEngine.Vec2">
            <summary>
            Represents a two dimensional mathematical vector.
            </summary>
        </member>
        <member name="F:CryEngine.Vec2.X">
            <summary>
            The X component of the vector.
            </summary>
        </member>
        <member name="F:CryEngine.Vec2.Y">
            <summary>
            The Y component of the vector.
            </summary>
        </member>
        <member name="M:CryEngine.Vec2.#ctor(System.Single)">
            <summary>
            Initializes a new instance of the <see cref="T:CryEngine.Vec2"/> struct.
            </summary>
            <param name="value">The value that will be assigned to all components.</param>
        </member>
        <member name="M:CryEngine.Vec2.#ctor(System.Single,System.Single)">
            <summary>
            Initializes a new instance of the <see cref="T:CryEngine.Vec2"/> struct.
            </summary>
            <param name="x">Initial value for the X component of the vector.</param>
            <param name="y">Initial value for the Y component of the vector.</param>
        </member>
        <member name="M:CryEngine.Vec2.#ctor(System.Single[])">
            <summary>
            Initializes a new instance of the <see cref="T:CryEngine.Vec2"/> struct.
            </summary>
            <param name="values">The values to assign to the X and Y components of the vector. This must be an array with two elements.</param>
            <exception cref="T:System.ArgumentNullException">Thrown when <paramref name="values"/> is <c>null</c>.</exception>
            <exception cref="T:System.ArgumentOutOfRangeException">Thrown when <paramref name="values"/> contains more or less than two elements.</exception>
        </member>
        <member name="M:CryEngine.Vec2.Length">
            <summary>
            Calculates the length of the vector.
            </summary>
            <returns>The length of the vector.</returns>
            <remarks>
            <see cref="M:CryEngine.Vec2.LengthSquared"/> may be preferred when only the relative length is needed
            and speed is of the essence.
            </remarks>
        </member>
        <member name="M:CryEngine.Vec2.LengthSquared">
            <summary>
            Calculates the squared length of the vector.
            </summary>
            <returns>The squared length of the vector.</returns>
            <remarks>
            This method may be preferred to <see cref="M:CryEngine.Vec2.Length"/> when only a relative length is needed
            and speed is of the essence.
            </remarks>
        </member>
        <member name="M:CryEngine.Vec2.Normalize">
            <summary>
            Converts the vector into a unit vector.
            </summary>
        </member>
        <member name="M:CryEngine.Vec2.ToArray">
            <summary>
            Creates an array containing the elements of the vector.
            </summary>
            <returns>A two-element array containing the components of the vector.</returns>
        </member>
        <member name="M:CryEngine.Vec2.Add(CryEngine.Vec2@,CryEngine.Vec2@,CryEngine.Vec2@)">
            <summary>
            Adds two vectors.
            </summary>
            <param name="left">The first vector to add.</param>
            <param name="right">The second vector to add.</param>
            <param name="result">When the method completes, contains the sum of the two vectors.</param>
        </member>
        <member name="M:CryEngine.Vec2.Add(CryEngine.Vec2,CryEngine.Vec2)">
            <summary>
            Adds two vectors.
            </summary>
            <param name="left">The first vector to add.</param>
            <param name="right">The second vector to add.</param>
            <returns>The sum of the two vectors.</returns>
        </member>
        <member name="M:CryEngine.Vec2.Subtract(CryEngine.Vec2@,CryEngine.Vec2@,CryEngine.Vec2@)">
            <summary>
            Subtracts two vectors.
            </summary>
            <param name="left">The first vector to subtract.</param>
            <param name="right">The second vector to subtract.</param>
            <param name="result">When the method completes, contains the difference of the two vectors.</param>
        </member>
        <member name="M:CryEngine.Vec2.Subtract(CryEngine.Vec2,CryEngine.Vec2)">
            <summary>
            Subtracts two vectors.
            </summary>
            <param name="left">The first vector to subtract.</param>
            <param name="right">The second vector to subtract.</param>
            <returns>The difference of the two vectors.</returns>
        </member>
        <member name="M:CryEngine.Vec2.Multiply(CryEngine.Vec2@,System.Single,CryEngine.Vec2@)">
            <summary>
            Scales a vector by the given value.
            </summary>
            <param name="value">The vector to scale.</param>
            <param name="scale">The amount by which to scale the vector.</param>
            <param name="result">When the method completes, contains the scaled vector.</param>
        </member>
        <member name="M:CryEngine.Vec2.Multiply(CryEngine.Vec2,System.Single)">
            <summary>
            Scales a vector by the given value.
            </summary>
            <param name="value">The vector to scale.</param>
            <param name="scale">The amount by which to scale the vector.</param>
            <returns>The scaled vector.</returns>
        </member>
        <member name="M:CryEngine.Vec2.Modulate(CryEngine.Vec2@,CryEngine.Vec2@,CryEngine.Vec2@)">
            <summary>
            Modulates a vector with another by performing component-wise multiplication.
            </summary>
            <param name="left">The first vector to modulate.</param>
            <param name="right">The second vector to modulate.</param>
            <param name="result">When the method completes, contains the modulated vector.</param>
        </member>
        <member name="M:CryEngine.Vec2.Modulate(CryEngine.Vec2,CryEngine.Vec2)">
            <summary>
            Modulates a vector with another by performing component-wise multiplication.
            </summary>
            <param name="left">The first vector to modulate.</param>
            <param name="right">The second vector to modulate.</param>
            <returns>The modulated vector.</returns>
        </member>
        <member name="M:CryEngine.Vec2.Divide(CryEngine.Vec2@,System.Single,CryEngine.Vec2@)">
            <summary>
            Scales a vector by the given value.
            </summary>
            <param name="value">The vector to scale.</param>
            <param name="scale">The amount by which to scale the vector.</param>
            <param name="result">When the method completes, contains the scaled vector.</param>
        </member>
        <member name="M:CryEngine.Vec2.Divide(CryEngine.Vec2,System.Single)">
            <summary>
            Scales a vector by the given value.
            </summary>
            <param name="value">The vector to scale.</param>
            <param name="scale">The amount by which to scale the vector.</param>
            <returns>The scaled vector.</returns>
        </member>
        <member name="M:CryEngine.Vec2.Negate(CryEngine.Vec2@,CryEngine.Vec2@)">
            <summary>
            Reverses the direction of a given vector.
            </summary>
            <param name="value">The vector to negate.</param>
            <param name="result">When the method completes, contains a vector facing in the opposite direction.</param>
        </member>
        <member name="M:CryEngine.Vec2.Negate(CryEngine.Vec2)">
            <summary>
            Reverses the direction of a given vector.
            </summary>
            <param name="value">The vector to negate.</param>
            <returns>A vector facing in the opposite direction.</returns>
        </member>
        <member name="M:CryEngine.Vec2.Barycentric(CryEngine.Vec2@,CryEngine.Vec2@,CryEngine.Vec2@,System.Single,System.Single,CryEngine.Vec2@)">
            <summary>
            Returns a <see cref="T:CryEngine.Vec2"/> containing the 2D Cartesian coordinates of a point specified in Barycentric coordinates relative to a 2D triangle.
            </summary>
            <param name="value1">A <see cref="T:CryEngine.Vec2"/> containing the 2D Cartesian coordinates of vertex 1 of the triangle.</param>
            <param name="value2">A <see cref="T:CryEngine.Vec2"/> containing the 2D Cartesian coordinates of vertex 2 of the triangle.</param>
            <param name="value3">A <see cref="T:CryEngine.Vec2"/> containing the 2D Cartesian coordinates of vertex 3 of the triangle.</param>
            <param name="amount1">Barycentric coordinate b2, which expresses the weighting factor toward vertex 2 (specified in <paramref name="value2"/>).</param>
            <param name="amount2">Barycentric coordinate b3, which expresses the weighting factor toward vertex 3 (specified in <paramref name="value3"/>).</param>
            <param name="result">When the method completes, contains the 2D Cartesian coordinates of the specified point.</param>
        </member>
        <member name="M:CryEngine.Vec2.Barycentric(CryEngine.Vec2,CryEngine.Vec2,CryEngine.Vec2,System.Single,System.Single)">
            <summary>
            Returns a <see cref="T:CryEngine.Vec2"/> containing the 2D Cartesian coordinates of a point specified in Barycentric coordinates relative to a 2D triangle.
            </summary>
            <param name="value1">A <see cref="T:CryEngine.Vec2"/> containing the 2D Cartesian coordinates of vertex 1 of the triangle.</param>
            <param name="value2">A <see cref="T:CryEngine.Vec2"/> containing the 2D Cartesian coordinates of vertex 2 of the triangle.</param>
            <param name="value3">A <see cref="T:CryEngine.Vec2"/> containing the 2D Cartesian coordinates of vertex 3 of the triangle.</param>
            <param name="amount1">Barycentric coordinate b2, which expresses the weighting factor toward vertex 2 (specified in <paramref name="value2"/>).</param>
            <param name="amount2">Barycentric coordinate b3, which expresses the weighting factor toward vertex 3 (specified in <paramref name="value3"/>).</param>
            <returns>A new <see cref="T:CryEngine.Vec2"/> containing the 2D Cartesian coordinates of the specified point.</returns>
        </member>
        <member name="M:CryEngine.Vec2.Clamp(CryEngine.Vec2@,CryEngine.Vec2@,CryEngine.Vec2@,CryEngine.Vec2@)">
            <summary>
            Restricts a value to be within a specified range.
            </summary>
            <param name="value">The value to clamp.</param>
            <param name="min">The minimum value.</param>
            <param name="max">The maximum value.</param>
            <param name="result">When the method completes, contains the clamped value.</param>
        </member>
        <member name="M:CryEngine.Vec2.Clamp(CryEngine.Vec2,CryEngine.Vec2,CryEngine.Vec2)">
            <summary>
            Restricts a value to be within a specified range.
            </summary>
            <param name="value">The value to clamp.</param>
            <param name="min">The minimum value.</param>
            <param name="max">The maximum value.</param>
            <returns>The clamped value.</returns>
        </member>
        <member name="M:CryEngine.Vec2.Distance(CryEngine.Vec2@,CryEngine.Vec2@,System.Single@)">
            <summary>
            Calculates the distance between two vectors.
            </summary>
            <param name="value1">The first vector.</param>
            <param name="value2">The second vector.</param>
            <param name="result">When the method completes, contains the distance between the two vectors.</param>
            <remarks>
            <see cref="M:CryEngine.Vec2.DistanceSquared(CryEngine.Vec2@,CryEngine.Vec2@,System.Single@)"/> may be preferred when only the relative distance is needed
            and speed is of the essence.
            </remarks>
        </member>
        <member name="M:CryEngine.Vec2.Distance(CryEngine.Vec2,CryEngine.Vec2)">
            <summary>
            Calculates the distance between two vectors.
            </summary>
            <param name="value1">The first vector.</param>
            <param name="value2">The second vector.</param>
            <returns>The distance between the two vectors.</returns>
            <remarks>
            <see cref="M:CryEngine.Vec2.DistanceSquared(CryEngine.Vec2,CryEngine.Vec2)"/> may be preferred when only the relative distance is needed
            and speed is of the essence.
            </remarks>
        </member>
        <member name="M:CryEngine.Vec2.DistanceSquared(CryEngine.Vec2@,CryEngine.Vec2@,System.Single@)">
            <summary>
            Calculates the squared distance between two vectors.
            </summary>
            <param name="value1">The first vector.</param>
            <param name="value2">The second vector</param>
            <param name="result">When the method completes, contains the squared distance between the two vectors.</param>
            <remarks>Distance squared is the value before taking the square root. 
            Distance squared can often be used in place of distance if relative comparisons are being made. 
            For example, consider three points A, B, and C. To determine whether B or C is further from A, 
            compare the distance between A and B to the distance between A and C. Calculating the two distances 
            involves two square roots, which are computationally expensive. However, using distance squared 
            provides the same information and avoids calculating two square roots.
            </remarks>
        </member>
        <member name="M:CryEngine.Vec2.DistanceSquared(CryEngine.Vec2,CryEngine.Vec2)">
            <summary>
            Calculates the squared distance between two vectors.
            </summary>
            <param name="value1">The first vector.</param>
            <param name="value2">The second vector.</param>
            <returns>The squared distance between the two vectors.</returns>
            <remarks>Distance squared is the value before taking the square root. 
            Distance squared can often be used in place of distance if relative comparisons are being made. 
            For example, consider three points A, B, and C. To determine whether B or C is further from A, 
            compare the distance between A and B to the distance between A and C. Calculating the two distances 
            involves two square roots, which are computationally expensive. However, using distance squared 
            provides the same information and avoids calculating two square roots.
            </remarks>
        </member>
        <member name="M:CryEngine.Vec2.Dot(CryEngine.Vec2@,CryEngine.Vec2@,System.Single@)">
            <summary>
            Calculates the dot product of two vectors.
            </summary>
            <param name="left">First source vector.</param>
            <param name="right">Second source vector.</param>
            <param name="result">When the method completes, contains the dot product of the two vectors.</param>
        </member>
        <member name="M:CryEngine.Vec2.Dot(CryEngine.Vec2,CryEngine.Vec2)">
            <summary>
            Calculates the dot product of two vectors.
            </summary>
            <param name="left">First source vector.</param>
            <param name="right">Second source vector.</param>
            <returns>The dot product of the two vectors.</returns>
        </member>
        <member name="M:CryEngine.Vec2.Perp(CryEngine.Vec2@,CryEngine.Vec2@)">
            <summary>
            Calculates a vector that is perpendicular to the given vector.
            </summary>
            <param name="vector">The vector to base the perpendicular vector on.</param>
            <param name="result">When the method completes, contains the perpendicular vector.</param>
            <remarks>
            This method finds the perpendicular vector using a 90 degree counterclockwise rotation.
            </remarks>
        </member>
        <member name="M:CryEngine.Vec2.Perp(CryEngine.Vec2)">
            <summary>
            Calculates a vector that is perpendicular to the given vector.
            </summary>
            <param name="vector">The vector to base the perpendicular vector on.</param>
            <returns>The perpendicular vector.</returns>
            <remarks>
            This method finds the perpendicular vector using a 90 degree counterclockwise rotation.
            </remarks>
        </member>
        <member name="M:CryEngine.Vec2.PerpDot(CryEngine.Vec2@,CryEngine.Vec2@,System.Single@)">
            <summary>
            Calculates the perp dot product.
            </summary>
            <param name="left">First source vector.</param>
            <param name="right">Second source vector.</param>
            <param name="result">When the method completes, contains the perp dot product of the two vectors.</param>
            <remarks>
            The perp dot product is defined as taking the dot product of the perpendicular vector
            of the left vector with the right vector.
            </remarks>
        </member>
        <member name="M:CryEngine.Vec2.PerpDot(CryEngine.Vec2,CryEngine.Vec2)">
            <summary>
            Calculates the perp dot product.
            </summary>
            <param name="left">First source vector.</param>
            <param name="right">Second source vector.</param>
            <returns>The perp dot product of the two vectors.</returns>
            <remarks>
            The perp dot product is defined as taking the dot product of the perpendicular vector
            of the left vector with the right vector.
            </remarks>
        </member>
        <member name="M:CryEngine.Vec2.Normalize(CryEngine.Vec2@,CryEngine.Vec2@)">
            <summary>
            Converts the vector into a unit vector.
            </summary>
            <param name="value">The vector to normalize.</param>
            <param name="result">When the method completes, contains the normalized vector.</param>
        </member>
        <member name="M:CryEngine.Vec2.Normalize(CryEngine.Vec2)">
            <summary>
            Converts the vector into a unit vector.
            </summary>
            <param name="value">The vector to normalize.</param>
            <returns>The normalized vector.</returns>
        </member>
        <member name="M:CryEngine.Vec2.Lerp(CryEngine.Vec2@,CryEngine.Vec2@,System.Single,CryEngine.Vec2@)">
            <summary>
            Performs a linear interpolation between two vectors.
            </summary>
            <param name="start">Start vector.</param>
            <param name="end">End vector.</param>
            <param name="amount">Value between 0 and 1 indicating the weight of <paramref name="end"/>.</param>
            <param name="result">When the method completes, contains the linear interpolation of the two vectors.</param>
            <remarks>
            This method performs the linear interpolation based on the following formula.
            <code>start + (end - start) * amount</code>
            Passing <paramref name="amount"/> a value of 0 will cause <paramref name="start"/> to be returned; a value of 1 will cause <paramref name="end"/> to be returned. 
            </remarks>
        </member>
        <member name="M:CryEngine.Vec2.Lerp(CryEngine.Vec2,CryEngine.Vec2,System.Single)">
            <summary>
            Performs a linear interpolation between two vectors.
            </summary>
            <param name="start">Start vector.</param>
            <param name="end">End vector.</param>
            <param name="amount">Value between 0 and 1 indicating the weight of <paramref name="end"/>.</param>
            <returns>The linear interpolation of the two vectors.</returns>
            <remarks>
            This method performs the linear interpolation based on the following formula.
            <code>start + (end - start) * amount</code>
            Passing <paramref name="amount"/> a value of 0 will cause <paramref name="start"/> to be returned; a value of 1 will cause <paramref name="end"/> to be returned. 
            </remarks>
        </member>
        <member name="M:CryEngine.Vec2.SmoothStep(CryEngine.Vec2@,CryEngine.Vec2@,System.Single,CryEngine.Vec2@)">
            <summary>
            Performs a cubic interpolation between two vectors.
            </summary>
            <param name="start">Start vector.</param>
            <param name="end">End vector.</param>
            <param name="amount">Value between 0 and 1 indicating the weight of <paramref name="end"/>.</param>
            <param name="result">When the method completes, contains the cubic interpolation of the two vectors.</param>
        </member>
        <member name="M:CryEngine.Vec2.SmoothStep(CryEngine.Vec2,CryEngine.Vec2,System.Single)">
            <summary>
            Performs a cubic interpolation between two vectors.
            </summary>
            <param name="start">Start vector.</param>
            <param name="end">End vector.</param>
            <param name="amount">Value between 0 and 1 indicating the weight of <paramref name="end"/>.</param>
            <returns>The cubic interpolation of the two vectors.</returns>
        </member>
        <member name="M:CryEngine.Vec2.Hermite(CryEngine.Vec2@,CryEngine.Vec2@,CryEngine.Vec2@,CryEngine.Vec2@,System.Single,CryEngine.Vec2@)">
            <summary>
            Performs a Hermite spline interpolation.
            </summary>
            <param name="value1">First source position vector.</param>
            <param name="tangent1">First source tangent vector.</param>
            <param name="value2">Second source position vector.</param>
            <param name="tangent2">Second source tangent vector.</param>
            <param name="amount">Weighting factor.</param>
            <param name="result">When the method completes, contains the result of the Hermite spline interpolation.</param>
        </member>
        <member name="M:CryEngine.Vec2.Hermite(CryEngine.Vec2,CryEngine.Vec2,CryEngine.Vec2,CryEngine.Vec2,System.Single)">
            <summary>
            Performs a Hermite spline interpolation.
            </summary>
            <param name="value1">First source position vector.</param>
            <param name="tangent1">First source tangent vector.</param>
            <param name="value2">Second source position vector.</param>
            <param name="tangent2">Second source tangent vector.</param>
            <param name="amount">Weighting factor.</param>
            <returns>The result of the Hermite spline interpolation.</returns>
        </member>
        <member name="M:CryEngine.Vec2.CatmullRom(CryEngine.Vec2@,CryEngine.Vec2@,CryEngine.Vec2@,CryEngine.Vec2@,System.Single,CryEngine.Vec2@)">
            <summary>
            Performs a Catmull-Rom interpolation using the specified positions.
            </summary>
            <param name="value1">The first position in the interpolation.</param>
            <param name="value2">The second position in the interpolation.</param>
            <param name="value3">The third position in the interpolation.</param>
            <param name="value4">The fourth position in the interpolation.</param>
            <param name="amount">Weighting factor.</param>
            <param name="result">When the method completes, contains the result of the Catmull-Rom interpolation.</param>
        </member>
        <member name="M:CryEngine.Vec2.CatmullRom(CryEngine.Vec2,CryEngine.Vec2,CryEngine.Vec2,CryEngine.Vec2,System.Single)">
            <summary>
            Performs a Catmull-Rom interpolation using the specified positions.
            </summary>
            <param name="value1">The first position in the interpolation.</param>
            <param name="value2">The second position in the interpolation.</param>
            <param name="value3">The third position in the interpolation.</param>
            <param name="value4">The fourth position in the interpolation.</param>
            <param name="amount">Weighting factor.</param>
            <returns>A vector that is the result of the Catmull-Rom interpolation.</returns>
        </member>
        <member name="M:CryEngine.Vec2.Max(CryEngine.Vec2@,CryEngine.Vec2@,CryEngine.Vec2@)">
            <summary>
            Returns a vector containing the smallest components of the specified vectors.
            </summary>
            <param name="left">The first source vector.</param>
            <param name="right">The second source vector.</param>
            <param name="result">When the method completes, contains an new vector composed of the largest components of the source vectors.</param>
        </member>
        <member name="M:CryEngine.Vec2.Max(CryEngine.Vec2,CryEngine.Vec2)">
            <summary>
            Returns a vector containing the largest components of the specified vectors.
            </summary>
            <param name="left">The first source vector.</param>
            <param name="right">The second source vector.</param>
            <returns>A vector containing the largest components of the source vectors.</returns>
        </member>
        <member name="M:CryEngine.Vec2.Min(CryEngine.Vec2@,CryEngine.Vec2@,CryEngine.Vec2@)">
            <summary>
            Returns a vector containing the smallest components of the specified vectors.
            </summary>
            <param name="left">The first source vector.</param>
            <param name="right">The second source vector.</param>
            <param name="result">When the method completes, contains an new vector composed of the smallest components of the source vectors.</param>
        </member>
        <member name="M:CryEngine.Vec2.Min(CryEngine.Vec2,CryEngine.Vec2)">
            <summary>
            Returns a vector containing the smallest components of the specified vectors.
            </summary>
            <param name="left">The first source vector.</param>
            <param name="right">The second source vector.</param>
            <returns>A vector containing the smallest components of the source vectors.</returns>
        </member>
        <member name="M:CryEngine.Vec2.Reflect(CryEngine.Vec2@,CryEngine.Vec2@,CryEngine.Vec2@)">
            <summary>
            Returns the reflection of a vector off a surface that has the specified normal. 
            </summary>
            <param name="vector">The source vector.</param>
            <param name="normal">Normal of the surface.</param>
            <param name="result">When the method completes, contains the reflected vector.</param>
            <remarks>Reflect only gives the direction of a reflection off a surface, it does not determine 
            whether the original vector was close enough to the surface to hit it.</remarks>
        </member>
        <member name="M:CryEngine.Vec2.Reflect(CryEngine.Vec2,CryEngine.Vec2)">
            <summary>
            Returns the reflection of a vector off a surface that has the specified normal. 
            </summary>
            <param name="vector">The source vector.</param>
            <param name="normal">Normal of the surface.</param>
            <returns>The reflected vector.</returns>
            <remarks>Reflect only gives the direction of a reflection off a surface, it does not determine 
            whether the original vector was close enough to the surface to hit it.</remarks>
        </member>
        <member name="M:CryEngine.Vec2.Orthogonalize(CryEngine.Vec2[],CryEngine.Vec2[])">
            <summary>
            Orthogonalizes a list of vectors.
            </summary>
            <param name="destination">The list of orthogonalized vectors.</param>
            <param name="source">The list of vectors to orthogonalize.</param>
            <remarks>
            <para>Orthogonalization is the process of making all vectors orthogonal to each other. This
            means that any given vector in the list will be orthogonal to any other given vector in the
            list.</para>
            <para>Because this method uses the modified Gram-Schmidt process, the resulting vectors
            tend to be numerically unstable. The numeric stability decreases according to the vectors
            position in the list so that the first vector is the most stable and the last vector is the
            least stable.</para>
            </remarks>
            <exception cref="T:System.ArgumentNullException">Thrown when <paramref name="source"/> or <paramref name="destination"/> is <c>null</c>.</exception>
            <exception cref="T:System.ArgumentOutOfRangeException">Thrown when <paramref name="destination"/> is shorter in length than <paramref name="source"/>.</exception>
        </member>
        <member name="M:CryEngine.Vec2.Orthonormalize(CryEngine.Vec2[],CryEngine.Vec2[])">
            <summary>
            Orthonormalizes a list of vectors.
            </summary>
            <param name="destination">The list of orthonormalized vectors.</param>
            <param name="source">The list of vectors to orthonormalize.</param>
            <remarks>
            <para>Orthonormalization is the process of making all vectors orthogonal to each
            other and making all vectors of unit length. This means that any given vector will
            be orthogonal to any other given vector in the list.</para>
            <para>Because this method uses the modified Gram-Schmidt process, the resulting vectors
            tend to be numerically unstable. The numeric stability decreases according to the vectors
            position in the list so that the first vector is the most stable and the last vector is the
            least stable.</para>
            </remarks>
            <exception cref="T:System.ArgumentNullException">Thrown when <paramref name="source"/> or <paramref name="destination"/> is <c>null</c>.</exception>
            <exception cref="T:System.ArgumentOutOfRangeException">Thrown when <paramref name="destination"/> is shorter in length than <paramref name="source"/>.</exception>
        </member>
        <member name="M:CryEngine.Vec2.Transform(CryEngine.Vec2@,CryEngine.Quat@,CryEngine.Vec2@)">
            <summary>
            Transforms a 2D vector by the given <see cref="T:CryEngine.Quat"/> rotation.
            </summary>
            <param name="vector">The vector to rotate.</param>
            <param name="rotation">The <see cref="T:CryEngine.Quat"/> rotation to apply.</param>
            <param name="result">When the method completes, contains the transformed <see cref="T:CryEngine.Vec4"/>.</param>
        </member>
        <member name="M:CryEngine.Vec2.Transform(CryEngine.Vec2,CryEngine.Quat)">
            <summary>
            Transforms a 2D vector by the given <see cref="T:CryEngine.Quat"/> rotation.
            </summary>
            <param name="vector">The vector to rotate.</param>
            <param name="rotation">The <see cref="T:CryEngine.Quat"/> rotation to apply.</param>
            <returns>The transformed <see cref="T:CryEngine.Vec4"/>.</returns>
        </member>
        <member name="M:CryEngine.Vec2.Transform(CryEngine.Vec2[],CryEngine.Quat@,CryEngine.Vec2[])">
            <summary>
            Transforms an array of vectors by the given <see cref="T:CryEngine.Quat"/> rotation.
            </summary>
            <param name="source">The array of vectors to transform.</param>
            <param name="rotation">The <see cref="T:CryEngine.Quat"/> rotation to apply.</param>
            <param name="destination">The array for which the transformed vectors are stored.
            This array may be the same array as <paramref name="source"/>.</param>
            <exception cref="T:System.ArgumentNullException">Thrown when <paramref name="source"/> or <paramref name="destination"/> is <c>null</c>.</exception>
            <exception cref="T:System.ArgumentOutOfRangeException">Thrown when <paramref name="destination"/> is shorter in length than <paramref name="source"/>.</exception>
        </member>
        <member name="M:CryEngine.Vec2.op_Addition(CryEngine.Vec2,CryEngine.Vec2)">
            <summary>
            Adds two vectors.
            </summary>
            <param name="left">The first vector to add.</param>
            <param name="right">The second vector to add.</param>
            <returns>The sum of the two vectors.</returns>
        </member>
        <member name="M:CryEngine.Vec2.op_UnaryPlus(CryEngine.Vec2)">
            <summary>
            Assert a vector (return it unchanged).
            </summary>
            <param name="value">The vector to assert (unchange).</param>
            <returns>The asserted (unchanged) vector.</returns>
        </member>
        <member name="M:CryEngine.Vec2.op_Subtraction(CryEngine.Vec2,CryEngine.Vec2)">
            <summary>
            Subtracts two vectors.
            </summary>
            <param name="left">The first vector to subtract.</param>
            <param name="right">The second vector to subtract.</param>
            <returns>The difference of the two vectors.</returns>
        </member>
        <member name="M:CryEngine.Vec2.op_UnaryNegation(CryEngine.Vec2)">
            <summary>
            Reverses the direction of a given vector.
            </summary>
            <param name="value">The vector to negate.</param>
            <returns>A vector facing in the opposite direction.</returns>
        </member>
        <member name="M:CryEngine.Vec2.op_Multiply(System.Single,CryEngine.Vec2)">
            <summary>
            Scales a vector by the given value.
            </summary>
            <param name="value">The vector to scale.</param>
            <param name="scale">The amount by which to scale the vector.</param>
            <returns>The scaled vector.</returns>
        </member>
        <member name="M:CryEngine.Vec2.op_Multiply(CryEngine.Vec2,System.Single)">
            <summary>
            Scales a vector by the given value.
            </summary>
            <param name="value">The vector to scale.</param>
            <param name="scale">The amount by which to scale the vector.</param>
            <returns>The scaled vector.</returns>
        </member>
        <member name="M:CryEngine.Vec2.op_Division(CryEngine.Vec2,System.Single)">
            <summary>
            Scales a vector by the given value.
            </summary>
            <param name="value">The vector to scale.</param>
            <param name="scale">The amount by which to scale the vector.</param>
            <returns>The scaled vector.</returns>
        </member>
        <member name="M:CryEngine.Vec2.op_Equality(CryEngine.Vec2,CryEngine.Vec2)">
            <summary>
            Tests for equality between two objects.
            </summary>
            <param name="left">The first value to compare.</param>
            <param name="right">The second value to compare.</param>
            <returns><c>true</c> if <paramref name="left"/> has the same value as <paramref name="right"/>; otherwise, <c>false</c>.</returns>
        </member>
        <member name="M:CryEngine.Vec2.op_Inequality(CryEngine.Vec2,CryEngine.Vec2)">
            <summary>
            Tests for inequality between two objects.
            </summary>
            <param name="left">The first value to compare.</param>
            <param name="right">The second value to compare.</param>
            <returns><c>true</c> if <paramref name="left"/> has a different value than <paramref name="right"/>; otherwise, <c>false</c>.</returns>
        </member>
        <member name="M:CryEngine.Vec2.op_Explicit(CryEngine.Vec2)~CryEngine.Vec3">
            <summary>
            Performs an explicit conversion from <see cref="T:CryEngine.Vec2"/> to <see cref="T:CryEngine.Vec3"/>.
            </summary>
            <param name="value">The value.</param>
            <returns>The result of the conversion.</returns>
        </member>
        <member name="M:CryEngine.Vec2.op_Explicit(CryEngine.Vec2)~CryEngine.Vec4">
            <summary>
            Performs an explicit conversion from <see cref="T:CryEngine.Vec2"/> to <see cref="T:CryEngine.Vec4"/>.
            </summary>
            <param name="value">The value.</param>
            <returns>The result of the conversion.</returns>
        </member>
        <member name="M:CryEngine.Vec2.ToString">
            <summary>
            Returns a <see cref="T:System.String"/> that represents this instance.
            </summary>
            <returns>
            A <see cref="T:System.String"/> that represents this instance.
            </returns>
        </member>
        <member name="M:CryEngine.Vec2.ToString(System.String)">
            <summary>
            Returns a <see cref="T:System.String"/> that represents this instance.
            </summary>
            <param name="format">The format.</param>
            <returns>
            A <see cref="T:System.String"/> that represents this instance.
            </returns>
        </member>
        <member name="M:CryEngine.Vec2.ToString(System.IFormatProvider)">
            <summary>
            Returns a <see cref="T:System.String"/> that represents this instance.
            </summary>
            <param name="formatProvider">The format provider.</param>
            <returns>
            A <see cref="T:System.String"/> that represents this instance.
            </returns>
        </member>
        <member name="M:CryEngine.Vec2.ToString(System.String,System.IFormatProvider)">
            <summary>
            Returns a <see cref="T:System.String"/> that represents this instance.
            </summary>
            <param name="format">The format.</param>
            <param name="formatProvider">The format provider.</param>
            <returns>
            A <see cref="T:System.String"/> that represents this instance.
            </returns>
        </member>
        <member name="M:CryEngine.Vec2.GetHashCode">
            <summary>
            Returns a hash code for this instance.
            </summary>
            <returns>
            A hash code for this instance, suitable for use in hashing algorithms and data structures like a hash table. 
            </returns>
        </member>
        <member name="M:CryEngine.Vec2.Equals(CryEngine.Vec2)">
            <summary>
            Determines whether the specified <see cref="T:CryEngine.Vec2"/> is equal to this instance.
            </summary>
            <param name="other">The <see cref="T:CryEngine.Vec2"/> to compare with this instance.</param>
            <returns>
            <c>true</c> if the specified <see cref="T:CryEngine.Vec2"/> is equal to this instance; otherwise, <c>false</c>.
            </returns>
        </member>
        <member name="M:CryEngine.Vec2.Equals(CryEngine.Vec2,System.Single)">
            <summary>
            Determines whether the specified <see cref="T:CryEngine.Vec2"/> is equal to this instance using an epsilon value.
            </summary>
            <param name="other">The <see cref="T:CryEngine.Vec2"/> to compare with this instance.</param>
            <param name="epsilon">The amount of error allowed.</param>
            <returns>
            <c>true</c> if the specified <see cref="T:CryEngine.Vec2"/> is equal to this instance; otherwise, <c>false</c>.
            </returns>
        </member>
        <member name="M:CryEngine.Vec2.Equals(System.Object)">
            <summary>
            Determines whether the specified <see cref="T:System.Object"/> is equal to this instance.
            </summary>
            <param name="value">The <see cref="T:System.Object"/> to compare with this instance.</param>
            <returns>
            <c>true</c> if the specified <see cref="T:System.Object"/> is equal to this instance; otherwise, <c>false</c>.
            </returns>
        </member>
        <member name="P:CryEngine.Vec2.IsNormalized">
            <summary>
            Gets a value indicting whether this instance is normalized.
            </summary>
        </member>
        <member name="P:CryEngine.Vec2.Item(System.Int32)">
            <summary>
            Gets or sets the component at the specified index.
            </summary>
            <value>The value of the X or Y component, depending on the index.</value>
            <param name="index">The index of the component to access. Use 0 for the X component and 1 for the Y component.</param>
            <returns>The value of the component at the specified index.</returns>
            <exception cref="T:System.ArgumentOutOfRangeException">Thrown when the <paramref name="index"/> is out of the range [0, 1].</exception>
        </member>
        <member name="T:CryEngine.Plane">
            <summary>
            Represents a plane in three dimensional space.
            </summary>
        </member>
        <member name="F:CryEngine.Plane.Normal">
            <summary>
            The normal vector of the plane.
            </summary>
        </member>
        <member name="F:CryEngine.Plane.D">
            <summary>
            The distance of the plane along its normal from the origin.
            </summary>
        </member>
        <member name="M:CryEngine.Plane.#ctor(System.Single)">
            <summary>
            Initializes a new instance of the <see cref="T:CryEngine.Plane"/> struct.
            </summary>
            <param name="value">The value that will be assigned to all components.</param>
        </member>
        <member name="M:CryEngine.Plane.#ctor(System.Single,System.Single,System.Single,System.Single)">
            <summary>
            Initializes a new instance of the <see cref="T:CryEngine.Plane"/> struct.
            </summary>
            <param name="a">The X component of the normal.</param>
            <param name="b">The Y component of the normal.</param>
            <param name="c">The Z component of the normal.</param>
            <param name="d">The distance of the plane along its normal from the origin.</param>
        </member>
        <member name="M:CryEngine.Plane.#ctor(CryEngine.Vec3,System.Single)">
            <summary>
            Initializes a new instance of the <see cref="T:CryEngine.Plane"/> struct.
            </summary>
            <param name="value">The normal of the plane.</param>
            <param name="d">The distance of the plane along its normal from the origin</param>
        </member>
        <member name="M:CryEngine.Plane.#ctor(CryEngine.Vec3,CryEngine.Vec3)">
            <summary>
            Initializes a new instance of the <see cref="T:CryEngine.Plane"/> struct.
            </summary>
            <param name="point">Any point that lies along the plane.</param>
            <param name="normal">The normal of the plane.</param>
        </member>
        <member name="M:CryEngine.Plane.#ctor(CryEngine.Vec3,CryEngine.Vec3,CryEngine.Vec3)">
            <summary>
            Initializes a new instance of the <see cref="T:CryEngine.Plane"/> struct.
            </summary>
            <param name="point1">First point of a triangle defining the plane.</param>
            <param name="point2">Second point of a triangle defining the plane.</param>
            <param name="point3">Third point of a triangle defining the plane.</param>
        </member>
        <member name="M:CryEngine.Plane.#ctor(System.Single[])">
            <summary>
            Initializes a new instance of the <see cref="T:CryEngine.Plane"/> struct.
            </summary>
            <param name="values">The values to assign to the A, B, C, and D components of the plane. This must be an array with four elements.</param>
            <exception cref="T:System.ArgumentNullException">Thrown when <paramref name="values"/> is <c>null</c>.</exception>
            <exception cref="T:System.ArgumentOutOfRangeException">Thrown when <paramref name="values"/> contains more or less than four elements.</exception>
        </member>
        <member name="M:CryEngine.Plane.Normalize">
            <summary>
            Changes the coefficients of the normal vector of the plane to make it of unit length.
            </summary>
        </member>
        <member name="M:CryEngine.Plane.ToArray">
            <summary>
            Creates an array containing the elements of the plane.
            </summary>
            <returns>A four-element array containing the components of the plane.</returns>
        </member>
        <member name="M:CryEngine.Plane.Intersects(CryEngine.Vec3@)">
            <summary>
            Determines if there is an intersection between the current object and a point.
            </summary>
            <param name="point">The point to test.</param>
            <returns>Whether the two objects intersected.</returns>
        </member>
        <member name="M:CryEngine.Plane.Intersects(CryEngine.Ray@)">
            <summary>
            Determines if there is an intersection between the current object and a <see cref="T:CryEngine.Ray"/>.
            </summary>
            <param name="ray">The ray to test.</param>
            <returns>Whether the two objects intersected.</returns>
        </member>
        <member name="M:CryEngine.Plane.Intersects(CryEngine.Ray@,System.Single@)">
            <summary>
            Determines if there is an intersection between the current object and a <see cref="T:CryEngine.Ray"/>.
            </summary>
            <param name="ray">The ray to test.</param>
            <param name="distance">When the method completes, contains the distance of the intersection,
            or 0 if there was no intersection.</param>
            <returns>Whether the two objects intersected.</returns>
        </member>
        <member name="M:CryEngine.Plane.Intersects(CryEngine.Ray@,CryEngine.Vec3@)">
            <summary>
            Determines if there is an intersection between the current object and a <see cref="T:CryEngine.Ray"/>.
            </summary>
            <param name="ray">The ray to test.</param>
            <param name="point">When the method completes, contains the point of intersection,
            or <see cref="T:CryEngine.Vec3"/> if there was no intersection.</param>
            <returns>Whether the two objects intersected.</returns>
        </member>
        <member name="M:CryEngine.Plane.Intersects(CryEngine.Plane@)">
            <summary>
            Determines if there is an intersection between the current object and a <see cref="T:CryEngine.Plane"/>.
            </summary>
            <param name="plane">The plane to test.</param>
            <returns>Whether the two objects intersected.</returns>
        </member>
        <member name="M:CryEngine.Plane.Intersects(CryEngine.Plane@,CryEngine.Ray@)">
            <summary>
            Determines if there is an intersection between the current object and a <see cref="T:CryEngine.Plane"/>.
            </summary>
            <param name="plane">The plane to test.</param>
            <param name="line">When the method completes, contains the line of intersection
            as a <see cref="T:CryEngine.Ray"/>, or a zero ray if there was no intersection.</param>
            <returns>Whether the two objects intersected.</returns>
        </member>
        <member name="M:CryEngine.Plane.Intersects(CryEngine.Vec3@,CryEngine.Vec3@,CryEngine.Vec3@)">
            <summary>
            Determines if there is an intersection between the current object and a triangle.
            </summary>
            <param name="vertex1">The first vertex of the triangle to test.</param>
            <param name="vertex2">The second vertex of the triagnle to test.</param>
            <param name="vertex3">The third vertex of the triangle to test.</param>
            <returns>Whether the two objects intersected.</returns>
        </member>
        <member name="M:CryEngine.Plane.Intersects(CryEngine.BoundingBox@)">
            <summary>
            Determines if there is an intersection between the current object and a <see cref="T:CryEngine.BoundingBox"/>.
            </summary>
            <param name="box">The box to test.</param>
            <returns>Whether the two objects intersected.</returns>
        </member>
        <member name="M:CryEngine.Plane.Intersects(CryEngine.BoundingSphere@)">
            <summary>
            Determines if there is an intersection between the current object and a <see cref="T:CryEngine.BoundingSphere"/>.
            </summary>
            <param name="sphere">The sphere to test.</param>
            <returns>Whether the two objects intersected.</returns>
        </member>
        <member name="M:CryEngine.Plane.Multiply(CryEngine.Plane@,System.Single,CryEngine.Plane@)">
            <summary>
            Scales each component of the plane by the given scaling factor.
            </summary>
            <param name="value">The plane to scale.</param>
            <param name="scale">The amount by which to scale the plane.</param>
            <param name="result">When the method completes, contains the scaled plane.</param>
        </member>
        <member name="M:CryEngine.Plane.Multiply(CryEngine.Plane,System.Single)">
            <summary>
            Scales each component of the plane by the given scaling factor.
            </summary>
            <param name="value">The plane to scale.</param>
            <param name="scale">The amount by which to scale the plane.</param>
            <returns>The scaled plane.</returns>
        </member>
        <member name="M:CryEngine.Plane.Scale(CryEngine.Plane@,System.Single,CryEngine.Plane@)">
            <summary>
            Scales the distance component of the plane by the given scaling factor.
            </summary>
            <param name="value">The plane to scale.</param>
            <param name="scale">The amount by which to scale the plane.</param>
            <param name="result">When the method completes, contains the scaled plane.</param>
        </member>
        <member name="M:CryEngine.Plane.Scale(CryEngine.Plane,System.Single)">
            <summary>
            Scales the distance component of the plane by the given scaling factor.
            </summary>
            <param name="value">The plane to scale.</param>
            <param name="scale">The amount by which to scale the plane.</param>
            <returns>The scaled plane.</returns>
        </member>
        <member name="M:CryEngine.Plane.Dot(CryEngine.Plane@,CryEngine.Vec4@,System.Single@)">
            <summary>
            Calculates the dot product of the specified vector and plane.
            </summary>
            <param name="left">The source plane.</param>
            <param name="right">The source vector.</param>
            <param name="result">When the method completes, contains the dot product of the specified plane and vector.</param>
        </member>
        <member name="M:CryEngine.Plane.Dot(CryEngine.Plane,CryEngine.Vec4)">
            <summary>
            Calculates the dot product of the specified vector and plane.
            </summary>
            <param name="left">The source plane.</param>
            <param name="right">The source vector.</param>
            <returns>The dot product of the specified plane and vector.</returns>
        </member>
        <member name="M:CryEngine.Plane.DotCoordinate(CryEngine.Plane@,CryEngine.Vec3@,System.Single@)">
            <summary>
            Calculates the dot product of a specified vector and the normal of the plane plus the distance value of the plane.
            </summary>
            <param name="left">The source plane.</param>
            <param name="right">The source vector.</param>
            <param name="result">When the method completes, contains the dot product of a specified vector and the normal of the Plane plus the distance value of the plane.</param>
        </member>
        <member name="M:CryEngine.Plane.DotCoordinate(CryEngine.Plane,CryEngine.Vec3)">
            <summary>
            Calculates the dot product of a specified vector and the normal of the plane plus the distance value of the plane.
            </summary>
            <param name="left">The source plane.</param>
            <param name="right">The source vector.</param>
            <returns>The dot product of a specified vector and the normal of the Plane plus the distance value of the plane.</returns>
        </member>
        <member name="M:CryEngine.Plane.DotNormal(CryEngine.Plane@,CryEngine.Vec3@,System.Single@)">
            <summary>
            Calculates the dot product of the specified vector and the normal of the plane.
            </summary>
            <param name="left">The source plane.</param>
            <param name="right">The source vector.</param>
            <param name="result">When the method completes, contains the dot product of the specified vector and the normal of the plane.</param>
        </member>
        <member name="M:CryEngine.Plane.DotNormal(CryEngine.Plane,CryEngine.Vec3)">
            <summary>
            Calculates the dot product of the specified vector and the normal of the plane.
            </summary>
            <param name="left">The source plane.</param>
            <param name="right">The source vector.</param>
            <returns>The dot product of the specified vector and the normal of the plane.</returns>
        </member>
        <member name="M:CryEngine.Plane.Normalize(CryEngine.Plane@,CryEngine.Plane@)">
            <summary>
            Changes the coefficients of the normal vector of the plane to make it of unit length.
            </summary>
            <param name="plane">The source plane.</param>
            <param name="result">When the method completes, contains the normalized plane.</param>
        </member>
        <member name="M:CryEngine.Plane.Normalize(CryEngine.Plane)">
            <summary>
            Changes the coefficients of the normal vector of the plane to make it of unit length.
            </summary>
            <param name="plane">The source plane.</param>
            <returns>The normalized plane.</returns>
        </member>
        <member name="M:CryEngine.Plane.Transform(CryEngine.Plane@,CryEngine.Quat@,CryEngine.Plane@)">
            <summary>
            Transforms a normalized plane by a quaternion rotation.
            </summary>
            <param name="plane">The normalized source plane.</param>
            <param name="rotation">The quaternion rotation.</param>
            <param name="result">When the method completes, contains the transformed plane.</param>
        </member>
        <member name="M:CryEngine.Plane.Transform(CryEngine.Plane,CryEngine.Quat)">
            <summary>
            Transforms a normalized plane by a quaternion rotation.
            </summary>
            <param name="plane">The normalized source plane.</param>
            <param name="rotation">The quaternion rotation.</param>
            <returns>The transformed plane.</returns>
        </member>
        <member name="M:CryEngine.Plane.Transform(CryEngine.Plane[],CryEngine.Quat@)">
            <summary>
            Transforms an array of normalized planes by a quaternion rotation.
            </summary>
            <param name="planes">The array of normalized planes to transform.</param>
            <param name="rotation">The quaternion rotation.</param>
            <exception cref="T:System.ArgumentNullException">Thrown when <paramref name="planes"/> is <c>null</c>.</exception>
        </member>
        <member name="M:CryEngine.Plane.op_Multiply(System.Single,CryEngine.Plane)">
            <summary>
            Scales each component of the plane by the given value.
            </summary>
            <param name="scale">The amount by which to scale the plane.</param>
            <param name="plane">The plane to scale.</param>
            <returns>The scaled plane.</returns>
        </member>
        <member name="M:CryEngine.Plane.op_Multiply(CryEngine.Plane,System.Single)">
            <summary>
            Scales each component of the plane by the given value.
            </summary>
            <param name="plane">The plane to scale.</param>
            <param name="scale">The amount by which to scale the plane.</param>
            <returns>The scaled plane.</returns>
        </member>
        <member name="M:CryEngine.Plane.op_Equality(CryEngine.Plane,CryEngine.Plane)">
            <summary>
            Tests for equality between two objects.
            </summary>
            <param name="left">The first value to compare.</param>
            <param name="right">The second value to compare.</param>
            <returns><c>true</c> if <paramref name="left"/> has the same value as <paramref name="right"/>; otherwise, <c>false</c>.</returns>
        </member>
        <member name="M:CryEngine.Plane.op_Inequality(CryEngine.Plane,CryEngine.Plane)">
            <summary>
            Tests for inequality between two objects.
            </summary>
            <param name="left">The first value to compare.</param>
            <param name="right">The second value to compare.</param>
            <returns><c>true</c> if <paramref name="left"/> has a different value than <paramref name="right"/>; otherwise, <c>false</c>.</returns>
        </member>
        <member name="M:CryEngine.Plane.ToString">
            <summary>
            Returns a <see cref="T:System.String"/> that represents this instance.
            </summary>
            <returns>
            A <see cref="T:System.String"/> that represents this instance.
            </returns>
        </member>
        <member name="M:CryEngine.Plane.ToString(System.String)">
            <summary>
            Returns a <see cref="T:System.String"/> that represents this instance.
            </summary>
            <param name="format">The format.</param>
            <returns>
            A <see cref="T:System.String"/> that represents this instance.
            </returns>
        </member>
        <member name="M:CryEngine.Plane.ToString(System.IFormatProvider)">
            <summary>
            Returns a <see cref="T:System.String"/> that represents this instance.
            </summary>
            <param name="formatProvider">The format provider.</param>
            <returns>
            A <see cref="T:System.String"/> that represents this instance.
            </returns>
        </member>
        <member name="M:CryEngine.Plane.ToString(System.String,System.IFormatProvider)">
            <summary>
            Returns a <see cref="T:System.String"/> that represents this instance.
            </summary>
            <param name="format">The format.</param>
            <param name="formatProvider">The format provider.</param>
            <returns>
            A <see cref="T:System.String"/> that represents this instance.
            </returns>
        </member>
        <member name="M:CryEngine.Plane.GetHashCode">
            <summary>
            Returns a hash code for this instance.
            </summary>
            <returns>
            A hash code for this instance, suitable for use in hashing algorithms and data structures like a hash table. 
            </returns>
        </member>
        <member name="M:CryEngine.Plane.Equals(CryEngine.Plane)">
            <summary>
            Determines whether the specified <see cref="T:CryEngine.Vec4"/> is equal to this instance.
            </summary>
            <param name="value">The <see cref="T:CryEngine.Vec4"/> to compare with this instance.</param>
            <returns>
            <c>true</c> if the specified <see cref="T:CryEngine.Vec4"/> is equal to this instance; otherwise, <c>false</c>.
            </returns>
        </member>
        <member name="M:CryEngine.Plane.Equals(System.Object)">
            <summary>
            Determines whether the specified <see cref="T:System.Object"/> is equal to this instance.
            </summary>
            <param name="value">The <see cref="T:System.Object"/> to compare with this instance.</param>
            <returns>
            <c>true</c> if the specified <see cref="T:System.Object"/> is equal to this instance; otherwise, <c>false</c>.
            </returns>
        </member>
        <member name="P:CryEngine.Plane.Item(System.Int32)">
            <summary>
            Gets or sets the component at the specified index.
            </summary>
            <value>The value of the A, B, C, or D component, depending on the index.</value>
            <param name="index">The index of the component to access. Use 0 for the A component, 1 for the B component, 2 for the C component, and 3 for the D component.</param>
            <returns>The value of the component at the specified index.</returns>
            <exception cref="T:System.ArgumentOutOfRangeException">Thrown when the <paramref name="index"/> is out of the range [0, 3].</exception>
        </member>
        <member name="T:CryEngine.PlaneIntersectionType">
            <summary>
            Describes the result of an intersection with a plane in three dimensions.
            </summary>
        </member>
        <member name="F:CryEngine.PlaneIntersectionType.Back">
            <summary>
            The object is behind the plane.
            </summary>
        </member>
        <member name="F:CryEngine.PlaneIntersectionType.Front">
            <summary>
            The object is in front of the plane.
            </summary>
        </member>
        <member name="F:CryEngine.PlaneIntersectionType.Intersecting">
            <summary>
            The object is intersecting the plane.
            </summary>
        </member>
        <member name="M:CryEngine.DelayedFunc`10.#ctor(System.Action{`0,`1,`2,`3,`4,`5,`6,`7,`8,`9},System.Single,`0,`1,`2,`3,`4,`5,`6,`7,`8,`9)">
            <summary>
            </summary>
            <param name="delay">The desired delay, in milliseconds.</param>
        </member>
        <member name="M:CryEngine.DelayedFunc`9.#ctor(System.Action{`0,`1,`2,`3,`4,`5,`6,`7,`8},System.Single,`0,`1,`2,`3,`4,`5,`6,`7,`8)">
            <summary>
            </summary>
            <param name="delay">The desired delay, in milliseconds.</param>
        </member>
        <member name="M:CryEngine.DelayedFunc`8.#ctor(System.Action{`0,`1,`2,`3,`4,`5,`6,`7},System.Single,`0,`1,`2,`3,`4,`5,`6,`7)">
            <summary>
            </summary>
            <param name="delay">The desired delay, in milliseconds.</param>
        </member>
        <member name="M:CryEngine.DelayedFunc`7.#ctor(System.Action{`0,`1,`2,`3,`4,`5,`6},System.Single,`0,`1,`2,`3,`4,`5,`6)">
            <summary>
            </summary>
            <param name="delay">The desired delay, in milliseconds.</param>
        </member>
        <member name="M:CryEngine.DelayedFunc`6.#ctor(System.Action{`0,`1,`2,`3,`4,`5},System.Single,`0,`1,`2,`3,`4,`5)">
            <summary>
            </summary>
            <param name="delay">The desired delay, in milliseconds.</param>
        </member>
        <member name="M:CryEngine.DelayedFunc`5.#ctor(System.Action{`0,`1,`2,`3,`4},System.Single,`0,`1,`2,`3,`4)">
            <summary>
            </summary>
            <param name="delay">The desired delay, in milliseconds.</param>
        </member>
        <member name="M:CryEngine.DelayedFunc`4.#ctor(System.Action{`0,`1,`2,`3},System.Single,`0,`1,`2,`3)">
            <summary>
            </summary>
            <param name="delay">The desired delay, in milliseconds.</param>
        </member>
        <member name="M:CryEngine.DelayedFunc`3.#ctor(System.Action{`0,`1,`2},System.Single,`0,`1,`2)">
            <summary>
            </summary>
            <param name="delay">The desired delay, in milliseconds.</param>
        </member>
        <member name="M:CryEngine.DelayedFunc`2.#ctor(System.Action{`0,`1},System.Single,`0,`1)">
            <summary>
            </summary>
            <param name="delay">The desired delay, in milliseconds.</param>
        </member>
        <member name="M:CryEngine.DelayedFunc`1.#ctor(System.Action{`0},System.Single,`0)">
            <summary>
            </summary>
            <param name="delay">The desired delay, in milliseconds.</param>
        </member>
        <member name="M:CryEngine.DelayedFunc.#ctor(System.Action,System.Single)">
            <summary>
            </summary>
            <param name="delay">The desired delay, in milliseconds.</param>
        </member>
        <member name="M:CryEngine.Input.RegisterAction(System.String,CryEngine.ActionMapEventDelegate)">
            <summary>
            Registers an event declared in the players actionmap. Without invoking this, Your KeyEventDelegate will never be invoked with the new action.
            </summary>
            <param name="actionName"></param>
            <param name="eventDelegate"></param>
        </member>
        <member name="F:CryEngine.KeyEvent.OnPress">
            <summary>
            Used when the action key is pressed
            </summary>
        </member>
        <member name="F:CryEngine.KeyEvent.OnRelease">
            <summary>
            Used when the action key is released
            </summary>
        </member>
        <member name="F:CryEngine.KeyEvent.OnHold">
            <summary>
            Used when the action key is held
            </summary>
        </member>
        <member name="F:CryEngine.KeyEvent.AnalogCmd">
            <summary>
            Used when analog compare op succeeds
            </summary>
        </member>
        <member name="P:CryEngine.Terrain.Elevation">
            <summary>
            A read-only map of the terrain's elevation.
            </summary>
        </member>
        <member name="P:CryEngine.Terrain.Size">
            <summary>
            The size of the terrain in metres.
            </summary>
        </member>
        <member name="P:CryEngine.Terrain.UnitsPerMetre">
            <summary>
            The size of each terrain unit.
            </summary>
        </member>
        <member name="P:CryEngine.Terrain.UnitSize">
            <summary>
            The size of the terrain in units.
            </summary>
            <remarks>
            The terrain system calculates the overall size by multiplying this value by the units per metre setting. A map set to 1024 units at 2 metres per unit will have a size of 2048 metres.
            </remarks>
        </member>
        <member name="P:CryEngine.TerrainElevation.Item(System.Int32,System.Int32)">
            <summary>
            Accesses the elevation at a specified location.
            </summary>
            <param name="x"></param>
            <param name="y"></param>
            <returns></returns>
        </member>
        <member name="P:CryEngine.TerrainElevation.Item(System.Single,System.Single,System.Boolean)">
            <summary>
            Accesses the elevation at a specified location, with support for interpolated values.
            </summary>
            <param name="x"></param>
            <param name="y"></param>
            <returns></returns>
        </member>
        <member name="T:CryEngine.EntityFlags">
            <summary>
            These flags control entity instance behaviour.
            </summary>
        </member>
        <member name="F:CryEngine.EntityFlags.TriggerAreas">
            <summary>
            Entity will trigger areas when it enters them.
            </summary>
        </member>
        <member name="F:CryEngine.EntityFlags.Spawned">
            <summary>
            Entity was spawned dynamically without a class.
            </summary>
        </member>
        <member name="T:CryEngine.EntityClassFlags">
            <summary>
            These flags define behaviour for entity classes.
            </summary>
        </member>
        <member name="F:CryEngine.EntityClassFlags.Invisible">
            <summary>
            If set this class will not be visible in editor,and entity of this class cannot be placed manually in editor.
            </summary>
        </member>
        <member name="F:CryEngine.EntityClassFlags.Default">
            <summary>
            If this is default entity class.
            </summary>
        </member>
        <member name="F:CryEngine.EntityConfig.registerParams">
            <summary>
            The registration information.
            </summary>
        </member>
        <member name="F:CryEngine.EntityConfig.properties">
            <summary>
            The properties that will be displayed inside Sandbox.
            </summary>
        </member>
    </members>
</doc>
<|MERGE_RESOLUTION|>--- conflicted
+++ resolved
@@ -1,6504 +1,6456 @@
-<?xml version="1.0"?>
-<doc>
-    <assembly>
-        <name>CryBrary</name>
-    </assembly>
-    <members>
-        <member name="T:CryEngine.CryScriptInstance">
-            <summary>
-            This interface permits derived classes to be used for script compilation recognition.
-            </summary>
-        </member>
-        <member name="M:CryEngine.CryScriptInstance.OnUpdate">
-            <summary>
-            Called each frame if script has been set to be regularly updated (See Updated property)
-            </summary>
-        </member>
-        <member name="P:CryEngine.CryScriptInstance.ReceiveUpdates">
-            <summary>
-            Controls whether the entity receives an update per frame.
-            </summary>
-        </member>
-        <member name="M:CryEngine.FlowNode.OnPortActivated(System.Int32,System.Object)">
-            <summary>
-            Called if one or more input ports have been activated.
-            </summary>
-        </member>
-        <member name="M:CryEngine.FlowNode.OnInit">
-            <summary>
-            Called after level has been loaded, is not called on serialization.
-            </summary>
-        </member>
-        <member name="M:CryEngine.FlowNode.GetPortInt(System.Action{System.Int32})">
-            <summary>
-            Gets the int value of an flownode port.
-            </summary>
-            <param name="port"></param>
-            <returns></returns>
-        </member>
-        <member name="M:CryEngine.FlowNode.GetPortFloat(System.Action{System.Single})">
-            <summary>
-            Gets the float value of an flownode port.
-            </summary>
-            <param name="port"></param>
-            <returns></returns>
-        </member>
-        <member name="M:CryEngine.FlowNode.GetPortVec3(System.Action{CryEngine.Vec3})">
-            <summary>
-            Gets the int value of an flownode port.
-            </summary>
-            <param name="port"></param>
-            <returns></returns>
-        </member>
-        <member name="M:CryEngine.FlowNode.GetPortString(System.Action{System.String})">
-            <summary>
-            Gets the string value of an flownode port.
-            </summary>
-            <param name="port"></param>
-            <returns></returns>
-        </member>
-        <member name="M:CryEngine.FlowNode.GetPortBool(System.Action{System.Boolean})">
-            <summary>
-            Gets the bool value of an flownode port.
-            </summary>
-            <param name="port"></param>
-            <returns></returns>
-        </member>
-        <member name="M:CryEngine.FlowNode.IsPortActive(System.Int32)">
-            <summary>
-            Used to check whether an input port is currently activated.
-            </summary>
-            <param name="port"></param>
-            <returns></returns>
-        </member>
-        <member name="T:CryEngine.Extensions.ReflectionExtensions">
-            <summary>
-            Useful extensions when working with reflection.
-            </summary>
-        </member>
-        <member name="M:CryEngine.Extensions.ReflectionExtensions.ContainsAttribute``1(System.Reflection.MemberInfo)">
-            <summary>
-            Determines whether this member is decorated with at least one instance of a given attribute.
-            </summary>
-            <typeparam name="T">The attribute to search for.</typeparam>
-            <param name="info">The member on which the search is performed.</param>
-            <returns>True if the member is decorated with at least one instance of attribute T.</returns>
-        </member>
-        <member name="M:CryEngine.Extensions.ReflectionExtensions.Implements(System.Type,System.Type)">
-            <summary>
-            Determines whether a given type is the child of another.
-            </summary>
-            <param name="thisType">The child type.</param>
-            <param name="baseType">The possible parent type.</param>
-            <returns>True if thisType is a child of baseType.</returns>
-        </member>
-        <member name="M:CryEngine.Extensions.ReflectionExtensions.GetAttributes``1(System.Reflection.MemberInfo)">
-            <summary>
-            Gets all instances of a given attribute on the selected member.
-            </summary>
-            <typeparam name="T">The attribute to search for.</typeparam>
-            <param name="memberInfo">The member on which the search is performed.</param>
-            <returns>The first instance of attribute T, or null if none is found.</returns>
-        </member>
-        <member name="M:CryEngine.Extensions.ReflectionExtensions.GetAttribute``1(System.Reflection.MemberInfo)">
-            <summary>
-            Gets the first instance of a given attribute on the selected member.
-            </summary>
-            <typeparam name="T">The attribute to search for.</typeparam>
-            <param name="memberInfo">The member on which the search is performed.</param>
-            <returns>The first instance of attribute T, or null if none is found.</returns>
-        </member>
-        <member name="M:CryEngine.Extensions.ReflectionExtensions.TryGetAttribute``1(System.Reflection.MemberInfo,``0@)">
-            <summary>
-            Tests whether the method is decorated with a given attribute, and if so, assigns it via the out variable.
-            </summary>
-            <typeparam name="T">The attribute to search for.</typeparam>
-            <param name="memberInfo">The member on which the search is performed.</param>
-            <param name="attribute">The out parameter to which the attribute will be assigned.</param>
-            <returns>True if the attribute exists.</returns>
-        </member>
-        <member name="M:CryEngine.Debug.Log(System.String,System.Object[])">
-            <summary>
-            Logs a message to the console
-            </summary>
-            <param name="format"></param>
-            <param name="args"></param>
-        </member>
-        <member name="M:CryEngine.Debug.Log(System.String)">
-            <summary>
-            Logs a message to the console
-            </summary>
-        </member>
-        <member name="M:CryEngine.Debug.LogAlways(System.String,System.Object[])">
-            <summary>
-            Logs a message to the console, regardless of log_verbosity settings
-            </summary>
-            <param name="format"></param>
-            <param name="args"></param>
-        </member>
-        <member name="M:CryEngine.Debug.LogAlways(System.String)">
-            <summary>
-            Logs a message to the console, regardless of log_verbosity settings
-            </summary>
-        </member>
-        <member name="M:CryEngine.Debug.LogException(System.Exception)">
-            <summary>
-            Logs an exception message to the console
-            </summary>
-            <remarks>Useful when exceptions are caught and data is still needed from them</remarks>
-            <param name="ex"></param>
-        </member>
-        <member name="M:CryEngine.Debug.Warning(System.String,System.Object[])">
-            <summary>
-            Outputs a warning message
-            </summary>
-            <param name="format"></param>
-            <param name="args"></param>
-        </member>
-        <member name="M:CryEngine.Debug.Warning(System.String)">
-            <summary>
-            Outputs a warning message
-            </summary>
-        </member>
-        <member name="M:CryEngine.Renderer.LoadTexture(System.String)">
-            <summary>
-            Loads a texture into memory and generates its ID.
-            </summary>
-            <param name="texturePath">The path to the texture.</param>
-            <returns></returns>
-        </member>
-        <member name="M:CryEngine.Renderer.DrawTexture(System.Int32,System.Int32,System.Int32,System.Int32,System.Int32)">
-            <summary>
-            Draws a texture to the screen for one frame.
-            </summary>
-            <param name="xPos">The x position on the screen, relative to the top-left corner.</param>
-            <param name="yPos">The y position on the screen, relative to the top-left corner.</param>
-            <param name="width">The width to render the texture at.</param>
-            <param name="height">The height to render the texture at.</param>
-            <param name="textureId">The ID of the texture (obtained using Renderer.LoadTexture(path)).</param>
-        </member>
-        <member name="P:CryEngine.Renderer.ScreenHeight">
-            <summary>
-            The width of the screen in pixels.
-            </summary>
-        </member>
-        <member name="P:CryEngine.Renderer.ScreenWidth">
-            <summary>
-            The height of the screen in pixels.
-            </summary>
-        </member>
-        <member name="T:CryEngine.Testing.IReportListener">
-            <summary>
-            Represents an object that is capable of receiving unit test reports.
-            </summary>
-        </member>
-        <member name="M:CryEngine.Testing.IReportListener.OnTestsRun(CryEngine.Testing.TestReport)">
-            <summary>
-            Called when the unit tester has finished a run.
-            </summary>
-            <param name="report">The test data.</param>
-        </member>
-        <member name="F:CryEngine.Testing.Internals.ReportForm.components">
-            <summary>
-            Required designer variable.
-            </summary>
-        </member>
-        <member name="M:CryEngine.Testing.Internals.ReportForm.Dispose(System.Boolean)">
-            <summary>
-            Clean up any resources being used.
-            </summary>
-            <param name="disposing">true if managed resources should be disposed; otherwise, false.</param>
-        </member>
-        <member name="M:CryEngine.Testing.Internals.ReportForm.InitializeComponent">
-            <summary>
-            Required method for Designer support - do not modify
-            the contents of this method with the code editor.
-            </summary>
-        </member>
-        <member name="T:CryEngine.ItemSystem">
-            <summary>
-            ItemSystem contains scriptbinds used in relation to the item system.
-            </summary>
-        </member>
-        <member name="T:CryEngine.Color">
-            <summary>
-            Defines a colour in terms of its red, green, blue and alpha values.
-            </summary>
-        </member>
-        <member name="M:CryEngine.Color.#ctor(System.Single,System.Single,System.Single,System.Single)">
-            <summary>
-            Constructs a new colour object specifying the red, green, blue and alpha values.
-            </summary>
-            <param name="red"></param>
-            <param name="green"></param>
-            <param name="blue"></param>
-            <param name="alpha"></param>
-        </member>
-        <member name="M:CryEngine.Color.#ctor(System.Single,System.Single,System.Single)">
-            <summary>
-            Constructs a new colour object specifying the red, green, and blue values.
-            </summary>
-            <param name="red"></param>
-            <param name="green"></param>
-            <param name="blue"></param>
-        </member>
-        <member name="M:CryEngine.Color.#ctor(System.Single)">
-            <summary>
-            Constructs a new greyscale colour object.
-            </summary>
-            <param name="brightness">The brightness of the object, where 0 is black, and 1 is white.</param>
-        </member>
-        <member name="P:CryEngine.Color.R">
-            <summary>
-            The red value of the colour.
-            </summary>
-        </member>
-        <member name="P:CryEngine.Color.G">
-            <summary>
-            The green value of the colour.
-            </summary>
-        </member>
-        <member name="P:CryEngine.Color.B">
-            <summary>
-            The blue value of the colour.
-            </summary>
-        </member>
-        <member name="P:CryEngine.Color.A">
-            <summary>
-            The alpha value of the colour.
-            </summary>
-        </member>
-<<<<<<< HEAD
-        <member name="M:CryEngine.Extensions.WinFormsExtensions.Append(System.Windows.Forms.TextBoxBase,System.String,System.Object[])">
-            <summary>
-            Appends text to the current text of a text box, with formatted arguments.
-            </summary>
-            <param name="textBox"></param>
-            <param name="format"></param>
-            <param name="args"></param>
-        </member>
-        <member name="M:CryEngine.Extensions.WinFormsExtensions.NewLine(System.Windows.Forms.TextBoxBase,System.Int32)">
-            <summary>
-            Appends a number of Environment.NewLine strings to the current text of a text box.
-            </summary>
-            <param name="textBox"></param>
-            <param name="count"></param>
-        </member>
-        <member name="P:CryEngine.FlowNodeAttribute.Name">
-=======
-        <member name="T:CryEngine.Arduino.ArduinoHelper">
->>>>>>> fc3d1ce4
-            <summary>
-            Helper functions for Arduino communication.
-            </summary>
-        </member>
-        <member name="P:CryEngine.Arduino.ArduinoHelper.Port">
-            <summary>
-            The main port used for serial communication.
-            </summary>
-        </member>
-        <member name="T:CryEngine.EntityAttribute">
-            <summary>
-            Defines additional information used by the entity registration system.
-            </summary>
-        </member>
-        <member name="P:CryEngine.EntityAttribute.Name">
-            <summary>
-            Sets the Entity class name. Uses class name if not set.
-            </summary>
-        </member>
-        <member name="P:CryEngine.EntityAttribute.EditorHelper">
-            <summary>
-            The helper mesh displayed inside Sandbox.
-            </summary>
-        </member>
-        <member name="P:CryEngine.EntityAttribute.Flags">
-            <summary>
-            The class flags for this entity.
-            </summary>
-        </member>
-        <member name="P:CryEngine.EntityAttribute.Category">
-            <summary>
-            The category in which the entity will be placed.
-            Does not currently function. All entities are placed inside the Default folder.
-            </summary>
-        </member>
-        <member name="P:CryEngine.EntityAttribute.Icon">
-            <summary>
-            The helper graphic displayed inside Sandbox.
-            </summary>
-        </member>
-        <member name="T:CryEngine.EditorPropertyAttribute">
-            <summary>
-            Defines a property that is displayed and editable inside Sandbox.
-            </summary>
-        </member>
-        <member name="P:CryEngine.EditorPropertyAttribute.Min">
-            <summary>
-            
-            </summary>
-        </member>
-        <member name="P:CryEngine.EditorPropertyAttribute.Max">
-            <summary>
-            
-            </summary>
-        </member>
-        <member name="P:CryEngine.EditorPropertyAttribute.Type">
-            <summary>
-            If set, overrides the field type.
-            Should be used for special types such as files.
-            </summary>
-        </member>
-        <member name="P:CryEngine.EditorPropertyAttribute.Description">
-            <summary>
-            The description to display when the user hovers over this property inside Sandbox.
-            </summary>
-        </member>
-        <member name="T:CryEngine.EntityPropertyType">
-            <summary>
-            Defines the list of supported editor types.
-            Bool is not currently functioning.
-            </summary>
-        </member>
-        <member name="T:CryEngine.Testing.TestCollectionAttribute">
-            <summary>
-            Indicates that a class should be loaded by the unit tester.
-            </summary>
-        </member>
-        <member name="T:CryEngine.Testing.TestAttribute">
-            <summary>
-            Indicates that a method should be run as a test.
-            Requires that the method belong to a class decorated with a TestCollectionAttribute.
-            </summary>
-        </member>
-        <member name="T:CryEngine.Testing.IgnoreTestAttribute">
-            <summary>
-            Indicates that a test should be ignored.
-            Ignored tests will not be reported as a success; they will be reported as ignored.
-            </summary>
-        </member>
-        <member name="T:CryEngine.Time">
-            <summary>
-            Contains useful functions related to game timing.
-            </summary>
-        </member>
-        <member name="P:CryEngine.Time.FrameStartTime">
-            <summary>
-            Returns the absolute time of the last frame start in milliseconds.
-            </summary>
-        </member>
-        <member name="P:CryEngine.Time.DeltaTime">
-            <summary>
-            The time used to render the current frame. Useful for creating framerate independent operations.
-            </summary>
-            <example>public override void OnUpdate() { this.Position.X += 10 * CryTime.DeltaTime; }</example>
-        </member>
-        <member name="T:CryEngine.Testing.ConsoleTestListener">
-            <summary>
-            Example implementation of IReportListener, used to log the results of a test run to the console.
-            </summary>
-        </member>
-        <member name="M:CryEngine.Testing.ConsoleTestListener.#ctor">
-            <summary>
-            Constructs a new ConsoleTestListener and subscribes to the TestManager.Run event.
-            </summary>
-        </member>
-        <member name="M:CryEngine.Testing.ConsoleTestListener.OnTestsRun(CryEngine.Testing.TestReport)">
-            <summary>
-            Called when a report is received.
-            </summary>
-            <param name="report">The report, containing all test information.</param>
-        </member>
-        <member name="T:CryEngine.Ray">
-            <summary>
-            Represents a three dimensional line based on a point in space and a direction.
-            </summary>
-        </member>
-        <member name="F:CryEngine.Ray.Position">
-            <summary>
-            The position in three dimensional space where the ray starts.
-            </summary>
-        </member>
-<<<<<<< HEAD
-        <member name="T:CryEngine.Sandbox.SandboxExtensionAttribute">
-            <summary>
-            Defines a Sandbox extension.
-            </summary>
-        </member>
-        <member name="P:CryEngine.Sandbox.SandboxExtensionAttribute.Name">
-            <summary>
-            The name of the extension.
-            </summary>
-        </member>
-        <member name="P:CryEngine.Sandbox.SandboxExtensionAttribute.Description">
-            <summary>
-            An optional description of the extension's purpose.
-            </summary>
-        </member>
-        <member name="P:CryEngine.Sandbox.SandboxExtensionAttribute.AuthorName">
-            <summary>
-            The name of the author.
-            </summary>
-        </member>
-        <member name="P:CryEngine.Sandbox.SandboxExtensionAttribute.AuthorContact">
-            <summary>
-            A method, such as a website or email address, to contact the extension developer.
-            </summary>
-        </member>
-        <member name="F:CryEngine.Sandbox.FormLoader.components">
-            <summary>
-            Required designer variable.
-            </summary>
-        </member>
-        <member name="M:CryEngine.Sandbox.FormLoader.Dispose(System.Boolean)">
-            <summary>
-            Clean up any resources being used.
-            </summary>
-            <param name="disposing">true if managed resources should be disposed; otherwise, false.</param>
-        </member>
-        <member name="M:CryEngine.Sandbox.FormLoader.InitializeComponent">
-            <summary>
-            Required method for Designer support - do not modify
-            the contents of this method with the code editor.
-            </summary>
-        </member>
-        <member name="T:CryEngine.Sandbox.FormInfo">
-            <summary>
-            Describes an available Sandbox extension.
-            </summary>
-        </member>
-        <member name="P:CryEngine.Sandbox.FormInfo.Type">
-            <summary>
-            The type of the form, guaranteed to inherit from System.Windows.Forms.Form.
-            </summary>
-        </member>
-        <member name="P:CryEngine.Sandbox.FormInfo.Name">
-            <summary>
-            The name of the extension.
-            </summary>
-        </member>
-        <member name="P:CryEngine.Sandbox.FormInfo.Data">
-            <summary>
-            Extension metadata such as author info.
-            </summary>
-        </member>
-        <member name="T:CryEngine.Initialization.CryScript">
-=======
-        <member name="F:CryEngine.Ray.Direction">
->>>>>>> fc3d1ce4
-            <summary>
-            The normalized direction in which the ray points.
-            </summary>
-        </member>
-        <member name="M:CryEngine.Ray.#ctor(CryEngine.Vec3,CryEngine.Vec3)">
-            <summary>
-            Initializes a new instance of the <see cref="T:CryEngine.Ray"/> struct.
-            </summary>
-            <param name="position">The position in three dimensional space of the origin of the ray.</param>
-            <param name="direction">The normalized direction of the ray.</param>
-        </member>
-        <member name="M:CryEngine.Ray.Cast(CryEngine.RaycastHit@,CryEngine.EntityQueryFlags,CryEngine.RayWorldIntersectionFlags,System.Int32,CryEngine.EntityId[])">
-            <summary>
-            Steps through the entity grid and raytraces entities
-            traces a finite ray from org along dir
-            </summary>
-            <param name="hits"></param>
-            <param name="objectTypes"></param>
-            <param name="flags"></param>
-            <param name="maxHits"></param>
-            <param name="skipEntities"></param>
-            <returns>The total amount of hits detected (solid and pierceable)</returns>
-        </member>
-        <member name="M:CryEngine.Ray.Intersects(CryEngine.Vec3@)">
-            <summary>
-            Determines if there is an intersection between the current object and a point.
-            </summary>
-            <param name="point">The point to test.</param>
-            <returns>Whether the two objects intersected.</returns>
-        </member>
-        <member name="M:CryEngine.Ray.Intersects(CryEngine.Ray@)">
-            <summary>
-            Determines if there is an intersection between the current object and a <see cref="T:CryEngine.Ray"/>.
-            </summary>
-            <param name="ray">The ray to test.</param>
-            <returns>Whether the two objects intersected.</returns>
-        </member>
-        <member name="M:CryEngine.Ray.Intersects(CryEngine.Ray@,CryEngine.Vec3@)">
-            <summary>
-            Determines if there is an intersection between the current object and a <see cref="T:CryEngine.Ray"/>.
-            </summary>
-            <param name="ray">The ray to test.</param>
-            <param name="point">When the method completes, contains the point of intersection,
-            or <see cref="T:CryEngine.Vec3"/> if there was no intersection.</param>
-            <returns>Whether the two objects intersected.</returns>
-        </member>
-        <member name="M:CryEngine.Ray.Intersects(CryEngine.Plane@)">
-            <summary>
-            Determines if there is an intersection between the current object and a <see cref="T:CryEngine.Plane"/>.
-            </summary>
-            <param name="plane">The plane to test</param>
-            <returns>Whether the two objects intersected.</returns>
-        </member>
-        <member name="M:CryEngine.Ray.Intersects(CryEngine.Plane@,System.Single@)">
-            <summary>
-            Determines if there is an intersection between the current object and a <see cref="T:CryEngine.Plane"/>.
-            </summary>
-            <param name="plane">The plane to test.</param>
-            <param name="distance">When the method completes, contains the distance of the intersection,
-            or 0 if there was no intersection.</param>
-            <returns>Whether the two objects intersected.</returns>
-        </member>
-        <member name="M:CryEngine.Ray.Intersects(CryEngine.Plane@,CryEngine.Vec3@)">
-            <summary>
-            Determines if there is an intersection between the current object and a <see cref="T:CryEngine.Plane"/>.
-            </summary>
-            <param name="plane">The plane to test.</param>
-            <param name="point">When the method completes, contains the point of intersection,
-            or <see cref="T:CryEngine.Vec3"/> if there was no intersection.</param>
-            <returns>Whether the two objects intersected.</returns>
-        </member>
-        <member name="M:CryEngine.Ray.Intersects(CryEngine.Vec3@,CryEngine.Vec3@,CryEngine.Vec3@)">
-            <summary>
-            Determines if there is an intersection between the current object and a triangle.
-            </summary>
-            <param name="vertex1">The first vertex of the triangle to test.</param>
-            <param name="vertex2">The second vertex of the triangle to test.</param>
-            <param name="vertex3">The third vertex of the triangle to test.</param>
-            <returns>Whether the two objects intersected.</returns>
-        </member>
-        <member name="M:CryEngine.Ray.Intersects(CryEngine.Vec3@,CryEngine.Vec3@,CryEngine.Vec3@,System.Single@)">
-            <summary>
-            Determines if there is an intersection between the current object and a triangle.
-            </summary>
-            <param name="vertex1">The first vertex of the triangle to test.</param>
-            <param name="vertex2">The second vertex of the triangle to test.</param>
-            <param name="vertex3">The third vertex of the triangle to test.</param>
-            <param name="distance">When the method completes, contains the distance of the intersection,
-            or 0 if there was no intersection.</param>
-            <returns>Whether the two objects intersected.</returns>
-        </member>
-        <member name="M:CryEngine.Ray.Intersects(CryEngine.Vec3@,CryEngine.Vec3@,CryEngine.Vec3@,CryEngine.Vec3@)">
-            <summary>
-            Determines if there is an intersection between the current object and a triangle.
-            </summary>
-            <param name="vertex1">The first vertex of the triangle to test.</param>
-            <param name="vertex2">The second vertex of the triangle to test.</param>
-            <param name="vertex3">The third vertex of the triangle to test.</param>
-            <param name="point">When the method completes, contains the point of intersection,
-            or <see cref="T:CryEngine.Vec3"/> if there was no intersection.</param>
-            <returns>Whether the two objects intersected.</returns>
-        </member>
-        <member name="M:CryEngine.Ray.Intersects(CryEngine.BoundingBox@)">
-            <summary>
-            Determines if there is an intersection between the current object and a <see cref="T:CryEngine.BoundingBox"/>.
-            </summary>
-            <param name="box">The box to test.</param>
-            <returns>Whether the two objects intersected.</returns>
-        </member>
-        <member name="M:CryEngine.Ray.Intersects(CryEngine.BoundingBox@,System.Single@)">
-            <summary>
-            Determines if there is an intersection between the current object and a <see cref="T:CryEngine.BoundingBox"/>.
-            </summary>
-            <param name="box">The box to test.</param>
-            <param name="distance">When the method completes, contains the distance of the intersection,
-            or 0 if there was no intersection.</param>
-            <returns>Whether the two objects intersected.</returns>
-        </member>
-        <member name="M:CryEngine.Ray.Intersects(CryEngine.BoundingBox@,CryEngine.Vec3@)">
-            <summary>
-            Determines if there is an intersection between the current object and a <see cref="T:CryEngine.BoundingBox"/>.
-            </summary>
-            <param name="box">The box to test.</param>
-            <param name="point">When the method completes, contains the point of intersection,
-            or <see cref="T:CryEngine.Vec3"/> if there was no intersection.</param>
-            <returns>Whether the two objects intersected.</returns>
-        </member>
-        <member name="M:CryEngine.Ray.Intersects(CryEngine.BoundingSphere@)">
-            <summary>
-            Determines if there is an intersection between the current object and a <see cref="T:CryEngine.BoundingSphere"/>.
-            </summary>
-            <param name="sphere">The sphere to test.</param>
-            <returns>Whether the two objects intersected.</returns>
-        </member>
-        <member name="M:CryEngine.Ray.Intersects(CryEngine.BoundingSphere@,System.Single@)">
-            <summary>
-            Determines if there is an intersection between the current object and a <see cref="T:CryEngine.BoundingSphere"/>.
-            </summary>
-            <param name="sphere">The sphere to test.</param>
-            <param name="distance">When the method completes, contains the distance of the intersection,
-            or 0 if there was no intersection.</param>
-            <returns>Whether the two objects intersected.</returns>
-        </member>
-        <member name="M:CryEngine.Ray.Intersects(CryEngine.BoundingSphere@,CryEngine.Vec3@)">
-            <summary>
-            Determines if there is an intersection between the current object and a <see cref="T:CryEngine.BoundingSphere"/>.
-            </summary>
-            <param name="sphere">The sphere to test.</param>
-            <param name="point">When the method completes, contains the point of intersection,
-            or <see cref="T:CryEngine.Vec3"/> if there was no intersection.</param>
-            <returns>Whether the two objects intersected.</returns>
-        </member>
-        <member name="M:CryEngine.Ray.op_Equality(CryEngine.Ray,CryEngine.Ray)">
-            <summary>
-            Tests for equality between two objects.
-            </summary>
-            <param name="left">The first value to compare.</param>
-            <param name="right">The second value to compare.</param>
-            <returns><c>true</c> if <paramref name="left"/> has the same value as <paramref name="right"/>; otherwise, <c>false</c>.</returns>
-        </member>
-        <member name="M:CryEngine.Ray.op_Inequality(CryEngine.Ray,CryEngine.Ray)">
-            <summary>
-            Tests for inequality between two objects.
-            </summary>
-            <param name="left">The first value to compare.</param>
-            <param name="right">The second value to compare.</param>
-            <returns><c>true</c> if <paramref name="left"/> has a different value than <paramref name="right"/>; otherwise, <c>false</c>.</returns>
-        </member>
-        <member name="M:CryEngine.Ray.ToString">
-            <summary>
-            Returns a <see cref="T:System.String"/> that represents this instance.
-            </summary>
-            <returns>
-            A <see cref="T:System.String"/> that represents this instance.
-            </returns>
-        </member>
-        <member name="M:CryEngine.Ray.ToString(System.String)">
-            <summary>
-            Returns a <see cref="T:System.String"/> that represents this instance.
-            </summary>
-            <param name="format">The format.</param>
-            <returns>
-            A <see cref="T:System.String"/> that represents this instance.
-            </returns>
-        </member>
-        <member name="M:CryEngine.Ray.ToString(System.IFormatProvider)">
-            <summary>
-            Returns a <see cref="T:System.String"/> that represents this instance.
-            </summary>
-            <param name="formatProvider">The format provider.</param>
-            <returns>
-            A <see cref="T:System.String"/> that represents this instance.
-            </returns>
-        </member>
-        <member name="M:CryEngine.Ray.ToString(System.String,System.IFormatProvider)">
-            <summary>
-            Returns a <see cref="T:System.String"/> that represents this instance.
-            </summary>
-            <param name="format">The format.</param>
-            <param name="formatProvider">The format provider.</param>
-            <returns>
-            A <see cref="T:System.String"/> that represents this instance.
-            </returns>
-        </member>
-        <member name="M:CryEngine.Ray.GetHashCode">
-            <summary>
-            Returns a hash code for this instance.
-            </summary>
-            <returns>
-            A hash code for this instance, suitable for use in hashing algorithms and data structures like a hash table. 
-            </returns>
-        </member>
-        <member name="M:CryEngine.Ray.Equals(CryEngine.Ray)">
-            <summary>
-            Determines whether the specified <see cref="T:CryEngine.Vec4"/> is equal to this instance.
-            </summary>
-            <param name="value">The <see cref="T:CryEngine.Vec4"/> to compare with this instance.</param>
-            <returns>
-            <c>true</c> if the specified <see cref="T:CryEngine.Vec4"/> is equal to this instance; otherwise, <c>false</c>.
-            </returns>
-        </member>
-        <member name="M:CryEngine.Ray.Equals(System.Object)">
-            <summary>
-            Determines whether the specified <see cref="T:System.Object"/> is equal to this instance.
-            </summary>
-            <param name="value">The <see cref="T:System.Object"/> to compare with this instance.</param>
-            <returns>
-            <c>true</c> if the specified <see cref="T:System.Object"/> is equal to this instance; otherwise, <c>false</c>.
-            </returns>
-        </member>
-        <member name="T:CryEngine.EntityPhysics">
-            <summary>
-            Wrapper class to make physics parameters more intuitive.
-            </summary>
-        </member>
-        <member name="M:CryEngine.EntityPhysics.Save">
-            <summary>
-            Save the current physics settings.
-            </summary>
-        </member>
-        <member name="M:CryEngine.EntityPhysics.Clear">
-            <summary>
-            Clears the current physics settings.
-            </summary>
-        </member>
-        <member name="P:CryEngine.EntityPhysics.AutoUpdate">
-            <summary>
-            If true, physics value updates will be automatically applied. Otherwise, Save() must be called manually.
-            </summary>
-        </member>
-        <member name="P:CryEngine.EntityPhysics.Resting">
-            <summary>
-            Determines if this physical entity is in a sleeping state or not. (Will not be affected by gravity)
-            Autoamtically wakes upon collision.
-            </summary>
-        </member>
-        <member name="P:CryEngine.EntityPhysics.Mass">
-            <summary>
-            The mass of the entity in kg.
-            </summary>
-        </member>
-        <member name="P:CryEngine.EntityPhysics.Slot">
-            <summary>
-            The entity slot for which these physical parameters apply.
-            </summary>
-        </member>
-        <member name="P:CryEngine.EntityPhysics.Stiffness">
-            <summary>
-            For characters: the scale of force in joint springs.
-            </summary>
-        </member>
-        <member name="F:CryEngine.PhysicalizationParams.slot">
-            <summary>
-            Index of object slot, -1 if all slots should be used.
-            </summary>
-        </member>
-        <member name="F:CryEngine.PhysicalizationParams.density">
-            <summary>
-            Only one either density or mass must be set, parameter set to 0 is ignored.
-            </summary>
-        </member>
-        <member name="F:CryEngine.PhysicalizationParams.lod">
-            <summary>
-            When physicalizing geometry can specify to use physics from different LOD.
-            Used for characters that have ragdoll physics in Lod1
-            </summary>
-        </member>
-        <member name="F:CryEngine.PhysicalizationParams.attachToEntity">
-            <summary>
-            Physical entity to attach this physics object (Only for Soft physical entity).
-            </summary>
-        </member>
-        <member name="F:CryEngine.PhysicalizationParams.attachToPart">
-            <summary>
-            Part ID in entity to attach to (Only for Soft physical entity).
-            </summary>
-        </member>
-        <member name="F:CryEngine.PhysicalizationParams.stiffnessScale">
-            <summary>
-            Used for character physicalization (Scale of force in character joint's springs).
-            </summary>
-        </member>
-        <member name="F:CryEngine.PhysicalizationParams.copyJointVelocities">
-            <summary>
-            Copy joints velocities when converting a character to ragdoll.
-            </summary>
-        </member>
-        <member name="F:CryEngine.PlayerDynamics.kInertia">
-            <summary>
-            inertia koefficient, the more it is, the less inertia is; 0 means no inertia
-            </summary>
-        </member>
-        <member name="F:CryEngine.PlayerDynamics.kInertiaAccel">
-            <summary>
-            inertia on acceleration
-            </summary>
-        </member>
-        <member name="F:CryEngine.PlayerDynamics.kAirControl">
-            <summary>
-            air control koefficient 0..1, 1 - special value (total control of movement)
-            </summary>
-        </member>
-        <member name="F:CryEngine.PlayerDynamics.kAirResistance">
-            <summary>
-            standard air resistance 
-            </summary>
-        </member>
-        <member name="F:CryEngine.PlayerDynamics.gravity">
-            <summary>
-            gravity vector, utilizes sv_gravity if null.
-            </summary>
-        </member>
-        <member name="F:CryEngine.PlayerDynamics.nodSpeed">
-            <summary>
-            vertical camera shake speed after landings
-            </summary>
-        </member>
-        <member name="F:CryEngine.PlayerDynamics.swimming">
-            <summary>
-            whether entity is swimming (is not bound to ground plane)
-            </summary>
-        </member>
-        <member name="F:CryEngine.PlayerDynamics.mass">
-            <summary>
-            mass (in kg)
-            </summary>
-        </member>
-        <member name="F:CryEngine.PlayerDynamics.surface_idx">
-            <summary>
-            surface identifier for collisions
-            </summary>
-        </member>
-        <member name="F:CryEngine.PlayerDynamics.minSlideAngle">
-            <summary>
-            if surface slope is more than this angle, player starts sliding (angle is in radians)
-            </summary>
-        </member>
-        <member name="F:CryEngine.PlayerDynamics.maxClimbAngle">
-            <summary>
-            player cannot climb surface which slope is steeper than this angle
-            </summary>
-        </member>
-        <member name="F:CryEngine.PlayerDynamics.maxJumpAngle">
-            <summary>
-            player is not allowed to jump towards ground if this angle is exceeded
-            </summary>
-        </member>
-        <member name="F:CryEngine.PlayerDynamics.minFallAngle">
-            <summary>
-            player starts falling when slope is steeper than this
-            </summary>
-        </member>
-        <member name="F:CryEngine.PlayerDynamics.maxVelGround">
-            <summary>
-            player cannot stand of surfaces that are moving faster than this
-            </summary>
-        </member>
-        <member name="F:CryEngine.PlayerDynamics.timeImpulseRecover">
-            <summary>
-            forcefully turns on inertia for that duration after receiving an impulse
-            </summary>
-        </member>
-        <member name="F:CryEngine.PlayerDynamics.collTypes">
-            <summary>
-            entity types to check collisions against
-            </summary>
-        </member>
-        <member name="F:CryEngine.PlayerDynamics.livingEntToIgnore">
-            <summary>
-            ignore collisions with this *living entity* (doesn't work with other entity types)
-            </summary>
-        </member>
-        <member name="F:CryEngine.PlayerDynamics.active">
-            <summary>
-            0 disables all simulation for the character, apart from moving along the requested velocity
-            </summary>
-        </member>
-        <member name="F:CryEngine.PlayerDynamics.iRequestedTime">
-            <summary>
-            requests that the player rolls back to that time and re-exucutes pending actions during the next step
-            </summary>
-        </member>
-        <member name="F:CryEngine.PlayerDimensions.heightPivot">
-            <summary>
-            offset from central ground position that is considered entity center
-            </summary>
-        </member>
-        <member name="F:CryEngine.PlayerDimensions.heightEye">
-            <summary>
-            vertical offset of camera
-            </summary>
-        </member>
-        <member name="F:CryEngine.PlayerDimensions.sizeCollider">
-            <summary>
-            collision cylinder dimensions
-            </summary>
-        </member>
-        <member name="F:CryEngine.PlayerDimensions.heightCollider">
-            <summary>
-            vertical offset of collision geometry center
-            </summary>
-        </member>
-        <member name="F:CryEngine.PlayerDimensions.headRadius">
-            <summary>
-            radius of the 'head' geometry (used for camera offset)
-            </summary>
-        </member>
-        <member name="F:CryEngine.PlayerDimensions.heightHead">
-            <summary>
-            center.z of the head geometry
-            </summary>
-        </member>
-        <member name="F:CryEngine.PlayerDimensions.dirUnproj">
-            <summary>
-            unprojection direction to test in case the new position overlaps with the environment (can be 0 for 'auto')
-            </summary>
-        </member>
-        <member name="F:CryEngine.PlayerDimensions.maxUnproj">
-            <summary>
-            maximum allowed unprojection
-            </summary>
-        </member>
-        <member name="F:CryEngine.PlayerDimensions.useCapsule">
-            <summary>
-            switches between capsule and cylinder collider geometry
-            </summary>
-        </member>
-        <member name="T:CryEngine.ExcludeFromCompilationAttribute">
-            <summary>
-            If this attribute is attached to a class, it will be excluded from compilation.
-            </summary>
-        </member>
-        <member name="M:CryEngine.View.Get(CryEngine.EntityBase,System.Boolean)">
-            <summary>
-            Gets a view linked to a specific entity id.
-            </summary>
-        </member>
-        <member name="M:CryEngine.View.Get(CryEngine.EntityId,System.Boolean)">
-            <summary>
-            Gets a view linked to a specific entity id.
-            </summary>
-        </member>
-        <member name="M:CryEngine.View.Remove(CryEngine.View)">
-            <summary>
-            Removes an existing view.
-            </summary>
-            <param name="view"></param>
-        </member>
-        <member name="P:CryEngine.View.Active">
-            <summary>
-            The currently active view.
-            </summary>
-        </member>
-        <member name="P:CryEngine.View.FieldOfView">
-            <summary>
-            The current field of view.
-            </summary>
-        </member>
-        <member name="F:CryEngine.ViewParams.Position">
-            <summary>
-            view position
-            </summary>
-        </member>
-        <member name="F:CryEngine.ViewParams.Rotation">
-            <summary>
-            view orientation
-            </summary>
-        </member>
-        <member name="F:CryEngine.ViewParams.Nearplane">
-            <summary>
-            custom near clipping plane, 0 means use engine defaults
-            </summary>
-        </member>
-        <member name="F:CryEngine.ViewParams.GroundOnly">
-            <summary>
-            view shake status
-            </summary>
-        </member>
-        <member name="F:CryEngine.ViewParams.ShakingRatio">
-            <summary>
-            whats the amount of shake, from 0.0 to 1.0
-            </summary>
-        </member>
-        <member name="F:CryEngine.ViewParams.CurrentShakeQuat">
-            <summary>
-            what the current angular shake
-            </summary>
-        </member>
-        <member name="F:CryEngine.ViewParams.CurrentShakeShift">
-            <summary>
-            what is the current translational shake
-            </summary>
-        </member>
-        <member name="F:CryEngine.ViewParams.TargetId">
-            <summary>
-            Who we're watching. 0 == nobody.
-            </summary>
-        </member>
-        <member name="F:CryEngine.ViewParams.TargetPosition">
-            <summary>
-            Where the target was.
-            </summary>
-        </member>
-        <member name="F:CryEngine.ViewParams.FrameTime">
-            <summary>
-            current dt.
-            </summary>
-        </member>
-        <member name="F:CryEngine.ViewParams.AngleVelocity">
-            <summary>
-            previous rate of change of angle.
-            </summary>
-        </member>
-        <member name="F:CryEngine.ViewParams.Velocity">
-            <summary>
-            previous rate of change of dist between target and camera.
-            </summary>
-        </member>
-        <member name="F:CryEngine.ViewParams.Distance">
-            <summary>
-            previous dist of cam from target
-            </summary>
-        </member>
-        <member name="T:CryEngine.Initialization.ScriptCompiler">
-            <summary>
-            Represents a custom script compiler.
-            </summary>
-        </member>
-        <member name="M:CryEngine.Initialization.ScriptCompiler.ValidateCompilation(System.CodeDom.Compiler.CompilerResults)">
-            <summary>
-            Validates that a compilation has been successful.
-            </summary>
-            <param name="results">The results of the compilation that you wish to validate</param>
-            <returns>The resulting assembly, if no errors are found.</returns>
-        </member>
-        <member name="T:CryEngine.NativeEntity">
-            <summary>
-            Used for non-CryMono entities, i.e. Lua / C++ such.
-            </summary>
-        </member>
-        <member name="T:CryEngine.Entity">
-            <summary>
-            The base class for all entities in the game world.
-            </summary>
-        </member>
-        <member name="T:CryEngine.EntityBase">
-            <summary>
-            Contains common entity functionality.
-            </summary>
-        </member>
-        <member name="M:CryEngine.EntityBase._SpawnEntity(CryEngine.EntitySpawnParams,System.Boolean,CryEngine.EntityInfo@)">
-            <summary>
-            Spawns an entity with the specified parameters.
-            </summary>
-            <param name="spawnParams">The <see cref="T:CryEngine.EntitySpawnParams"/></param>
-            <param name="autoInit">Should the entity automatically be initialized?</param>
-            <returns></returns>
-        </member>
-        <member name="M:CryEngine.EntityBase._LoadCharacter(System.IntPtr,System.String,System.Int32)">
-            <summary>
-            Loads an non-static model on the object (.chr, .cdf, .cga)
-            </summary>
-            <param name="ptr"></param>
-            <param name="fileName"></param>
-            <param name="slot"></param>
-        </member>
-        <member name="M:CryEngine.EntityBase.OnSpawn">
-            <summary>
-            This callback is called when this entity has finished spawning. The entity has been created and added to the list of entities.
-            </summary>
-        </member>
-        <member name="P:CryEngine.EntityBase.Position">
-            <summary>
-            Sets / gets the world space entity position.
-            </summary>
-        </member>
-        <member name="P:CryEngine.EntityBase.Rotation">
-            <summary>
-            Sets / gets the world space entity orientation quaternion.
-            </summary>
-        </member>
-        <member name="P:CryEngine.EntityBase.LocalPosition">
-            <summary>
-            Sets / gets the local space entity position.
-            </summary>
-        </member>
-        <member name="P:CryEngine.EntityBase.LocalRotation">
-            <summary>
-            Sets / gets the local space entity orientation quaternion.
-            </summary>
-        </member>
-        <member name="P:CryEngine.EntityBase.Transform">
-            <summary>
-            Sets / gets the world space entity transformation matrix.
-            </summary>
-        </member>
-        <member name="P:CryEngine.EntityBase.LocalTransform">
-            <summary>
-            Sets / gets the local space entity transformation matrix.
-            </summary>
-        </member>
-        <member name="P:CryEngine.EntityBase.BoundingBox">
-            <summary>
-            Gets the entity axis aligned bounding box in the world space.
-            </summary>
-        </member>
-        <member name="P:CryEngine.EntityBase.LocalBoundingBox">
-            <summary>
-            Gets the entity axis aligned bounding box in the world space.
-            </summary>
-        </member>
-        <member name="P:CryEngine.EntityBase.Name">
-            <summary>
-            Gets / sets the entity name.
-            </summary>
-        </member>
-        <member name="P:CryEngine.EntityBase.Flags">
-            <summary>
-            Gets / sets the entity flags.
-            </summary>
-        </member>
-        <member name="M:CryEngine.EntityBase.EntityMethods.RegisterClass(CryEngine.EntityConfig)">
-            <summary>
-            Register a new entity type.
-            </summary>
-            <param name="config">The Entity configuration.</param>
-            <returns>True if registration succeeded, otherwise false.</returns>
-        </member>
-        <member name="M:CryEngine.Entity.InternalSpawn(CryEngine.EntityInfo)">
-            <summary>
-            Initializes the entity, not recommended to set manually.
-            </summary>
-            <param name="entInfo">Struct containing the IEntity pointer and EntityId.</param>
-            <returns>IsEntityFlowNode</returns>
-        </member>
-        <member name="M:CryEngine.Entity.IsEntityFlowNode">
-            <summary>
-            Returns true if this entity contains input or output ports.
-            </summary>
-            <returns></returns>
-        </member>
-        <member name="M:CryEngine.Entity.OnRemove">
-            <summary>
-            Called when the entity is being removed.
-            </summary>
-            <returns>True to allow removal, false to deny.</returns>
-        </member>
-        <member name="M:CryEngine.Entity.OnReset(System.Boolean)">
-            <summary>
-            Called when resetting the state of the entity in Editor.
-            </summary>
-            <param name="enteringGame">true if currently entering gamemode, false if exiting.</param>
-        </member>
-        <member name="M:CryEngine.Entity.OnStartGame">
-            <summary>
-            Called when game is started (games may start multiple times)
-            </summary>
-        </member>
-        <member name="M:CryEngine.Entity.OnStartLevel">
-            <summary>
-            Called when the level is started.
-            </summary>
-        </member>
-        <member name="M:CryEngine.Entity.OnEnterArea(CryEngine.EntityId,System.Int32)">
-            <summary>
-            Sent when entity enters to the area proximity.
-            </summary>
-            <param name="entityId"></param>
-            <param name="areaEntityId"></param>
-        </member>
-        <member name="M:CryEngine.Entity.OnMoveInsideArea(CryEngine.EntityId,System.Int32,System.Single)">
-            <summary>
-            Sent when entity moves inside the area proximity.
-            </summary>
-            <param name="entityId"></param>
-            <param name="areaId"></param>
-            <param name="fade"></param>
-        </member>
-        <member name="M:CryEngine.Entity.OnLeaveArea(CryEngine.EntityId,System.Int32)">
-            <summary>
-            Sent when entity leaves the area proximity.
-            </summary>
-            <param name="entityId"></param>
-            <param name="areaEntityId"></param>
-        </member>
-        <member name="M:CryEngine.Entity.OnCollision(CryEngine.EntityId,CryEngine.Vec3,CryEngine.Vec3,System.Int16,CryEngine.Vec3)">
-            <summary>
-            Sent on entity collision.
-            </summary>
-            <param name="targetEntityId"></param>
-            <param name="hitPos"></param>
-            <param name="dir"></param>
-            <param name="materialId"></param>
-            <param name="contactNormal"></param>
-        </member>
-        <member name="M:CryEngine.Entity.OnHit(CryEngine.HitInfo)">
-            <summary>
-            
-            </summary>
-        </member>
-        <member name="M:CryEngine.Entity.OnInit">
-            <summary>
-            Called after level has been loaded, is not called on serialization.
-            Note that this is called prior to GameRules.OnClientConnect and OnClientEnteredGame!
-            </summary>
-        </member>
-        <member name="M:CryEngine.Entity.OnMove">
-            <summary>
-            Called when the entities local or world transformation matrix changes. (Position / Rotation / Scale)
-            </summary>
-        </member>
-        <member name="M:CryEngine.Entity.OnAttach(CryEngine.EntityId)">
-            <summary>
-            Called whenever another entity has been linked to this entity.
-            </summary>
-            <param name="child"></param>
-        </member>
-        <member name="M:CryEngine.Entity.OnDetach(CryEngine.EntityId)">
-            <summary>
-            Called whenever another entity has been unlinked from this entity.
-            </summary>
-            <param name="child"></param>
-        </member>
-        <member name="M:CryEngine.Entity.OnDetachThis(CryEngine.EntityId)">
-            <summary>
-            Called whenever this entity is unliked from another entity.
-            </summary>
-            <param name="parent"></param>
-        </member>
-        <member name="M:CryEngine.Entity.LoadObject(System.String,System.Int32)">
-            <summary>
-            Loads a mesh for this entity. Can optionally load multiple meshes using entity slots.
-            </summary>
-            <param name="name"></param>
-            <param name="slotNumber"></param>
-            <returns></returns>
-        </member>
-        <member name="M:CryEngine.Entity.Spawn``1(System.String,CryEngine.Vec3,System.Nullable{CryEngine.Vec3},System.Nullable{CryEngine.Vec3},System.Boolean,CryEngine.EntityFlags)">
-            <summary>
-            Spawn a new instance of entity type T.
-            </summary>
-            <typeparam name="T">The entity type</typeparam>
-            <param name="name"></param>
-            <param name="pos"></param>
-            <param name="rot"></param>
-            <param name="scale"></param>
-            <param name="autoInit"></param>
-            <returns></returns>
-        </member>
-        <member name="M:CryEngine.Entity.Get``1(CryEngine.EntityId)">
-            <summary>
-            Get an entity by its unique ID.
-            </summary>
-            <param name="entityId">The ID as an unsigned integer.</param>
-            <returns>A reference to the entity.</returns>
-            <remarks>If the entity does not exist in the managed space, this function will attempt to find
-            a C++ entity with the specified ID></remarks>
-        </member>
-        <member name="M:CryEngine.Entity.Get(CryEngine.EntityId)">
-            <summary>
-            Get an entity by its unique ID.
-            </summary>
-            <param name="entityId">The ID as an unsigned integer.</param>
-            <returns>A reference to the entity.</returns>
-            <remarks>If the entity does not exist in the managed space, this function will attempt to find
-            a C++ entity with the specified ID></remarks>
-        </member>
-        <member name="M:CryEngine.Entity.Find(System.String)">
-            <summary>
-            Get an entity by name.
-            </summary>
-            <param name="name">The name of the entity.</param>
-            <returns>A reference to the entity.</returns>
-            <remarks>If multiple entities have the same name, it will return the first found.
-            Consider using IDs where necessary.</remarks>
-        </member>
-        <member name="M:CryEngine.Entity.GetByClass(System.String)">
-            <summary>
-            Gets an array of entities that are of a given class.
-            </summary>
-            <param name="className">The entity class to search for.</param>
-            <returns>An array of entities.</returns>
-        </member>
-        <member name="M:CryEngine.Entity.GetByClass``1">
-            <summary>
-            Gets an array of entities that are of a given class.
-            </summary>
-            <typeparam name="T">The entity class to search for.</typeparam>
-            <returns>An array of entities of type T.</returns>
-        </member>
-        <member name="M:CryEngine.TimeOfDay.GetMinutes(System.Single)">
-            <summary>
-            Gets the minute value from a CE-style time float
-            </summary>
-            <param name="ceTime"></param>
-            <returns></returns>
-        </member>
-        <member name="M:CryEngine.TimeOfDay.GetHours(System.Single)">
-            <summary>
-            Gets the hour value from a CE-style time float
-            </summary>
-            <param name="ceTime"></param>
-            <returns></returns>
-        </member>
-        <member name="M:CryEngine.TimeOfDay.CreateEngineTime(System.Int32,System.Int32)">
-            <summary>
-            Creates a CE-style time from a given number of hours and minutes
-            </summary>
-            <param name="hours"></param>
-            <param name="mins"></param>
-            <returns></returns>
-        </member>
-        <member name="P:CryEngine.TimeOfDay.ForceUpdates">
-            <summary>
-            Controls whether Time of Day updates take effect immediately.
-            </summary>
-        </member>
-        <member name="P:CryEngine.TimeOfDay.Hour">
-            <summary>
-            The hour value for the Time of Day system.
-            The value is wrapped, so setting the value to 24 will reset the hour to zero.
-            </summary>
-        </member>
-        <member name="P:CryEngine.TimeOfDay.Minute">
-            <summary>
-            The minute value for the Time of Day system.
-            The value is wrapped, so setting the value to 60 will increment the hour and reset the minutes to zero.
-            </summary>
-        </member>
-        <member name="P:CryEngine.TimeOfDay.Speed">
-            <summary>
-            Controls the speed at which the Time of Day passes.
-            </summary>
-        </member>
-        <member name="P:CryEngine.TimeOfDay.RawEngineTime">
-            <summary>
-            Convenient accessor for the raw time value
-            </summary>
-        </member>
-        <member name="M:CryEngine.CVar.Register(System.String,System.Int32,System.String,CryEngine.CVarFlags)">
-            <summary>
-            Registers a CVar.
-            </summary>
-            <param name="name"></param>
-            <param name="value"></param>
-            <param name="help"></param>
-            <param name="flags"></param>
-            <returns></returns>
-        </member>
-        <member name="M:CryEngine.CVar.Register(System.String,System.Single,System.String,CryEngine.CVarFlags)">
-            <summary>
-            Registers a CVar.
-            </summary>
-            <param name="name"></param>
-            <param name="value"></param>
-            <param name="help"></param>
-            <param name="flags"></param>
-            <returns></returns>
-        </member>
-        <member name="M:CryEngine.CVar.Register(System.String,System.String,System.String,CryEngine.CVarFlags)">
-            <summary>
-            Registers a CVar.
-            </summary>
-            <param name="name"></param>
-            <param name="value"></param>
-            <param name="help"></param>
-            <param name="flags"></param>
-            <returns></returns>
-        </member>
-        <member name="M:CryEngine.CVar.Get(System.String)">
-            <summary>
-            Gets a CVar by name
-            </summary>
-            <param name="name">The name of the CVar to retrieve</param>
-            <returns></returns>
-        </member>
-        <member name="M:CryEngine.CVar.TryGet(System.String,CryEngine.CVar@)">
-            <summary>
-            Firstly checks whether a specified CVar is valid, then if so, modifies the cvar reference
-            </summary>
-            <param name="name">The name of the CVar to retrieve</param>
-            <param name="cvar">The CVar object to modify (usually blank)</param>
-            <returns>True if the CVar exists, otherwise false</returns>
-        </member>
-        <member name="T:CryEngine.StaticCVarField">
-            <summary>
-            CVar created using CVarAttribute, targeting a field.
-            </summary>
-        </member>
-        <member name="T:CryEngine.StaticCVarProperty">
-            <summary>
-            CVar created using CVarAttribute, targeting a property.
-            </summary>
-        </member>
-        <member name="T:CryEngine.DynamicCVar">
-            <summary>
-            CVar created at run-time
-            </summary>
-        </member>
-        <member name="M:CryEngine.DynamicCVar.#ctor(System.String,System.Object,CryEngine.CVarFlags,System.String)">
-            <summary>
-            Used by CryConsole.RegisterCVar to construct the CVar.
-            </summary>
-            <param name="name"></param>
-            <param name="value"></param>
-            <param name="flags"></param>
-            <param name="help"></param>
-        </member>
-        <member name="T:CryEngine.ExternalCVar">
-            <summary>
-            CVar created outside CryMono
-            </summary>
-        </member>
-        <member name="F:CryEngine.CVarFlags.None">
-            <summary>
-            just to have one recognizable spot where the flags are located in the Register call
-            </summary>
-        </member>
-        <member name="F:CryEngine.CVarFlags.Cheat">
-            <summary>
-            stays in the default state when cheats are disabled
-            </summary>
-        </member>
-        <member name="F:CryEngine.CVarFlags.ReadOnly">
-            <summary>
-            can not be changed by the user
-            </summary>
-        </member>
-        <member name="F:CryEngine.CVarFlags.WarningNotUsed">
-            <summary>
-             shows warning that this var was not used in config file
-            </summary>
-        </member>
-        <member name="F:CryEngine.CVarFlags.CopyName">
-            <summary>
-            otherwise the const char * to the name will be stored without copying the memory
-            </summary>
-        </member>
-        <member name="F:CryEngine.CVarFlags.Modified">
-            <summary>
-            Set when variable value modified.
-            </summary>
-        </member>
-        <member name="F:CryEngine.CVarFlags.WasInConfig">
-            <summary>
-            Set when variable was present in config file.
-            </summary>
-        </member>
-        <member name="F:CryEngine.CVarFlags.Bitfield">
-            <summary>
-            Allow bitfield setting syntax.
-            </summary>
-        </member>
-        <member name="F:CryEngine.CVarFlags.RestrictedMode">
-            <summary>
-            is visible and usable in restricted (normal user) console mode
-            </summary>
-        </member>
-        <member name="F:CryEngine.CVarFlags.Invisible">
-            <summary>
-            Invisible to the user in console
-            </summary>
-        </member>
-        <member name="F:CryEngine.CVarFlags.AlwaysOnChange">
-            <summary>
-            Always accept variable value and call on change callback even if variable value didnt change
-            </summary>
-        </member>
-        <member name="F:CryEngine.CVarFlags.BlockFrame">
-            <summary>
-            Blocks the execution of console commands for one frame
-            </summary>
-        </member>
-        <member name="F:CryEngine.CVarFlags.ConstCVar">
-            <summary>
-            Set if it is a const cvar not to be set inside cfg-files
-            </summary>
-        </member>
-        <member name="F:CryEngine.CVarFlags.CheatAlwaysCheck">
-            <summary>
-            This variable is critical to check in every hash, since it's extremely vulnerable
-            </summary>
-        </member>
-        <member name="F:CryEngine.CVarFlags.CheatNoCheck">
-            <summary>
-            This variable is set as VF_CHEAT but doesn't have to be checked/hashed since it's harmless to workaround
-            </summary>
-        </member>
-        <member name="F:CryEngine.CVarFlags.NotNetSyncedInternal">
-            <summary>
-            can be changed on client and when connecting the var not sent to the client (is set for all vars in Game/scripts/Network/cvars.txt)
-            </summary>
-        </member>
-        <member name="T:CryEngine.CVarException">
-            <summary>
-            This exception is called when invalid CVar operations are performed.
-            </summary>
-        </member>
-        <member name="T:CryEngine.Initialization.CryScript">
-            <summary>
-            Represents a given class.
-            </summary>
-        </member>
-        <member name="P:CryEngine.Initialization.CryScript.ScriptName">
-            <summary>
-            The script's name, not always type name!
-            </summary>
-        </member>
-        <member name="P:CryEngine.Initialization.CryScript.ScriptInstances">
-            <summary>
-            Stores all instances of this class.
-            </summary>
-        </member>
-        <member name="F:CryEngine.Initialization.ScriptType.Any">
-            <summary>
-            All scripts have this flag applied.
-            </summary>
-        </member>
-        <member name="F:CryEngine.Initialization.ScriptType.CryScriptInstance">
-            <summary>
-            Scripts deriving from CryScriptInstance.
-            </summary>
-        </member>
-        <member name="F:CryEngine.Initialization.ScriptType.GameRules">
-            <summary>
-            Scripts deriving from GameRules.
-            </summary>
-        </member>
-        <member name="F:CryEngine.Initialization.ScriptType.FlowNode">
-            <summary>
-            Scripts deriving from FlowNode.
-            </summary>
-        </member>
-        <member name="F:CryEngine.Initialization.ScriptType.Entity">
-            <summary>
-            Scripts deriving from EntityBase.
-            </summary>
-        </member>
-        <member name="F:CryEngine.Initialization.ScriptType.Actor">
-            <summary>
-            Scripts deriving from Actor.
-            </summary>
-        </member>
-        <member name="F:CryEngine.Initialization.ScriptType.UIEventSystem">
-            <summary>
-            </summary>
-        </member>
-        <member name="T:CryEngine.Actor">
-            <summary>
-            WIP Player class. TODO: Redo, currently very limited in terms of callbacks + interoperability with C++ backend
-            </summary>
-        </member>
-        <member name="M:CryEngine.Actor.InternalSpawn(CryEngine.ActorInfo,System.Int32)">
-            <summary>
-            Initializes the player.
-            </summary>
-            <param name="actorInfo"></param>
-            <param name="channelId"></param>
-        </member>
-        <member name="F:CryEngine.ActorAttribute.useMonoActor">
-            <summary>
-            Utilize the C++ Actor class contained within CryMono.dll
-            Otherwise the engine will require one created in the game dll. 
-            </summary>
-        </member>
-        <member name="F:CryEngine.ActorAttribute.isAI">
-            <summary>
-            Determines if this is an AI actor class.
-            Only applied when UseMonoActor is set to true.
-            </summary>
-        </member>
-        <member name="T:CryEngine.BoundingBox">
-            <summary>
-            Represents an axis-aligned bounding box in three dimensional space.
-            </summary>
-        </member>
-        <member name="F:CryEngine.BoundingBox.Minimum">
-            <summary>
-            The minimum point of the box.
-            </summary>
-        </member>
-        <member name="F:CryEngine.BoundingBox.Maximum">
-            <summary>
-            The maximum point of the box.
-            </summary>
-        </member>
-        <member name="M:CryEngine.BoundingBox.#ctor(CryEngine.Vec3,CryEngine.Vec3)">
-            <summary>
-            Initializes a new instance of the <see cref="T:CryEngine.BoundingBox"/> struct.
-            </summary>
-            <param name="minimum">The minimum vertex of the bounding box.</param>
-            <param name="maximum">The maximum vertex of the bounding box.</param>
-        </member>
-        <member name="M:CryEngine.BoundingBox.GetCorners">
-            <summary>
-            Retrieves the eight corners of the bounding box.
-            </summary>
-            <returns>An array of points representing the eight corners of the bounding box.</returns>
-        </member>
-        <member name="M:CryEngine.BoundingBox.Intersects(CryEngine.Ray@)">
-            <summary>
-            Determines if there is an intersection between the current object and a <see cref="T:CryEngine.Ray"/>.
-            </summary>
-            <param name="ray">The ray to test.</param>
-            <returns>Whether the two objects intersected.</returns>
-        </member>
-        <member name="M:CryEngine.BoundingBox.Intersects(CryEngine.Ray@,System.Single@)">
-            <summary>
-            Determines if there is an intersection between the current object and a <see cref="T:CryEngine.Ray"/>.
-            </summary>
-            <param name="ray">The ray to test.</param>
-            <param name="distance">When the method completes, contains the distance of the intersection,
-            or 0 if there was no intersection.</param>
-            <returns>Whether the two objects intersected.</returns>
-        </member>
-        <member name="M:CryEngine.BoundingBox.Intersects(CryEngine.Ray@,CryEngine.Vec3@)">
-            <summary>
-            Determines if there is an intersection between the current object and a <see cref="T:CryEngine.Ray"/>.
-            </summary>
-            <param name="ray">The ray to test.</param>
-            <param name="point">When the method completes, contains the point of intersection,
-            or <see cref="T:CryEngine.Vec3"/> if there was no intersection.</param>
-            <returns>Whether the two objects intersected.</returns>
-        </member>
-        <member name="M:CryEngine.BoundingBox.Intersects(CryEngine.Plane@)">
-            <summary>
-            Determines if there is an intersection between the current object and a <see cref="T:CryEngine.Plane"/>.
-            </summary>
-            <param name="plane">The plane to test.</param>
-            <returns>Whether the two objects intersected.</returns>
-        </member>
-        <member name="M:CryEngine.BoundingBox.Intersects(CryEngine.BoundingBox@)">
-            <summary>
-            Determines if there is an intersection between the current object and a <see cref="T:CryEngine.BoundingBox"/>.
-            </summary>
-            <param name="box">The box to test.</param>
-            <returns>Whether the two objects intersected.</returns>
-        </member>
-        <member name="M:CryEngine.BoundingBox.Intersects(CryEngine.BoundingSphere@)">
-            <summary>
-            Determines if there is an intersection between the current object and a <see cref="T:CryEngine.BoundingSphere"/>.
-            </summary>
-            <param name="sphere">The sphere to test.</param>
-            <returns>Whether the two objects intersected.</returns>
-        </member>
-        <member name="M:CryEngine.BoundingBox.Contains(CryEngine.Vec3@)">
-            <summary>
-            Determines whether the current objects contains a point.
-            </summary>
-            <param name="point">The point to test.</param>
-            <returns>The type of containment the two objects have.</returns>
-        </member>
-        <member name="M:CryEngine.BoundingBox.Contains(CryEngine.BoundingBox@)">
-            <summary>
-            Determines whether the current objects contains a <see cref="T:CryEngine.BoundingBox"/>.
-            </summary>
-            <param name="box">The box to test.</param>
-            <returns>The type of containment the two objects have.</returns>
-        </member>
-        <member name="M:CryEngine.BoundingBox.Contains(CryEngine.BoundingSphere@)">
-            <summary>
-            Determines whether the current objects contains a <see cref="T:CryEngine.BoundingSphere"/>.
-            </summary>
-            <param name="sphere">The sphere to test.</param>
-            <returns>The type of containment the two objects have.</returns>
-        </member>
-        <member name="M:CryEngine.BoundingBox.FromPoints(CryEngine.Vec3[],CryEngine.BoundingBox@)">
-            <summary>
-            Constructs a <see cref="T:CryEngine.BoundingBox"/> that fully contains the given points.
-            </summary>
-            <param name="points">The points that will be contained by the box.</param>
-            <param name="result">When the method completes, contains the newly constructed bounding box.</param>
-            <exception cref="T:System.ArgumentNullException">Thrown when <paramref name="points"/> is <c>null</c>.</exception>
-        </member>
-        <member name="M:CryEngine.BoundingBox.FromPoints(CryEngine.Vec3[])">
-            <summary>
-            Constructs a <see cref="T:CryEngine.BoundingBox"/> that fully contains the given points.
-            </summary>
-            <param name="points">The points that will be contained by the box.</param>
-            <returns>The newly constructed bounding box.</returns>
-            <exception cref="T:System.ArgumentNullException">Thrown when <paramref name="points"/> is <c>null</c>.</exception>
-        </member>
-        <member name="M:CryEngine.BoundingBox.FromSphere(CryEngine.BoundingSphere@,CryEngine.BoundingBox@)">
-            <summary>
-            Constructs a <see cref="T:CryEngine.BoundingBox"/> from a given sphere.
-            </summary>
-            <param name="sphere">The sphere that will designate the extents of the box.</param>
-            <param name="result">When the method completes, contains the newly constructed bounding box.</param>
-        </member>
-        <member name="M:CryEngine.BoundingBox.FromSphere(CryEngine.BoundingSphere)">
-            <summary>
-            Constructs a <see cref="T:CryEngine.BoundingBox"/> from a given sphere.
-            </summary>
-            <param name="sphere">The sphere that will designate the extents of the box.</param>
-            <returns>The newly constructed bounding box.</returns>
-        </member>
-        <member name="M:CryEngine.BoundingBox.Merge(CryEngine.BoundingBox@,CryEngine.BoundingBox@,CryEngine.BoundingBox@)">
-            <summary>
-            Constructs a <see cref="T:CryEngine.BoundingBox"/> that is as large as the total combined area of the two specified boxes.
-            </summary>
-            <param name="value1">The first box to merge.</param>
-            <param name="value2">The second box to merge.</param>
-            <param name="result">When the method completes, contains the newly constructed bounding box.</param>
-        </member>
-        <member name="M:CryEngine.BoundingBox.Merge(CryEngine.BoundingBox,CryEngine.BoundingBox)">
-            <summary>
-            Constructs a <see cref="T:CryEngine.BoundingBox"/> that is as large as the total combined area of the two specified boxes.
-            </summary>
-            <param name="value1">The first box to merge.</param>
-            <param name="value2">The second box to merge.</param>
-            <returns>The newly constructed bounding box.</returns>
-        </member>
-        <member name="M:CryEngine.BoundingBox.op_Equality(CryEngine.BoundingBox,CryEngine.BoundingBox)">
-            <summary>
-            Tests for equality between two objects.
-            </summary>
-            <param name="left">The first value to compare.</param>
-            <param name="right">The second value to compare.</param>
-            <returns><c>true</c> if <paramref name="left"/> has the same value as <paramref name="right"/>; otherwise, <c>false</c>.</returns>
-        </member>
-        <member name="M:CryEngine.BoundingBox.op_Inequality(CryEngine.BoundingBox,CryEngine.BoundingBox)">
-            <summary>
-            Tests for inequality between two objects.
-            </summary>
-            <param name="left">The first value to compare.</param>
-            <param name="right">The second value to compare.</param>
-            <returns><c>true</c> if <paramref name="left"/> has a different value than <paramref name="right"/>; otherwise, <c>false</c>.</returns>
-        </member>
-        <member name="M:CryEngine.BoundingBox.ToString">
-            <summary>
-            Returns a <see cref="T:System.String"/> that represents this instance.
-            </summary>
-            <returns>
-            A <see cref="T:System.String"/> that represents this instance.
-            </returns>
-        </member>
-        <member name="M:CryEngine.BoundingBox.ToString(System.String)">
-            <summary>
-            Returns a <see cref="T:System.String"/> that represents this instance.
-            </summary>
-            <param name="format">The format.</param>
-            <returns>
-            A <see cref="T:System.String"/> that represents this instance.
-            </returns>
-        </member>
-        <member name="M:CryEngine.BoundingBox.ToString(System.IFormatProvider)">
-            <summary>
-            Returns a <see cref="T:System.String"/> that represents this instance.
-            </summary>
-            <param name="formatProvider">The format provider.</param>
-            <returns>
-            A <see cref="T:System.String"/> that represents this instance.
-            </returns>
-        </member>
-        <member name="M:CryEngine.BoundingBox.ToString(System.String,System.IFormatProvider)">
-            <summary>
-            Returns a <see cref="T:System.String"/> that represents this instance.
-            </summary>
-            <param name="format">The format.</param>
-            <param name="formatProvider">The format provider.</param>
-            <returns>
-            A <see cref="T:System.String"/> that represents this instance.
-            </returns>
-        </member>
-        <member name="M:CryEngine.BoundingBox.GetHashCode">
-            <summary>
-            Returns a hash code for this instance.
-            </summary>
-            <returns>
-            A hash code for this instance, suitable for use in hashing algorithms and data structures like a hash table. 
-            </returns>
-        </member>
-        <member name="M:CryEngine.BoundingBox.Equals(CryEngine.BoundingBox)">
-            <summary>
-            Determines whether the specified <see cref="T:CryEngine.Vec4"/> is equal to this instance.
-            </summary>
-            <param name="value">The <see cref="T:CryEngine.Vec4"/> to compare with this instance.</param>
-            <returns>
-            <c>true</c> if the specified <see cref="T:CryEngine.Vec4"/> is equal to this instance; otherwise, <c>false</c>.
-            </returns>
-        </member>
-        <member name="M:CryEngine.BoundingBox.Equals(System.Object)">
-            <summary>
-            Determines whether the specified <see cref="T:System.Object"/> is equal to this instance.
-            </summary>
-            <param name="value">The <see cref="T:System.Object"/> to compare with this instance.</param>
-            <returns>
-            <c>true</c> if the specified <see cref="T:System.Object"/> is equal to this instance; otherwise, <c>false</c>.
-            </returns>
-        </member>
-        <member name="T:CryEngine.ContainmentType">
-            <summary>
-            Describes how one bounding volume contains another.
-            </summary>
-        </member>
-        <member name="F:CryEngine.ContainmentType.Disjoint">
-            <summary>
-            The two bounding volumes don't intersect at all.
-            </summary>
-        </member>
-        <member name="F:CryEngine.ContainmentType.Contains">
-            <summary>
-            One bounding volume completely contains another.
-            </summary>
-        </member>
-        <member name="F:CryEngine.ContainmentType.Intersects">
-            <summary>
-            The two bounding volumes overlap.
-            </summary>
-        </member>
-        <member name="T:CryEngine.PathUtils">
-            <summary>
-            Provides a clean method of retrieving commonly used engine filepaths.
-            </summary>
-        </member>
-        <member name="M:CryEngine.PathUtils.GetScriptFolder(CryEngine.Initialization.ScriptType)">
-            <summary>
-            Gets the folder in which a certain type of scripts are located.
-            </summary>
-            <param name="scriptType"></param>
-            <returns>The folder in which scripts of this type are located; i.e. Game\Scripts\Entities</returns>
-            <example>GetScriptFolder(MonoScriptType.Entity)</example>
-        </member>
-        <member name="P:CryEngine.PathUtils.RootFolder">
-            <summary>
-            Gets the root engine folder.
-            </summary>
-            <returns>The filepath to the root folder as a string, ex:</returns>
-            <example>"C:\CryENGINE3"</example>
-        </member>
-        <member name="P:CryEngine.PathUtils.BinaryFolder">
-            <summary>
-            Gets the current folder containing binaries relevant to current build type (Bin32 / Bin64).
-            </summary>
-            <returns>The filepath to the Binary folder as a string, ex:
-            <example>"C:\CryENGINE3\Bin32"</example></returns>
-        </member>
-        <member name="P:CryEngine.PathUtils.EngineFolder">
-            <summary>
-            Gets the engine folder.
-            CryENGINE uses this store engine content which is not specific to the game being developed, i.e. shaders and configuration files.
-            </summary>
-            <returns>The filepath to the Engine folder as a string, ex:
-            <example>"C:\CryENGINE3\Engine"</example></returns>
-        </member>
-        <member name="P:CryEngine.PathUtils.GameFolder">
-            <summary>
-            Gets the current game folder.
-            CryENGINE uses this as the root for all game-related content.
-            </summary>
-            <returns>The filepath to the Game folder as a string, ex:
-            <example>"C:\CryENGINE3\Game"</example></returns>
-        </member>
-        <member name="P:CryEngine.PathUtils.ScriptsFolder">
-            <summary>
-            Gets the folder in which the engine stores scripts.
-            We use this as the root for our .cs files and .dll plugins.
-            </summary>
-            <returns>The filepath to the Scripts folder as a string, ex:
-            <example>"C:\CryENGINE3\Game\Scripts"</example></returns>
-        </member>
-        <member name="T:CryEngine.Engine">
-            <summary>
-            Provides an direct interface to the 3DEngine.
-            </summary>
-        </member>
-        <member name="T:CryEngine.Utilities.CryStats">
-            <summary>
-            CryStats enables tracking of commonly used library statistics such as memory usage.
-            </summary>
-        </member>
-        <member name="P:CryEngine.Utilities.CryStats.MemoryUsageMB">
-            <summary>
-            The current approximate memory usage in megabytes.
-            </summary>
-        </member>
-        <member name="P:CryEngine.Utilities.CryStats.MemoryUsageKB">
-            <summary>
-            The current approximate memory usage in kilobytes.
-            </summary>
-        </member>
-        <member name="P:CryEngine.Utilities.CryStats.MemoryUsage">
-            <summary>
-            The current approximate memory usage in bytes.
-            </summary>
-        </member>
-        <member name="P:CryEngine.RaycastHit.ColliderId">
-            <summary>
-            PhysicalEntityId, not yet implemented.
-            </summary>
-        </member>
-        <member name="F:CryEngine.RayWorldIntersectionFlags.SeperateImportantHits">
-            <summary>
-            among pierceble hits, materials with sf_important will have priority
-            </summary>
-        </member>
-        <member name="F:CryEngine.RayWorldIntersectionFlags.CollissionTypeBit">
-            <summary>
-            used to manually specify collision geometry types (default is geom_colltype_ray)
-            </summary>
-        </member>
-        <member name="F:CryEngine.RayWorldIntersectionFlags.CollissionTypeAny">
-            <summary>
-            if several colltype flag are specified, switches between requiring all or any of them in a geometry
-            </summary>
-        </member>
-        <member name="F:CryEngine.RayWorldIntersectionFlags.Queue">
-            <summary>
-            queues the RWI request, when done it'll generate EventPhysRWIResult
-            </summary>
-        </member>
-        <member name="F:CryEngine.RayWorldIntersectionFlags.ForcePiercableNonCollidable">
-            <summary>
-            non-colliding geometries will be treated as pierceable regardless of the actual material
-            </summary>
-        </member>
-        <member name="F:CryEngine.RayWorldIntersectionFlags.DebugTrace">
-            <summary>
-            marks the rwi to be a debug rwi (used for spu debugging, only valid in non-release builds)
-            </summary>
-        </member>
-        <member name="F:CryEngine.RayWorldIntersectionFlags.UpdateLastHit">
-            <summary>
-            update phitLast with the current hit results (should be set if the last hit should be reused for a "warm" start)
-            </summary>
-        </member>
-        <member name="F:CryEngine.RayWorldIntersectionFlags.AnyHit">
-            <summary>
-            returns the first found hit for meshes, not necessarily the closest
-            </summary>
-        </member>
-        <member name="T:CryEngine.EntityQueryFlags">
-            <summary>
-            Used for GetEntitiesInBox and RayWorldIntersection
-            </summary>
-        </member>
-        <member name="F:CryEngine.EntityQueryFlags.SortByMass">
-            <summary>
-            sort by mass in ascending order
-            </summary>
-        </member>
-        <member name="F:CryEngine.EntityQueryFlags.AllocateList">
-            <summary>
-            if not set, the function will return an internal pointer
-            </summary>
-        </member>
-        <member name="F:CryEngine.EntityQueryFlags.AddRefResults">
-            <summary>
-            will call AddRef on each entity in the list (expecting the caller call Release)
-            </summary>
-        </member>
-        <member name="F:CryEngine.EntityQueryFlags.Water">
-            <summary>
-            can only be used in RayWorldIntersection
-            </summary>
-        </member>
-        <member name="F:CryEngine.EntityQueryFlags.NoOnDemandActivation">
-            <summary>
-            can only be used in RayWorldIntersection
-            </summary>
-        </member>
-        <member name="F:CryEngine.EntityQueryFlags.DelayedDeformations">
-            <summary>
-            queues procedural breakage requests; can only be used in SimulateExplosion
-            </summary>
-        </member>
-        <member name="F:CryEngine.Math.ZeroTolerance">
-            <summary>
-            The value for which all absolute numbers smaller than are considered equal to zero.
-            </summary>
-        </member>
-        <member name="M:CryEngine.Math.DegreesToRadians(System.Double)">
-            <summary>
-            Converts degrees to radians
-            </summary>
-            <param name="angle"></param>
-            <returns></returns>
-        </member>
-        <member name="M:CryEngine.Math.DegreesToRadians(System.Single)">
-            <summary>
-            Converts degrees to radians
-            </summary>
-            <param name="angle"></param>
-            <returns></returns>
-        </member>
-        <member name="M:CryEngine.Math.RadiansToDegrees(System.Double)">
-            <summary>
-            Converts radians to degrees
-            </summary>
-            <param name="angle"></param>
-            <returns></returns>
-        </member>
-        <member name="M:CryEngine.Math.RadiansToDegrees(System.Single)">
-            <summary>
-            Converts radians to degrees
-            </summary>
-            <param name="angle"></param>
-            <returns></returns>
-        </member>
-        <member name="M:CryEngine.Math.Sqrt(System.Double)">
-            <summary>
-            Returns the square root of a specified number.
-            </summary>
-            <param name="d"></param>
-            <returns></returns>
-        </member>
-        <member name="M:CryEngine.Math.Sqrt(System.Single)">
-            <summary>
-            Returns the square root of a specified number.
-            </summary>
-            <param name="d"></param>
-            <returns></returns>
-        </member>
-        <member name="M:CryEngine.Math.IsInRange``1(``0,``0,``0)">
-            <summary>
-            Determines whether a value is inside the specified range.
-            </summary>
-            <typeparam name="T"></typeparam>
-            <param name="value"></param>
-            <param name="min"></param>
-            <param name="max"></param>
-            <returns></returns>
-        </member>
-        <member name="M:CryEngine.Math.Clamp``1(``0,``0,``0)">
-            <summary>
-            Clamps a value given a specified range.
-            </summary>
-            <typeparam name="T"></typeparam>
-            <param name="value"></param>
-            <param name="min"></param>
-            <param name="max"></param>
-            <returns></returns>
-        </member>
-        <member name="T:CryEngine.Serialization.AppDomainSerializer">
-            <summary>
-            Handles serializing script instances for an app domain reload.
-            </summary>
-        </member>
-        <member name="M:CryEngine.Network.InitializeNetworkStatics(System.Boolean,System.Boolean)">
-            <summary>
-            Initializes static variables which never change, i.e. IsEditor.
-            </summary>
-            <param name="isEditor"></param>
-            <param name="isDedicated"></param>
-        </member>
-        <member name="M:CryEngine.Network.InitializeNetwork(System.Boolean,System.Boolean,System.Boolean)">
-            <summary>
-            Initializes variables which change, i.e. IsServer.
-            </summary>
-            <param name="isMultiplayer"></param>
-            <param name="isClient"></param>
-            <param name="isServer"></param>
-        </member>
-        <member name="T:CryEngine.Lua.ScriptTable">
-            <summary>
-            Represents a Lua ScriptTable.
-            </summary>
-        </member>
-        <member name="M:CryEngine.Lua.ScriptTable.CallMethod``1(System.String,System.Object[])">
-            <summary>
-            
-            </summary>
-            <typeparam name="T">Boolean, Integer, Float or String.</typeparam>
-            <param name="methodName"></param>
-            <param name="args"></param>
-            <returns></returns>
-        </member>
-        <member name="M:CryEngine.Lua.ScriptTable.GetValue``1(System.String)">
-            <summary>
-            Gets a value within the table.
-            </summary>
-            <typeparam name="T"></typeparam>
-            <param name="name"></param>
-            <returns></returns>
-        </member>
-        <member name="M:CryEngine.Lua.ScriptTable.GetTable(System.String)">
-            <summary>
-            Gets a table within this table.
-            </summary>
-            <param name="name"></param>
-            <returns></returns>
-        </member>
-        <member name="P:CryEngine.Lua.ScriptTable.IsSubtable">
-            <summary>
-            Determines if this is a SmartScriptTable, retrieved from a ScriptTable.
-            </summary>
-        </member>
-        <member name="M:CryEngine.ParticleEffect.Get(System.String,System.Boolean)">
-            <summary>
-            </summary>
-            <param name="effectName"></param>
-            <param name="loadResources">Load all required resources?</param>
-            <returns></returns>
-        </member>
-        <member name="M:CryEngine.ParticleEffect.Spawn(CryEngine.Vec3,System.Nullable{CryEngine.Vec3},System.Single,System.Boolean)">
-            <summary>
-            
-            </summary>
-            <param name="independent"></param>
-            <param name="pos"></param>
-            <param name="dir">Is set to Vec3.Up if null</param>
-            <param name="scale"></param>
-        </member>
-        <member name="T:CryEngine.Quat">
-            <summary>
-            Represents a four dimensional mathematical quaternion.
-            </summary>
-        </member>
-        <member name="F:CryEngine.Quat.Identity">
-            <summary>
-            The identity <see cref="T:CryEngine.Quat"/> (0, 0, 0, 1).
-            </summary>
-        </member>
-        <member name="F:CryEngine.Quat.V">
-            <summary>
-            The X, Y and Z components of the quaternion.
-            </summary>
-        </member>
-        <member name="F:CryEngine.Quat.W">
-            <summary>
-            The W component of the quaternion.
-            </summary>
-        </member>
-        <member name="M:CryEngine.Quat.#ctor(System.Single)">
-            <summary>
-            Initializes a new instance of the <see cref="T:CryEngine.Quat"/> struct.
-            </summary>
-            <param name="value">The value that will be assigned to all components.</param>
-        </member>
-        <member name="M:CryEngine.Quat.#ctor(CryEngine.Vec4)">
-            <summary>
-            Initializes a new instance of the <see cref="T:CryEngine.Quat"/> struct.
-            </summary>
-            <param name="value">A vector containing the values with which to initialize the components.</param>
-        </member>
-        <member name="M:CryEngine.Quat.#ctor(CryEngine.Vec3,System.Single)">
-            <summary>
-            Initializes a new instance of the <see cref="T:CryEngine.Quat"/> struct.
-            </summary>
-            <param name="value">A vector containing the values with which to initialize the X, Y, and Z components.</param>
-            <param name="w">Initial value for the W component of the quaternion.</param>
-        </member>
-        <member name="M:CryEngine.Quat.#ctor(CryEngine.Vec2,System.Single,System.Single)">
-            <summary>
-            Initializes a new instance of the <see cref="T:CryEngine.Quat"/> struct.
-            </summary>
-            <param name="value">A vector containing the values with which to initialize the X and Y components.</param>
-            <param name="z">Initial value for the Z component of the quaternion.</param>
-            <param name="w">Initial value for the W component of the quaternion.</param>
-        </member>
-        <member name="M:CryEngine.Quat.#ctor(System.Single,System.Single,System.Single,System.Single)">
-            <summary>
-            Initializes a new instance of the <see cref="T:CryEngine.Quat"/> struct.
-            </summary>
-            <param name="x">Initial value for the X component of the quaternion.</param>
-            <param name="y">Initial value for the Y component of the quaternion.</param>
-            <param name="z">Initial value for the Z component of the quaternion.</param>
-            <param name="w">Initial value for the W component of the quaternion.</param>
-        </member>
-        <member name="M:CryEngine.Quat.#ctor(System.Single[])">
-            <summary>
-            Initializes a new instance of the <see cref="T:CryEngine.Quat"/> struct.
-            </summary>
-            <param name="values">The values to assign to the X, Y, Z, and W components of the quaternion. This must be an array with four elements.</param>
-            <exception cref="T:System.ArgumentNullException">Thrown when <paramref name="values"/> is <c>null</c>.</exception>
-            <exception cref="T:System.ArgumentOutOfRangeException">Thrown when <paramref name="values"/> contains more or less than four elements.</exception>
-        </member>
-        <member name="M:CryEngine.Quat.Conjugate">
-            <summary>
-            Conjugates the quaternion.
-            </summary>
-        </member>
-        <member name="M:CryEngine.Quat.Invert">
-            <summary>
-            Conjugates and renormalizes the quaternion.
-            </summary>
-        </member>
-        <member name="M:CryEngine.Quat.Length">
-            <summary>
-            Calculates the length of the quaternion.
-            </summary>
-            <returns>The length of the quaternion.</returns>
-            <remarks>
-            <see cref="M:CryEngine.Quat.LengthSquared"/> may be preferred when only the relative length is needed
-            and speed is of the essence.
-            </remarks>
-        </member>
-        <member name="M:CryEngine.Quat.LengthSquared">
-            <summary>
-            Calculates the squared length of the quaternion.
-            </summary>
-            <returns>The squared length of the quaternion.</returns>
-            <remarks>
-            This method may be preferred to <see cref="M:CryEngine.Quat.Length"/> when only a relative length is needed
-            and speed is of the essence.
-            </remarks>
-        </member>
-        <member name="M:CryEngine.Quat.Normalize">
-            <summary>
-            Converts the quaternion into a unit quaternion.
-            </summary>
-        </member>
-        <member name="M:CryEngine.Quat.ToArray">
-            <summary>
-            Creates an array containing the elements of the quaternion.
-            </summary>
-            <returns>A four-element array containing the components of the quaternion.</returns>
-        </member>
-        <member name="M:CryEngine.Quat.Barycentric(CryEngine.Quat@,CryEngine.Quat@,CryEngine.Quat@,System.Single,System.Single,CryEngine.Quat@)">
-            <summary>
-            Returns a <see cref="T:CryEngine.Quat"/> containing the 4D Cartesian coordinates of a point specified in Barycentric coordinates relative to a 2D triangle.
-            </summary>
-            <param name="value1">A <see cref="T:CryEngine.Quat"/> containing the 4D Cartesian coordinates of vertex 1 of the triangle.</param>
-            <param name="value2">A <see cref="T:CryEngine.Quat"/> containing the 4D Cartesian coordinates of vertex 2 of the triangle.</param>
-            <param name="value3">A <see cref="T:CryEngine.Quat"/> containing the 4D Cartesian coordinates of vertex 3 of the triangle.</param>
-            <param name="amount1">Barycentric coordinate b2, which expresses the weighting factor toward vertex 2 (specified in <paramref name="value2"/>).</param>
-            <param name="amount2">Barycentric coordinate b3, which expresses the weighting factor toward vertex 3 (specified in <paramref name="value3"/>).</param>
-            <param name="result">When the method completes, contains a new <see cref="T:CryEngine.Quat"/> containing the 4D Cartesian coordinates of the specified point.</param>
-        </member>
-        <member name="M:CryEngine.Quat.Barycentric(CryEngine.Quat,CryEngine.Quat,CryEngine.Quat,System.Single,System.Single)">
-            <summary>
-            Returns a <see cref="T:CryEngine.Quat"/> containing the 4D Cartesian coordinates of a point specified in Barycentric coordinates relative to a 2D triangle.
-            </summary>
-            <param name="value1">A <see cref="T:CryEngine.Quat"/> containing the 4D Cartesian coordinates of vertex 1 of the triangle.</param>
-            <param name="value2">A <see cref="T:CryEngine.Quat"/> containing the 4D Cartesian coordinates of vertex 2 of the triangle.</param>
-            <param name="value3">A <see cref="T:CryEngine.Quat"/> containing the 4D Cartesian coordinates of vertex 3 of the triangle.</param>
-            <param name="amount1">Barycentric coordinate b2, which expresses the weighting factor toward vertex 2 (specified in <paramref name="value2"/>).</param>
-            <param name="amount2">Barycentric coordinate b3, which expresses the weighting factor toward vertex 3 (specified in <paramref name="value3"/>).</param>
-            <returns>A new <see cref="T:CryEngine.Quat"/> containing the 4D Cartesian coordinates of the specified point.</returns>
-        </member>
-        <member name="M:CryEngine.Quat.Conjugate(CryEngine.Quat@,CryEngine.Quat@)">
-            <summary>
-            Conjugates a quaternion.
-            </summary>
-            <param name="value">The quaternion to conjugate.</param>
-            <param name="result">When the method completes, contains the conjugated quaternion.</param>
-        </member>
-        <member name="M:CryEngine.Quat.Conjugate(CryEngine.Quat)">
-            <summary>
-            Conjugates a quaternion.
-            </summary>
-            <param name="value">The quaternion to conjugate.</param>
-            <returns>The conjugated quaternion.</returns>
-        </member>
-        <member name="M:CryEngine.Quat.Dot(CryEngine.Quat@,CryEngine.Quat@,System.Single@)">
-            <summary>
-            Calculates the dot product of two quaternions.
-            </summary>
-            <param name="left">First source quaternion.</param>
-            <param name="right">Second source quaternion.</param>
-            <param name="result">When the method completes, contains the dot product of the two quaternions.</param>
-        </member>
-        <member name="M:CryEngine.Quat.Dot(CryEngine.Quat,CryEngine.Quat)">
-            <summary>
-            Calculates the dot product of two quaternions.
-            </summary>
-            <param name="left">First source quaternion.</param>
-            <param name="right">Second source quaternion.</param>
-            <returns>The dot product of the two quaternions.</returns>
-        </member>
-        <member name="M:CryEngine.Quat.Exponential(CryEngine.Quat@,CryEngine.Quat@)">
-            <summary>
-            Exponentiates a quaternion.
-            </summary>
-            <param name="value">The quaternion to exponentiate.</param>
-            <param name="result">When the method completes, contains the exponentiated quaternion.</param>
-        </member>
-        <member name="M:CryEngine.Quat.Exponential(CryEngine.Quat)">
-            <summary>
-            Exponentiates a quaternion.
-            </summary>
-            <param name="value">The quaternion to exponentiate.</param>
-            <returns>The exponentiated quaternion.</returns>
-        </member>
-        <member name="M:CryEngine.Quat.Invert(CryEngine.Quat@,CryEngine.Quat@)">
-            <summary>
-            Conjugates and renormalizes the quaternion.
-            </summary>
-            <param name="value">The quaternion to conjugate and renormalize.</param>
-            <param name="result">When the method completes, contains the conjugated and renormalized quaternion.</param>
-        </member>
-        <member name="M:CryEngine.Quat.Invert(CryEngine.Quat)">
-            <summary>
-            Conjugates and renormalizes the quaternion.
-            </summary>
-            <param name="value">The quaternion to conjugate and renormalize.</param>
-            <returns>The conjugated and renormalized quaternion.</returns>
-        </member>
-        <member name="M:CryEngine.Quat.Lerp(CryEngine.Quat@,CryEngine.Quat@,System.Single,CryEngine.Quat@)">
-            <summary>
-            Performs a linear interpolation between two quaternions.
-            </summary>
-            <param name="start">Start quaternion.</param>
-            <param name="end">End quaternion.</param>
-            <param name="amount">Value between 0 and 1 indicating the weight of <paramref name="end"/>.</param>
-            <param name="result">When the method completes, contains the linear interpolation of the two quaternions.</param>
-            <remarks>
-            This method performs the linear interpolation based on the following formula.
-            <code>start + (end - start) * amount</code>
-            Passing <paramref name="amount"/> a value of 0 will cause <paramref name="start"/> to be returned; a value of 1 will cause <paramref name="end"/> to be returned. 
-            </remarks>
-        </member>
-        <member name="M:CryEngine.Quat.Lerp(CryEngine.Quat,CryEngine.Quat,System.Single)">
-            <summary>
-            Performs a linear interpolation between two quaternion.
-            </summary>
-            <param name="start">Start quaternion.</param>
-            <param name="end">End quaternion.</param>
-            <param name="amount">Value between 0 and 1 indicating the weight of <paramref name="end"/>.</param>
-            <returns>The linear interpolation of the two quaternions.</returns>
-            <remarks>
-            This method performs the linear interpolation based on the following formula.
-            <code>start + (end - start) * amount</code>
-            Passing <paramref name="amount"/> a value of 0 will cause <paramref name="start"/> to be returned; a value of 1 will cause <paramref name="end"/> to be returned. 
-            </remarks>
-        </member>
-        <member name="M:CryEngine.Quat.Logarithm(CryEngine.Quat@,CryEngine.Quat@)">
-            <summary>
-            Calculates the natural logarithm of the specified quaternion.
-            </summary>
-            <param name="value">The quaternion whose logarithm will be calculated.</param>
-            <param name="result">When the method completes, contains the natural logarithm of the quaternion.</param>
-        </member>
-        <member name="M:CryEngine.Quat.Logarithm(CryEngine.Quat)">
-            <summary>
-            Calculates the natural logarithm of the specified quaternion.
-            </summary>
-            <param name="value">The quaternion whose logarithm will be calculated.</param>
-            <returns>The natural logarithm of the quaternion.</returns>
-        </member>
-        <member name="M:CryEngine.Quat.Normalize(CryEngine.Quat@,CryEngine.Quat@)">
-            <summary>
-            Converts the quaternion into a unit quaternion.
-            </summary>
-            <param name="value">The quaternion to normalize.</param>
-            <param name="result">When the method completes, contains the normalized quaternion.</param>
-        </member>
-        <member name="M:CryEngine.Quat.Normalize(CryEngine.Quat)">
-            <summary>
-            Converts the quaternion into a unit quaternion.
-            </summary>
-            <param name="value">The quaternion to normalize.</param>
-            <returns>The normalized quaternion.</returns>
-        </member>
-        <member name="M:CryEngine.Quat.RotationAxis(CryEngine.Vec3@,System.Single,CryEngine.Quat@)">
-            <summary>
-            Creates a quaternion given a rotation and an axis.
-            </summary>
-            <param name="axis">The axis of rotation.</param>
-            <param name="angle">The angle of rotation.</param>
-            <param name="result">When the method completes, contains the newly created quaternion.</param>
-        </member>
-        <member name="M:CryEngine.Quat.RotationAxis(CryEngine.Vec3,System.Single)">
-            <summary>
-            Creates a quaternion given a rotation and an axis.
-            </summary>
-            <param name="axis">The axis of rotation.</param>
-            <param name="angle">The angle of rotation.</param>
-            <returns>The newly created quaternion.</returns>
-        </member>
-        <member name="M:CryEngine.Quat.RotationYawPitchRoll(System.Single,System.Single,System.Single,CryEngine.Quat@)">
-            <summary>
-            Creates a quaternion given a yaw, pitch, and roll value.
-            </summary>
-            <param name="yaw">The yaw of rotation.</param>
-            <param name="pitch">The pitch of rotation.</param>
-            <param name="roll">The roll of rotation.</param>
-            <param name="result">When the method completes, contains the newly created quaternion.</param>
-        </member>
-        <member name="M:CryEngine.Quat.RotationYawPitchRoll(System.Single,System.Single,System.Single)">
-            <summary>
-            Creates a quaternion given a yaw, pitch, and roll value.
-            </summary>
-            <param name="yaw">The yaw of rotation.</param>
-            <param name="pitch">The pitch of rotation.</param>
-            <param name="roll">The roll of rotation.</param>
-            <returns>The newly created quaternion.</returns>
-        </member>
-        <member name="M:CryEngine.Quat.Slerp(CryEngine.Quat@,CryEngine.Quat@,System.Single,CryEngine.Quat@)">
-            <summary>
-            Interpolates between two quaternions, using spherical linear interpolation.
-            </summary>
-            <param name="start">Start quaternion.</param>
-            <param name="end">End quaternion.</param>
-            <param name="amount">Value between 0 and 1 indicating the weight of <paramref name="end"/>.</param>
-            <param name="result">When the method completes, contains the spherical linear interpolation of the two quaternions.</param>
-        </member>
-        <member name="M:CryEngine.Quat.Slerp(CryEngine.Quat,CryEngine.Quat,System.Single)">
-            <summary>
-            Interpolates between two quaternions, using spherical linear interpolation.
-            </summary>
-            <param name="start">Start quaternion.</param>
-            <param name="end">End quaternion.</param>
-            <param name="amount">Value between 0 and 1 indicating the weight of <paramref name="end"/>.</param>
-            <returns>The spherical linear interpolation of the two quaternions.</returns>
-        </member>
-        <member name="M:CryEngine.Quat.Squad(CryEngine.Quat@,CryEngine.Quat@,CryEngine.Quat@,CryEngine.Quat@,System.Single,CryEngine.Quat@)">
-            <summary>
-            Interpolates between quaternions, using spherical quadrangle interpolation.
-            </summary>
-            <param name="value1">First source quaternion.</param>
-            <param name="value2">Second source quaternion.</param>
-            <param name="value3">Thrid source quaternion.</param>
-            <param name="value4">Fourth source quaternion.</param>
-            <param name="amount">Value between 0 and 1 indicating the weight of interpolation.</param>
-            <param name="result">When the method completes, contains the spherical quadrangle interpolation of the quaternions.</param>
-        </member>
-        <member name="M:CryEngine.Quat.Squad(CryEngine.Quat,CryEngine.Quat,CryEngine.Quat,CryEngine.Quat,System.Single)">
-            <summary>
-            Interpolates between quaternions, using spherical quadrangle interpolation.
-            </summary>
-            <param name="value1">First source quaternion.</param>
-            <param name="value2">Second source quaternion.</param>
-            <param name="value3">Thrid source quaternion.</param>
-            <param name="value4">Fourth source quaternion.</param>
-            <param name="amount">Value between 0 and 1 indicating the weight of interpolation.</param>
-            <returns>The spherical quadrangle interpolation of the quaternions.</returns>
-        </member>
-        <member name="M:CryEngine.Quat.SquadSetup(CryEngine.Quat,CryEngine.Quat,CryEngine.Quat,CryEngine.Quat)">
-            <summary>
-            Sets up control points for spherical quadrangle interpolation.
-            </summary>
-            <param name="value1">First source quaternion.</param>
-            <param name="value2">Second source quaternion.</param>
-            <param name="value3">Third source quaternion.</param>
-            <param name="value4">Fourth source quaternion.</param>
-            <returns>An array of three quaternions that represent control points for spherical quadrangle interpolation.</returns>
-        </member>
-        <member name="M:CryEngine.Quat.op_Addition(CryEngine.Quat,CryEngine.Quat)">
-            <summary>
-            Adds two quaternions.
-            </summary>
-            <param name="left">The first quaternion to add.</param>
-            <param name="right">The second quaternion to add.</param>
-            <returns>The sum of the two quaternions.</returns>
-        </member>
-        <member name="M:CryEngine.Quat.op_Subtraction(CryEngine.Quat,CryEngine.Quat)">
-            <summary>
-            Subtracts two quaternions.
-            </summary>
-            <param name="left">The first quaternion to subtract.</param>
-            <param name="right">The second quaternion to subtract.</param>
-            <returns>The difference of the two quaternions.</returns>
-        </member>
-        <member name="M:CryEngine.Quat.op_UnaryNegation(CryEngine.Quat)">
-            <summary>
-            Reverses the direction of a given quaternion.
-            </summary>
-            <param name="value">The quaternion to negate.</param>
-            <returns>A quaternion facing in the opposite direction.</returns>
-        </member>
-        <member name="M:CryEngine.Quat.op_Multiply(System.Single,CryEngine.Quat)">
-            <summary>
-            Scales a quaternion by the given value.
-            </summary>
-            <param name="value">The quaternion to scale.</param>
-            <param name="scale">The amount by which to scale the quaternion.</param>
-            <returns>The scaled quaternion.</returns>
-        </member>
-        <member name="M:CryEngine.Quat.op_Multiply(CryEngine.Quat,System.Single)">
-            <summary>
-            Scales a quaternion by the given value.
-            </summary>
-            <param name="value">The quaternion to scale.</param>
-            <param name="scale">The amount by which to scale the quaternion.</param>
-            <returns>The scaled quaternion.</returns>
-        </member>
-        <member name="M:CryEngine.Quat.op_Multiply(CryEngine.Quat,CryEngine.Quat)">
-            <summary>
-            Multiplies a quaternion by another.
-            </summary>
-            <param name="left">The first quaternion to multiply.</param>
-            <param name="right">The second quaternion to multiply.</param>
-            <returns>The multiplied quaternion.</returns>
-        </member>
-        <member name="M:CryEngine.Quat.op_Equality(CryEngine.Quat,CryEngine.Quat)">
-            <summary>
-            Tests for equality between two objects.
-            </summary>
-            <param name="left">The first value to compare.</param>
-            <param name="right">The second value to compare.</param>
-            <returns><c>true</c> if <paramref name="left"/> has the same value as <paramref name="right"/>; otherwise, <c>false</c>.</returns>
-        </member>
-        <member name="M:CryEngine.Quat.op_Inequality(CryEngine.Quat,CryEngine.Quat)">
-            <summary>
-            Tests for inequality between two objects.
-            </summary>
-            <param name="left">The first value to compare.</param>
-            <param name="right">The second value to compare.</param>
-            <returns><c>true</c> if <paramref name="left"/> has a different value than <paramref name="right"/>; otherwise, <c>false</c>.</returns>
-        </member>
-        <member name="M:CryEngine.Quat.ToString">
-            <summary>
-            Returns a <see cref="T:System.String"/> that represents this instance.
-            </summary>
-            <returns>
-            A <see cref="T:System.String"/> that represents this instance.
-            </returns>
-        </member>
-        <member name="M:CryEngine.Quat.ToString(System.String)">
-            <summary>
-            Returns a <see cref="T:System.String"/> that represents this instance.
-            </summary>
-            <param name="format">The format.</param>
-            <returns>
-            A <see cref="T:System.String"/> that represents this instance.
-            </returns>
-        </member>
-        <member name="M:CryEngine.Quat.ToString(System.IFormatProvider)">
-            <summary>
-            Returns a <see cref="T:System.String"/> that represents this instance.
-            </summary>
-            <param name="formatProvider">The format provider.</param>
-            <returns>
-            A <see cref="T:System.String"/> that represents this instance.
-            </returns>
-        </member>
-        <member name="M:CryEngine.Quat.ToString(System.String,System.IFormatProvider)">
-            <summary>
-            Returns a <see cref="T:System.String"/> that represents this instance.
-            </summary>
-            <param name="format">The format.</param>
-            <param name="formatProvider">The format provider.</param>
-            <returns>
-            A <see cref="T:System.String"/> that represents this instance.
-            </returns>
-        </member>
-        <member name="M:CryEngine.Quat.GetHashCode">
-            <summary>
-            Returns a hash code for this instance.
-            </summary>
-            <returns>
-            A hash code for this instance, suitable for use in hashing algorithms and data structures like a hash table. 
-            </returns>
-        </member>
-        <member name="M:CryEngine.Quat.Equals(CryEngine.Quat)">
-            <summary>
-            Determines whether the specified <see cref="T:CryEngine.Quat"/> is equal to this instance.
-            </summary>
-            <param name="other">The <see cref="T:CryEngine.Quat"/> to compare with this instance.</param>
-            <returns>
-            <c>true</c> if the specified <see cref="T:CryEngine.Quat"/> is equal to this instance; otherwise, <c>false</c>.
-            </returns>
-        </member>
-        <member name="M:CryEngine.Quat.Equals(CryEngine.Quat,System.Single)">
-            <summary>
-            Determines whether the specified <see cref="T:CryEngine.Quat"/> is equal to this instance.
-            </summary>
-            <param name="other">The <see cref="T:CryEngine.Quat"/> to compare with this instance.</param>
-            <param name="epsilon">The amount of error allowed.</param>
-            <returns>
-            <c>true</c> if the specified <see cref="T:CryEngine.Quat"/> is equal to this instance; otherwise, <c>false</c>.
-            </returns>
-        </member>
-        <member name="M:CryEngine.Quat.Equals(System.Object)">
-            <summary>
-            Determines whether the specified <see cref="T:System.Object"/> is equal to this instance.
-            </summary>
-            <param name="value">The <see cref="T:System.Object"/> to compare with this instance.</param>
-            <returns>
-            <c>true</c> if the specified <see cref="T:System.Object"/> is equal to this instance; otherwise, <c>false</c>.
-            </returns>
-        </member>
-        <member name="P:CryEngine.Quat.IsIdentity">
-            <summary>
-            Gets a value indicating whether this instance is equivalent to the identity quaternion.
-            </summary>
-            <value>
-            <c>true</c> if this instance is an identity quaternion; otherwise, <c>false</c>.
-            </value>
-        </member>
-        <member name="P:CryEngine.Quat.IsNormalized">
-            <summary>
-            Gets a value indicting whether this instance is normalized.
-            </summary>
-        </member>
-        <member name="P:CryEngine.Quat.Angle">
-            <summary>
-            Gets the angle of the quaternion.
-            </summary>
-            <value>The quaternion's angle.</value>
-        </member>
-        <member name="P:CryEngine.Quat.Axis">
-            <summary>
-            Gets the axis components of the quaternion.
-            </summary>
-            <value>The axis components of the quaternion.</value>
-        </member>
-        <member name="P:CryEngine.Quat.Item(System.Int32)">
-            <summary>
-            Gets or sets the component at the specified index.
-            </summary>
-            <value>The value of the X, Y, Z, or W component, depending on the index.</value>
-            <param name="index">The index of the component to access. Use 0 for the X component, 1 for the Y component, 2 for the Z component, and 3 for the W component.</param>
-            <returns>The value of the component at the specified index.</returns>
-            <exception cref="T:System.ArgumentOutOfRangeException">Thrown when the <paramref name="index"/> is out of the range [0, 3].</exception>
-        </member>
-        <member name="T:CryEngine.Testing.TestReport">
-            <summary>
-            Contains all the test data for a single run.
-            </summary>
-        </member>
-        <member name="P:CryEngine.Testing.TestReport.Collections">
-            <summary>
-            The test collections which were run.
-            </summary>
-        </member>
-        <member name="P:CryEngine.Testing.TestReport.TimeTaken">
-            <summary>
-            The time the entire unit test set took to execute.
-            </summary>
-        </member>
-        <member name="T:CryEngine.Testing.TestResult">
-            <summary>
-            Indicates the actual result of a given single test.
-            </summary>
-        </member>
-        <member name="T:CryEngine.Testing.TestResultInfo">
-            <summary>
-            Contains detailed information on the result of a test.
-            </summary>
-        </member>
-        <member name="P:CryEngine.Testing.TestResultInfo.Name">
-            <summary>
-            The name of the test.
-            </summary>
-        </member>
-        <member name="P:CryEngine.Testing.TestResultInfo.Description">
-            <summary>
-            The optional test description.
-            </summary>
-        </member>
-        <member name="P:CryEngine.Testing.TestResultInfo.Result">
-            <summary>
-            The result of the test.
-            </summary>
-        </member>
-        <member name="P:CryEngine.Testing.TestResultInfo.Stack">
-            <summary>
-            The full stracktrace for this test, if it failed.
-            </summary>
-        </member>
-        <member name="P:CryEngine.Testing.TestResultInfo.FirstFrame">
-            <summary>
-            For convenience, the first desired frame from the stack.
-            If the frame is inside CryBrary due to an assertion, we drop down one frame.
-            </summary>
-        </member>
-        <member name="P:CryEngine.Testing.TestResultInfo.Exception">
-            <summary>
-            The exception that caused this test to fail, if it did.
-            </summary>
-        </member>
-        <member name="T:CryEngine.Testing.TestCollectionResult">
-            <summary>
-            Contains the results for a set of tests.
-            </summary>
-        </member>
-        <member name="P:CryEngine.Testing.TestCollectionResult.Name">
-            <summary>
-            The name of this collection.
-            </summary>
-        </member>
-        <member name="P:CryEngine.Testing.TestCollectionResult.Description">
-            <summary>
-            The optional collection description.
-            </summary>
-        </member>
-        <member name="P:CryEngine.Testing.TestCollectionResult.Results">
-            <summary>
-            The individual results for the tests in this collection.
-            </summary>
-        </member>
-        <member name="T:CryEngine.Testing.AssertionFailedException">
-            <summary>
-            The exception that is thrown when a false assertion is made.
-            </summary>
-        </member>
-        <member name="M:CryEngine.Level.Load(System.String)">
-            <summary>
-            Loads a new level and returns its level info
-            </summary>
-            <param name="name"></param>
-            <returns></returns>
-        </member>
-        <member name="M:CryEngine.Level.Unload">
-            <summary>
-            Unloads the currently loaded level.
-            </summary>
-        </member>
-        <member name="M:CryEngine.Level.GetSupportedGameRules(System.Int32)">
-            <summary>
-            Gets the supported game rules at the index; see SupportedGamerules.
-            </summary>
-            <param name="index"></param>
-            <returns></returns>
-        </member>
-        <member name="M:CryEngine.Level.SupportsGameRules(System.String)">
-            <summary>
-            Returns true if this level supports the specific game rules.
-            </summary>
-            <param name="gamemodeName"></param>
-            <returns></returns>
-        </member>
-        <member name="P:CryEngine.Level.Current">
-            <summary>
-            Gets the currently loaded level
-            </summary>
-        </member>
-        <member name="P:CryEngine.Level.Loaded">
-            <summary>
-            Returns true if any level is currently loaded
-            </summary>
-        </member>
-        <member name="P:CryEngine.Level.Name">
-            <summary>
-            Gets the level name.
-            </summary>
-        </member>
-        <member name="P:CryEngine.Level.DisplayName">
-            <summary>
-            Gets the level display name.
-            </summary>
-        </member>
-        <member name="P:CryEngine.Level.Path">
-            <summary>
-            Gets the full path to the directory this level resides in.
-            </summary>
-        </member>
-        <member name="P:CryEngine.Level.HeightmapSize">
-            <summary>
-            Gets the heightmap size for this level.
-            </summary>
-        </member>
-        <member name="P:CryEngine.Level.SupportedGamerules">
-            <summary>
-            Gets the number of supported game rules for this level.
-            </summary>
-        </member>
-        <member name="P:CryEngine.Level.DefaultGameRules">
-            <summary>
-            Gets the default gamemode for this level.
-            </summary>
-        </member>
-        <member name="P:CryEngine.Level.HasGameRules">
-            <summary>
-            Returns true if this level is configured to support any gamemodes.
-            </summary>
-        </member>
-        <member name="T:CryEngine.Testing.Assert">
-            <summary>
-            Contains methods used to make assertions for testing purposes.
-            </summary>
-        </member>
-        <member name="M:CryEngine.Testing.Assert.IsTrue(System.Boolean)">
-            <summary>
-            Asserts that a given statement is true.
-            </summary>
-            <param name="value">The value to be asserted as true.</param>
-            <exception cref="T:CryEngine.Testing.AssertionFailedException">Thrown if the value is false.</exception>
-        </member>
-        <member name="M:CryEngine.Testing.Assert.Throws``1(System.Action,System.Boolean)">
-            <summary>
-            Asserts that a given expression throws an exception of type T.
-            </summary>
-            <typeparam name="T">The expression that should be thrown within the supplied method.</typeparam>
-            <param name="method">The method in which the expression should be thrown.</param>
-            <param name="includeChildren">Specifies whether subclassed exceptions should be counted as valid.</param>
-            <returns>The exception that was thrown as expected.</returns>
-            <exception cref="T:CryEngine.Testing.AssertionFailedException">Thrown if an exception of type T is not thrown.</exception>
-        </member>
-        <member name="T:CryEngine.Vec4">
-            <summary>
-            Represents a four dimensional mathematical vector.
-            </summary>
-        </member>
-        <member name="F:CryEngine.Vec4.X">
-            <summary>
-            The X component of the vector.
-            </summary>
-        </member>
-        <member name="F:CryEngine.Vec4.Y">
-            <summary>
-            The Y component of the vector.
-            </summary>
-        </member>
-        <member name="F:CryEngine.Vec4.Z">
-            <summary>
-            The Z component of the vector.
-            </summary>
-        </member>
-        <member name="F:CryEngine.Vec4.W">
-            <summary>
-            The W component of the vector.
-            </summary>
-        </member>
-        <member name="M:CryEngine.Vec4.#ctor(System.Single)">
-            <summary>
-            Initializes a new instance of the <see cref="T:CryEngine.Vec4"/> struct.
-            </summary>
-            <param name="value">The value that will be assigned to all components.</param>
-        </member>
-        <member name="M:CryEngine.Vec4.#ctor(System.Single,System.Single,System.Single,System.Single)">
-            <summary>
-            Initializes a new instance of the <see cref="T:CryEngine.Vec4"/> struct.
-            </summary>
-            <param name="x">Initial value for the X component of the vector.</param>
-            <param name="y">Initial value for the Y component of the vector.</param>
-            <param name="z">Initial value for the Z component of the vector.</param>
-            <param name="w">Initial value for the W component of the vector.</param>
-        </member>
-        <member name="M:CryEngine.Vec4.#ctor(CryEngine.Vec3,System.Single)">
-            <summary>
-            Initializes a new instance of the <see cref="T:CryEngine.Vec4"/> struct.
-            </summary>
-            <param name="value">A vector containing the values with which to initialize the X, Y, and Z components.</param>
-            <param name="w">Initial value for the W component of the vector.</param>
-        </member>
-        <member name="M:CryEngine.Vec4.#ctor(CryEngine.Vec2,System.Single,System.Single)">
-            <summary>
-            Initializes a new instance of the <see cref="T:CryEngine.Vec4"/> struct.
-            </summary>
-            <param name="value">A vector containing the values with which to initialize the X and Y components.</param>
-            <param name="z">Initial value for the Z component of the vector.</param>
-            <param name="w">Initial value for the W component of the vector.</param>
-        </member>
-        <member name="M:CryEngine.Vec4.#ctor(System.Single[])">
-            <summary>
-            Initializes a new instance of the <see cref="T:CryEngine.Vec4"/> struct.
-            </summary>
-            <param name="values">The values to assign to the X, Y, Z, and W components of the vector. This must be an array with four elements.</param>
-            <exception cref="T:System.ArgumentNullException">Thrown when <paramref name="values"/> is <c>null</c>.</exception>
-            <exception cref="T:System.ArgumentOutOfRangeException">Thrown when <paramref name="values"/> contains more or less than four elements.</exception>
-        </member>
-        <member name="M:CryEngine.Vec4.Length">
-            <summary>
-            Calculates the length of the vector.
-            </summary>
-            <returns>The length of the vector.</returns>
-            <remarks>
-            <see cref="M:CryEngine.Vec4.LengthSquared"/> may be preferred when only the relative length is needed
-            and speed is of the essence.
-            </remarks>
-        </member>
-        <member name="M:CryEngine.Vec4.LengthSquared">
-            <summary>
-            Calculates the squared length of the vector.
-            </summary>
-            <returns>The squared length of the vector.</returns>
-            <remarks>
-            This method may be preferred to <see cref="M:CryEngine.Vec4.Length"/> when only a relative length is needed
-            and speed is of the essence.
-            </remarks>
-        </member>
-        <member name="M:CryEngine.Vec4.Normalize">
-            <summary>
-            Converts the vector into a unit vector.
-            </summary>
-        </member>
-        <member name="M:CryEngine.Vec4.ToArray">
-            <summary>
-            Creates an array containing the elements of the vector.
-            </summary>
-            <returns>A four-element array containing the components of the vector.</returns>
-        </member>
-        <member name="M:CryEngine.Vec4.Add(CryEngine.Vec4@,CryEngine.Vec4@,CryEngine.Vec4@)">
-            <summary>
-            Adds two vectors.
-            </summary>
-            <param name="left">The first vector to add.</param>
-            <param name="right">The second vector to add.</param>
-            <param name="result">When the method completes, contains the sum of the two vectors.</param>
-        </member>
-        <member name="M:CryEngine.Vec4.Add(CryEngine.Vec4,CryEngine.Vec4)">
-            <summary>
-            Adds two vectors.
-            </summary>
-            <param name="left">The first vector to add.</param>
-            <param name="right">The second vector to add.</param>
-            <returns>The sum of the two vectors.</returns>
-        </member>
-        <member name="M:CryEngine.Vec4.Subtract(CryEngine.Vec4@,CryEngine.Vec4@,CryEngine.Vec4@)">
-            <summary>
-            Subtracts two vectors.
-            </summary>
-            <param name="left">The first vector to subtract.</param>
-            <param name="right">The second vector to subtract.</param>
-            <param name="result">When the method completes, contains the difference of the two vectors.</param>
-        </member>
-        <member name="M:CryEngine.Vec4.Subtract(CryEngine.Vec4,CryEngine.Vec4)">
-            <summary>
-            Subtracts two vectors.
-            </summary>
-            <param name="left">The first vector to subtract.</param>
-            <param name="right">The second vector to subtract.</param>
-            <returns>The difference of the two vectors.</returns>
-        </member>
-        <member name="M:CryEngine.Vec4.Multiply(CryEngine.Vec4@,System.Single,CryEngine.Vec4@)">
-            <summary>
-            Scales a vector by the given value.
-            </summary>
-            <param name="value">The vector to scale.</param>
-            <param name="scale">The amount by which to scale the vector.</param>
-            <param name="result">When the method completes, contains the scaled vector.</param>
-        </member>
-        <member name="M:CryEngine.Vec4.Multiply(CryEngine.Vec4,System.Single)">
-            <summary>
-            Scales a vector by the given value.
-            </summary>
-            <param name="value">The vector to scale.</param>
-            <param name="scale">The amount by which to scale the vector.</param>
-            <returns>The scaled vector.</returns>
-        </member>
-        <member name="M:CryEngine.Vec4.Modulate(CryEngine.Vec4@,CryEngine.Vec4@,CryEngine.Vec4@)">
-            <summary>
-            Modulates a vector with another by performing component-wise multiplication.
-            </summary>
-            <param name="left">The first vector to modulate.</param>
-            <param name="right">The second vector to modulate.</param>
-            <param name="result">When the method completes, contains the modulated vector.</param>
-        </member>
-        <member name="M:CryEngine.Vec4.Modulate(CryEngine.Vec4,CryEngine.Vec4)">
-            <summary>
-            Modulates a vector with another by performing component-wise multiplication.
-            </summary>
-            <param name="left">The first vector to modulate.</param>
-            <param name="right">The second vector to modulate.</param>
-            <returns>The modulated vector.</returns>
-        </member>
-        <member name="M:CryEngine.Vec4.Divide(CryEngine.Vec4@,System.Single,CryEngine.Vec4@)">
-            <summary>
-            Scales a vector by the given value.
-            </summary>
-            <param name="value">The vector to scale.</param>
-            <param name="scale">The amount by which to scale the vector.</param>
-            <param name="result">When the method completes, contains the scaled vector.</param>
-        </member>
-        <member name="M:CryEngine.Vec4.Divide(CryEngine.Vec4,System.Single)">
-            <summary>
-            Scales a vector by the given value.
-            </summary>
-            <param name="value">The vector to scale.</param>
-            <param name="scale">The amount by which to scale the vector.</param>
-            <returns>The scaled vector.</returns>
-        </member>
-        <member name="M:CryEngine.Vec4.Negate(CryEngine.Vec4@,CryEngine.Vec4@)">
-            <summary>
-            Reverses the direction of a given vector.
-            </summary>
-            <param name="value">The vector to negate.</param>
-            <param name="result">When the method completes, contains a vector facing in the opposite direction.</param>
-        </member>
-        <member name="M:CryEngine.Vec4.Negate(CryEngine.Vec4)">
-            <summary>
-            Reverses the direction of a given vector.
-            </summary>
-            <param name="value">The vector to negate.</param>
-            <returns>A vector facing in the opposite direction.</returns>
-        </member>
-        <member name="M:CryEngine.Vec4.Barycentric(CryEngine.Vec4@,CryEngine.Vec4@,CryEngine.Vec4@,System.Single,System.Single,CryEngine.Vec4@)">
-            <summary>
-            Returns a <see cref="T:CryEngine.Vec4"/> containing the 4D Cartesian coordinates of a point specified in Barycentric coordinates relative to a 4D triangle.
-            </summary>
-            <param name="value1">A <see cref="T:CryEngine.Vec4"/> containing the 4D Cartesian coordinates of vertex 1 of the triangle.</param>
-            <param name="value2">A <see cref="T:CryEngine.Vec4"/> containing the 4D Cartesian coordinates of vertex 2 of the triangle.</param>
-            <param name="value3">A <see cref="T:CryEngine.Vec4"/> containing the 4D Cartesian coordinates of vertex 3 of the triangle.</param>
-            <param name="amount1">Barycentric coordinate b2, which expresses the weighting factor toward vertex 2 (specified in <paramref name="value2"/>).</param>
-            <param name="amount2">Barycentric coordinate b3, which expresses the weighting factor toward vertex 3 (specified in <paramref name="value3"/>).</param>
-            <param name="result">When the method completes, contains the 4D Cartesian coordinates of the specified point.</param>
-        </member>
-        <member name="M:CryEngine.Vec4.Barycentric(CryEngine.Vec4,CryEngine.Vec4,CryEngine.Vec4,System.Single,System.Single)">
-            <summary>
-            Returns a <see cref="T:CryEngine.Vec4"/> containing the 4D Cartesian coordinates of a point specified in Barycentric coordinates relative to a 4D triangle.
-            </summary>
-            <param name="value1">A <see cref="T:CryEngine.Vec4"/> containing the 4D Cartesian coordinates of vertex 1 of the triangle.</param>
-            <param name="value2">A <see cref="T:CryEngine.Vec4"/> containing the 4D Cartesian coordinates of vertex 2 of the triangle.</param>
-            <param name="value3">A <see cref="T:CryEngine.Vec4"/> containing the 4D Cartesian coordinates of vertex 3 of the triangle.</param>
-            <param name="amount1">Barycentric coordinate b2, which expresses the weighting factor toward vertex 2 (specified in <paramref name="value2"/>).</param>
-            <param name="amount2">Barycentric coordinate b3, which expresses the weighting factor toward vertex 3 (specified in <paramref name="value3"/>).</param>
-            <returns>A new <see cref="T:CryEngine.Vec4"/> containing the 4D Cartesian coordinates of the specified point.</returns>
-        </member>
-        <member name="M:CryEngine.Vec4.Clamp(CryEngine.Vec4@,CryEngine.Vec4@,CryEngine.Vec4@,CryEngine.Vec4@)">
-            <summary>
-            Restricts a value to be within a specified range.
-            </summary>
-            <param name="value">The value to clamp.</param>
-            <param name="min">The minimum value.</param>
-            <param name="max">The maximum value.</param>
-            <param name="result">When the method completes, contains the clamped value.</param>
-        </member>
-        <member name="M:CryEngine.Vec4.Clamp(CryEngine.Vec4,CryEngine.Vec4,CryEngine.Vec4)">
-            <summary>
-            Restricts a value to be within a specified range.
-            </summary>
-            <param name="value">The value to clamp.</param>
-            <param name="min">The minimum value.</param>
-            <param name="max">The maximum value.</param>
-            <returns>The clamped value.</returns>
-        </member>
-        <member name="M:CryEngine.Vec4.Distance(CryEngine.Vec4@,CryEngine.Vec4@,System.Single@)">
-            <summary>
-            Calculates the distance between two vectors.
-            </summary>
-            <param name="value1">The first vector.</param>
-            <param name="value2">The second vector.</param>
-            <param name="result">When the method completes, contains the distance between the two vectors.</param>
-            <remarks>
-            <see cref="M:CryEngine.Vec4.DistanceSquared(CryEngine.Vec4@,CryEngine.Vec4@,System.Single@)"/> may be preferred when only the relative distance is needed
-            and speed is of the essence.
-            </remarks>
-        </member>
-        <member name="M:CryEngine.Vec4.Distance(CryEngine.Vec4,CryEngine.Vec4)">
-            <summary>
-            Calculates the distance between two vectors.
-            </summary>
-            <param name="value1">The first vector.</param>
-            <param name="value2">The second vector.</param>
-            <returns>The distance between the two vectors.</returns>
-            <remarks>
-            <see cref="M:CryEngine.Vec4.DistanceSquared(CryEngine.Vec4,CryEngine.Vec4)"/> may be preferred when only the relative distance is needed
-            and speed is of the essence.
-            </remarks>
-        </member>
-        <member name="M:CryEngine.Vec4.DistanceSquared(CryEngine.Vec4@,CryEngine.Vec4@,System.Single@)">
-            <summary>
-            Calculates the squared distance between two vectors.
-            </summary>
-            <param name="value1">The first vector.</param>
-            <param name="value2">The second vector.</param>
-            <param name="result">When the method completes, contains the squared distance between the two vectors.</param>
-            <remarks>Distance squared is the value before taking the square root. 
-            Distance squared can often be used in place of distance if relative comparisons are being made. 
-            For example, consider three points A, B, and C. To determine whether B or C is further from A, 
-            compare the distance between A and B to the distance between A and C. Calculating the two distances 
-            involves two square roots, which are computationally expensive. However, using distance squared 
-            provides the same information and avoids calculating two square roots.
-            </remarks>
-        </member>
-        <member name="M:CryEngine.Vec4.DistanceSquared(CryEngine.Vec4,CryEngine.Vec4)">
-            <summary>
-            Calculates the squared distance between two vectors.
-            </summary>
-            <param name="value1">The first vector.</param>
-            <param name="value2">The second vector.</param>
-            <returns>The squared distance between the two vectors.</returns>
-            <remarks>Distance squared is the value before taking the square root. 
-            Distance squared can often be used in place of distance if relative comparisons are being made. 
-            For example, consider three points A, B, and C. To determine whether B or C is further from A, 
-            compare the distance between A and B to the distance between A and C. Calculating the two distances 
-            involves two square roots, which are computationally expensive. However, using distance squared 
-            provides the same information and avoids calculating two square roots.
-            </remarks>
-        </member>
-        <member name="M:CryEngine.Vec4.Dot(CryEngine.Vec4@,CryEngine.Vec4@,System.Single@)">
-            <summary>
-            Calculates the dot product of two vectors.
-            </summary>
-            <param name="left">First source vector</param>
-            <param name="right">Second source vector.</param>
-            <param name="result">When the method completes, contains the dot product of the two vectors.</param>
-        </member>
-        <member name="M:CryEngine.Vec4.Dot(CryEngine.Vec4,CryEngine.Vec4)">
-            <summary>
-            Calculates the dot product of two vectors.
-            </summary>
-            <param name="left">First source vector.</param>
-            <param name="right">Second source vector.</param>
-            <returns>The dot product of the two vectors.</returns>
-        </member>
-        <member name="M:CryEngine.Vec4.Normalize(CryEngine.Vec4@,CryEngine.Vec4@)">
-            <summary>
-            Converts the vector into a unit vector.
-            </summary>
-            <param name="value">The vector to normalize.</param>
-            <param name="result">When the method completes, contains the normalized vector.</param>
-        </member>
-        <member name="M:CryEngine.Vec4.Normalize(CryEngine.Vec4)">
-            <summary>
-            Converts the vector into a unit vector.
-            </summary>
-            <param name="value">The vector to normalize.</param>
-            <returns>The normalized vector.</returns>
-        </member>
-        <member name="M:CryEngine.Vec4.Lerp(CryEngine.Vec4@,CryEngine.Vec4@,System.Single,CryEngine.Vec4@)">
-            <summary>
-            Performs a linear interpolation between two vectors.
-            </summary>
-            <param name="start">Start vector.</param>
-            <param name="end">End vector.</param>
-            <param name="amount">Value between 0 and 1 indicating the weight of <paramref name="end"/>.</param>
-            <param name="result">When the method completes, contains the linear interpolation of the two vectors.</param>
-            <remarks>
-            This method performs the linear interpolation based on the following formula.
-            <code>start + (end - start) * amount</code>
-            Passing <paramref name="amount"/> a value of 0 will cause <paramref name="start"/> to be returned; a value of 1 will cause <paramref name="end"/> to be returned. 
-            </remarks>
-        </member>
-        <member name="M:CryEngine.Vec4.Lerp(CryEngine.Vec4,CryEngine.Vec4,System.Single)">
-            <summary>
-            Performs a linear interpolation between two vectors.
-            </summary>
-            <param name="start">Start vector.</param>
-            <param name="end">End vector.</param>
-            <param name="amount">Value between 0 and 1 indicating the weight of <paramref name="end"/>.</param>
-            <returns>The linear interpolation of the two vectors.</returns>
-            <remarks>
-            This method performs the linear interpolation based on the following formula.
-            <code>start + (end - start) * amount</code>
-            Passing <paramref name="amount"/> a value of 0 will cause <paramref name="start"/> to be returned; a value of 1 will cause <paramref name="end"/> to be returned. 
-            </remarks>
-        </member>
-        <member name="M:CryEngine.Vec4.SmoothStep(CryEngine.Vec4@,CryEngine.Vec4@,System.Single,CryEngine.Vec4@)">
-            <summary>
-            Performs a cubic interpolation between two vectors.
-            </summary>
-            <param name="start">Start vector.</param>
-            <param name="end">End vector.</param>
-            <param name="amount">Value between 0 and 1 indicating the weight of <paramref name="end"/>.</param>
-            <param name="result">When the method completes, contains the cubic interpolation of the two vectors.</param>
-        </member>
-        <member name="M:CryEngine.Vec4.SmoothStep(CryEngine.Vec4,CryEngine.Vec4,System.Single)">
-            <summary>
-            Performs a cubic interpolation between two vectors.
-            </summary>
-            <param name="start">Start vector.</param>
-            <param name="end">End vector.</param>
-            <param name="amount">Value between 0 and 1 indicating the weight of <paramref name="end"/>.</param>
-            <returns>The cubic interpolation of the two vectors.</returns>
-        </member>
-        <member name="M:CryEngine.Vec4.Hermite(CryEngine.Vec4@,CryEngine.Vec4@,CryEngine.Vec4@,CryEngine.Vec4@,System.Single,CryEngine.Vec4@)">
-            <summary>
-            Performs a Hermite spline interpolation.
-            </summary>
-            <param name="value1">First source position vector.</param>
-            <param name="tangent1">First source tangent vector.</param>
-            <param name="value2">Second source position vector.</param>
-            <param name="tangent2">Second source tangent vector.</param>
-            <param name="amount">Weighting factor.</param>
-            <param name="result">When the method completes, contains the result of the Hermite spline interpolation.</param>
-        </member>
-        <member name="M:CryEngine.Vec4.Hermite(CryEngine.Vec4,CryEngine.Vec4,CryEngine.Vec4,CryEngine.Vec4,System.Single)">
-            <summary>
-            Performs a Hermite spline interpolation.
-            </summary>
-            <param name="value1">First source position vector.</param>
-            <param name="tangent1">First source tangent vector.</param>
-            <param name="value2">Second source position vector.</param>
-            <param name="tangent2">Second source tangent vector.</param>
-            <param name="amount">Weighting factor.</param>
-            <returns>The result of the Hermite spline interpolation.</returns>
-        </member>
-        <member name="M:CryEngine.Vec4.CatmullRom(CryEngine.Vec4@,CryEngine.Vec4@,CryEngine.Vec4@,CryEngine.Vec4@,System.Single,CryEngine.Vec4@)">
-            <summary>
-            Performs a Catmull-Rom interpolation using the specified positions.
-            </summary>
-            <param name="value1">The first position in the interpolation.</param>
-            <param name="value2">The second position in the interpolation.</param>
-            <param name="value3">The third position in the interpolation.</param>
-            <param name="value4">The fourth position in the interpolation.</param>
-            <param name="amount">Weighting factor.</param>
-            <param name="result">When the method completes, contains the result of the Catmull-Rom interpolation.</param>
-        </member>
-        <member name="M:CryEngine.Vec4.CatmullRom(CryEngine.Vec4,CryEngine.Vec4,CryEngine.Vec4,CryEngine.Vec4,System.Single)">
-            <summary>
-            Performs a Catmull-Rom interpolation using the specified positions.
-            </summary>
-            <param name="value1">The first position in the interpolation.</param>
-            <param name="value2">The second position in the interpolation.</param>
-            <param name="value3">The third position in the interpolation.</param>
-            <param name="value4">The fourth position in the interpolation.</param>
-            <param name="amount">Weighting factor.</param>
-            <returns>A vector that is the result of the Catmull-Rom interpolation.</returns>
-        </member>
-        <member name="M:CryEngine.Vec4.Max(CryEngine.Vec4@,CryEngine.Vec4@,CryEngine.Vec4@)">
-            <summary>
-            Returns a vector containing the smallest components of the specified vectors.
-            </summary>
-            <param name="left">The first source vector.</param>
-            <param name="right">The second source vector.</param>
-            <param name="result">When the method completes, contains an new vector composed of the largest components of the source vectors.</param>
-        </member>
-        <member name="M:CryEngine.Vec4.Max(CryEngine.Vec4,CryEngine.Vec4)">
-            <summary>
-            Returns a vector containing the largest components of the specified vectors.
-            </summary>
-            <param name="left">The first source vector.</param>
-            <param name="right">The second source vector.</param>
-            <returns>A vector containing the largest components of the source vectors.</returns>
-        </member>
-        <member name="M:CryEngine.Vec4.Min(CryEngine.Vec4@,CryEngine.Vec4@,CryEngine.Vec4@)">
-            <summary>
-            Returns a vector containing the smallest components of the specified vectors.
-            </summary>
-            <param name="left">The first source vector.</param>
-            <param name="right">The second source vector.</param>
-            <param name="result">When the method completes, contains an new vector composed of the smallest components of the source vectors.</param>
-        </member>
-        <member name="M:CryEngine.Vec4.Min(CryEngine.Vec4,CryEngine.Vec4)">
-            <summary>
-            Returns a vector containing the smallest components of the specified vectors.
-            </summary>
-            <param name="left">The first source vector.</param>
-            <param name="right">The second source vector.</param>
-            <returns>A vector containing the smallest components of the source vectors.</returns>
-        </member>
-        <member name="M:CryEngine.Vec4.Orthogonalize(CryEngine.Vec4[],CryEngine.Vec4[])">
-            <summary>
-            Orthogonalizes a list of vectors.
-            </summary>
-            <param name="destination">The list of orthogonalized vectors.</param>
-            <param name="source">The list of vectors to orthogonalize.</param>
-            <remarks>
-            <para>Orthogonalization is the process of making all vectors orthogonal to each other. This
-            means that any given vector in the list will be orthogonal to any other given vector in the
-            list.</para>
-            <para>Because this method uses the modified Gram-Schmidt process, the resulting vectors
-            tend to be numerically unstable. The numeric stability decreases according to the vectors
-            position in the list so that the first vector is the most stable and the last vector is the
-            least stable.</para>
-            </remarks>
-            <exception cref="T:System.ArgumentNullException">Thrown when <paramref name="source"/> or <paramref name="destination"/> is <c>null</c>.</exception>
-            <exception cref="T:System.ArgumentOutOfRangeException">Thrown when <paramref name="destination"/> is shorter in length than <paramref name="source"/>.</exception>
-        </member>
-        <member name="M:CryEngine.Vec4.Orthonormalize(CryEngine.Vec4[],CryEngine.Vec4[])">
-            <summary>
-            Orthonormalizes a list of vectors.
-            </summary>
-            <param name="destination">The list of orthonormalized vectors.</param>
-            <param name="source">The list of vectors to orthonormalize.</param>
-            <remarks>
-            <para>Orthonormalization is the process of making all vectors orthogonal to each
-            other and making all vectors of unit length. This means that any given vector will
-            be orthogonal to any other given vector in the list.</para>
-            <para>Because this method uses the modified Gram-Schmidt process, the resulting vectors
-            tend to be numerically unstable. The numeric stability decreases according to the vectors
-            position in the list so that the first vector is the most stable and the last vector is the
-            least stable.</para>
-            </remarks>
-            <exception cref="T:System.ArgumentNullException">Thrown when <paramref name="source"/> or <paramref name="destination"/> is <c>null</c>.</exception>
-            <exception cref="T:System.ArgumentOutOfRangeException">Thrown when <paramref name="destination"/> is shorter in length than <paramref name="source"/>.</exception>
-        </member>
-        <member name="M:CryEngine.Vec4.Transform(CryEngine.Vec4@,CryEngine.Quat@,CryEngine.Vec4@)">
-            <summary>
-            Transforms a 4D vector by the given <see cref="T:CryEngine.Quat"/> rotation.
-            </summary>
-            <param name="vector">The vector to rotate.</param>
-            <param name="rotation">The <see cref="T:CryEngine.Quat"/> rotation to apply.</param>
-            <param name="result">When the method completes, contains the transformed <see cref="T:CryEngine.Vec4"/>.</param>
-        </member>
-        <member name="M:CryEngine.Vec4.Transform(CryEngine.Vec4,CryEngine.Quat)">
-            <summary>
-            Transforms a 4D vector by the given <see cref="T:CryEngine.Quat"/> rotation.
-            </summary>
-            <param name="vector">The vector to rotate.</param>
-            <param name="rotation">The <see cref="T:CryEngine.Quat"/> rotation to apply.</param>
-            <returns>The transformed <see cref="T:CryEngine.Vec4"/>.</returns>
-        </member>
-        <member name="M:CryEngine.Vec4.Transform(CryEngine.Vec4[],CryEngine.Quat@,CryEngine.Vec4[])">
-            <summary>
-            Transforms an array of vectors by the given <see cref="T:CryEngine.Quat"/> rotation.
-            </summary>
-            <param name="source">The array of vectors to transform.</param>
-            <param name="rotation">The <see cref="T:CryEngine.Quat"/> rotation to apply.</param>
-            <param name="destination">The array for which the transformed vectors are stored.
-            This array may be the same array as <paramref name="source"/>.</param>
-            <exception cref="T:System.ArgumentNullException">Thrown when <paramref name="source"/> or <paramref name="destination"/> is <c>null</c>.</exception>
-            <exception cref="T:System.ArgumentOutOfRangeException">Thrown when <paramref name="destination"/> is shorter in length than <paramref name="source"/>.</exception>
-        </member>
-        <member name="M:CryEngine.Vec4.op_Addition(CryEngine.Vec4,CryEngine.Vec4)">
-            <summary>
-            Adds two vectors.
-            </summary>
-            <param name="left">The first vector to add.</param>
-            <param name="right">The second vector to add.</param>
-            <returns>The sum of the two vectors.</returns>
-        </member>
-        <member name="M:CryEngine.Vec4.op_UnaryPlus(CryEngine.Vec4)">
-            <summary>
-            Assert a vector (return it unchanged).
-            </summary>
-            <param name="value">The vector to assert (unchange).</param>
-            <returns>The asserted (unchanged) vector.</returns>
-        </member>
-        <member name="M:CryEngine.Vec4.op_Subtraction(CryEngine.Vec4,CryEngine.Vec4)">
-            <summary>
-            Subtracts two vectors.
-            </summary>
-            <param name="left">The first vector to subtract.</param>
-            <param name="right">The second vector to subtract.</param>
-            <returns>The difference of the two vectors.</returns>
-        </member>
-        <member name="M:CryEngine.Vec4.op_UnaryNegation(CryEngine.Vec4)">
-            <summary>
-            Reverses the direction of a given vector.
-            </summary>
-            <param name="value">The vector to negate.</param>
-            <returns>A vector facing in the opposite direction.</returns>
-        </member>
-        <member name="M:CryEngine.Vec4.op_Multiply(System.Single,CryEngine.Vec4)">
-            <summary>
-            Scales a vector by the given value.
-            </summary>
-            <param name="value">The vector to scale.</param>
-            <param name="scale">The amount by which to scale the vector.</param>
-            <returns>The scaled vector.</returns>
-        </member>
-        <member name="M:CryEngine.Vec4.op_Multiply(CryEngine.Vec4,System.Single)">
-            <summary>
-            Scales a vector by the given value.
-            </summary>
-            <param name="value">The vector to scale.</param>
-            <param name="scale">The amount by which to scale the vector.</param>
-            <returns>The scaled vector.</returns>
-        </member>
-        <member name="M:CryEngine.Vec4.op_Division(CryEngine.Vec4,System.Single)">
-            <summary>
-            Scales a vector by the given value.
-            </summary>
-            <param name="value">The vector to scale.</param>
-            <param name="scale">The amount by which to scale the vector.</param>
-            <returns>The scaled vector.</returns>
-        </member>
-        <member name="M:CryEngine.Vec4.op_Equality(CryEngine.Vec4,CryEngine.Vec4)">
-            <summary>
-            Tests for equality between two objects.
-            </summary>
-            <param name="left">The first value to compare.</param>
-            <param name="right">The second value to compare.</param>
-            <returns><c>true</c> if <paramref name="left"/> has the same value as <paramref name="right"/>; otherwise, <c>false</c>.</returns>
-        </member>
-        <member name="M:CryEngine.Vec4.op_Inequality(CryEngine.Vec4,CryEngine.Vec4)">
-            <summary>
-            Tests for inequality between two objects.
-            </summary>
-            <param name="left">The first value to compare.</param>
-            <param name="right">The second value to compare.</param>
-            <returns><c>true</c> if <paramref name="left"/> has a different value than <paramref name="right"/>; otherwise, <c>false</c>.</returns>
-        </member>
-        <member name="M:CryEngine.Vec4.op_Explicit(CryEngine.Vec4)~CryEngine.Vec2">
-            <summary>
-            Performs an explicit conversion from <see cref="T:CryEngine.Vec4"/> to <see cref="T:CryEngine.Vec2"/>.
-            </summary>
-            <param name="value">The value.</param>
-            <returns>The result of the conversion.</returns>
-        </member>
-        <member name="M:CryEngine.Vec4.op_Explicit(CryEngine.Vec4)~CryEngine.Vec3">
-            <summary>
-            Performs an explicit conversion from <see cref="T:CryEngine.Vec4"/> to <see cref="T:CryEngine.Vec3"/>.
-            </summary>
-            <param name="value">The value.</param>
-            <returns>The result of the conversion.</returns>
-        </member>
-        <member name="M:CryEngine.Vec4.ToString">
-            <summary>
-            Returns a <see cref="T:System.String"/> that represents this instance.
-            </summary>
-            <returns>
-            A <see cref="T:System.String"/> that represents this instance.
-            </returns>
-        </member>
-        <member name="M:CryEngine.Vec4.ToString(System.String)">
-            <summary>
-            Returns a <see cref="T:System.String"/> that represents this instance.
-            </summary>
-            <param name="format">The format.</param>
-            <returns>
-            A <see cref="T:System.String"/> that represents this instance.
-            </returns>
-        </member>
-        <member name="M:CryEngine.Vec4.ToString(System.IFormatProvider)">
-            <summary>
-            Returns a <see cref="T:System.String"/> that represents this instance.
-            </summary>
-            <param name="formatProvider">The format provider.</param>
-            <returns>
-            A <see cref="T:System.String"/> that represents this instance.
-            </returns>
-        </member>
-        <member name="M:CryEngine.Vec4.ToString(System.String,System.IFormatProvider)">
-            <summary>
-            Returns a <see cref="T:System.String"/> that represents this instance.
-            </summary>
-            <param name="format">The format.</param>
-            <param name="formatProvider">The format provider.</param>
-            <returns>
-            A <see cref="T:System.String"/> that represents this instance.
-            </returns>
-        </member>
-        <member name="M:CryEngine.Vec4.GetHashCode">
-            <summary>
-            Returns a hash code for this instance.
-            </summary>
-            <returns>
-            A hash code for this instance, suitable for use in hashing algorithms and data structures like a hash table. 
-            </returns>
-        </member>
-        <member name="M:CryEngine.Vec4.Equals(CryEngine.Vec4)">
-            <summary>
-            Determines whether the specified <see cref="T:CryEngine.Vec4"/> is equal to this instance.
-            </summary>
-            <param name="other">The <see cref="T:CryEngine.Vec4"/> to compare with this instance.</param>
-            <returns>
-            <c>true</c> if the specified <see cref="T:CryEngine.Vec4"/> is equal to this instance; otherwise, <c>false</c>.
-            </returns>
-        </member>
-        <member name="M:CryEngine.Vec4.Equals(CryEngine.Vec4,System.Single)">
-            <summary>
-            Determines whether the specified <see cref="T:CryEngine.Vec4"/> is equal to this instance.
-            </summary>
-            <param name="other">The <see cref="T:CryEngine.Vec4"/> to compare with this instance.</param>
-            <param name="epsilon">The amount of error allowed.</param>
-            <returns>
-            <c>true</c> if the specified <see cref="T:CryEngine.Vec4"/> is equal to this instance; otherwise, <c>false</c>.
-            </returns>
-        </member>
-        <member name="M:CryEngine.Vec4.Equals(System.Object)">
-            <summary>
-            Determines whether the specified <see cref="T:System.Object"/> is equal to this instance.
-            </summary>
-            <param name="obj">The <see cref="T:System.Object"/> to compare with this instance.</param>
-            <returns>
-            <c>true</c> if the specified <see cref="T:System.Object"/> is equal to this instance; otherwise, <c>false</c>.
-            </returns>
-        </member>
-        <member name="P:CryEngine.Vec4.IsNormalized">
-            <summary>
-            Gets a value indicting whether this instance is normalized.
-            </summary>
-        </member>
-        <member name="P:CryEngine.Vec4.Item(System.Int32)">
-            <summary>
-            Gets or sets the component at the specified index.
-            </summary>
-            <value>The value of the X, Y, Z, or W component, depending on the index.</value>
-            <param name="index">The index of the component to access. Use 0 for the X component, 1 for the Y component, 2 for the Z component, and 3 for the W component.</param>
-            <returns>The value of the component at the specified index.</returns>
-            <exception cref="T:System.ArgumentOutOfRangeException">Thrown when the <paramref name="index"/> is out of the range [0, 3].</exception>
-        </member>
-        <member name="M:CryEngine.Matrix34.ScaleColumn(CryEngine.Vec3)">
-            <summary>
-            apply scaling to the columns of the matrix.
-            </summary>
-            <param name="s"></param>
-        </member>
-        <member name="M:CryEngine.Matrix34.Scale(CryEngine.Vec3)">
-            <summary>
-            apply scaling to matrix.
-            </summary>
-            <returns></returns>
-        </member>
-        <member name="M:CryEngine.Matrix34.TransformVector(CryEngine.Vec3)">
-            <summary>
-            transforms a vector. the translation is not beeing considered
-            </summary>
-            <param name="p"></param>
-            <returns></returns>
-        </member>
-        <member name="M:CryEngine.Matrix34.TransformPoint(CryEngine.Vec3)">
-            <summary>
-            transforms a point and add translation vector
-            </summary>
-            <param name="p"></param>
-            <returns></returns>
-        </member>
-        <member name="M:CryEngine.Matrix34.OrthonormalizeFast">
-            <summary>
-            Remove scale from matrix.
-            </summary>
-        </member>
-        <member name="M:CryEngine.Matrix34.Determinant">
-            <summary>
-            determinant is ambiguous: only the upper-left-submatrix's determinant is calculated
-            </summary>
-            <returns></returns>
-        </member>
-        <member name="M:CryEngine.Matrix34.SetSlerp(CryEngine.Matrix34,CryEngine.Matrix34,System.Single)">
-            <summary>
-             Direct-Matrix-Slerp: for the sake of completeness, I have included the following expression 
-             for Spherical-Linear-Interpolation without using quaternions. This is much faster then converting 
-             both matrices into quaternions in order to do a quaternion slerp and then converting the slerped 
-             quaternion back into a matrix.
-             This is a high-precision calculation. Given two orthonormal 3x3 matrices this function calculates 
-             the shortest possible interpolation-path between the two rotations. The interpolation curve forms 
-             a great arc on the rotation sphere (geodesic). Not only does Slerp follow a great arc it follows 
-             the shortest great arc.	Furthermore Slerp has constant angular velocity. All in all Slerp is the 
-             optimal interpolation curve between two rotations. 
-             STABILITY PROBLEM: There are two singularities at angle=0 and angle=PI. At 0 the interpolation-axis 
-             is arbitrary, which means any axis will produce the same result because we have no rotation. Thats 
-             why I'm using (1,0,0). At PI the rotations point away from each other and the interpolation-axis 
-             is unpredictable. In this case I'm also using the axis (1,0,0). If the angle is ~0 or ~PI, then we 
-             have to normalize a very small vector and this can cause numerical instability. The quaternion-slerp 
-             has exactly the same problems.																	Ivo
-            </summary>
-            <param name="m"></param>
-            <param name="n"></param>
-            <param name="t"></param>
-            <example>Matrix33 slerp=Matrix33::CreateSlerp( m,n,0.333f );</example>
-        </member>
-        <member name="M:CryEngine.Matrix34.IsOrthonormal(System.Single)">
-            <summary>
-            check if we have an orthonormal-base (general case, works even with reflection matrices)
-            </summary>
-            <param name="threshold"></param>
-            <returns></returns>
-        </member>
-        <member name="M:CryEngine.Serialization.CrySerializer.TryWriteReference(CryEngine.Serialization.ObjectReference)">
-            <summary>
-            Checks if this object has already been serialized.
-            </summary>
-            <param name="objectReference"></param>
-            <returns>true if object had already been serialized.</returns>
-        </member>
-        <member name="P:CryEngine.Serialization.CrySerializer.ObjectReferences">
-            <summary>
-            We store a dictionary of all serialized objects in order to not create new instances of types with identical hash codes. (same objects)
-            </summary>
-        </member>
-        <member name="T:CryEngine.EntityId">
-            <summary>
-            Entity ID's store references to game entities as unsigned integers. This class wraps that functionality for CLS compliance.
-            </summary>
-        </member>
-        <member name="P:CryEngine.FlowNodeAttribute.Name">
-            <summary>
-            Name of the node, if not set will use the node class name.
-            </summary>
-        </member>
-        <member name="P:CryEngine.FlowNodeAttribute.UICategory">
-            <summary>
-            Category in which the node will appear when right-clicking in the Flowgraph Editor.
-            </summary>
-        </member>
-        <member name="P:CryEngine.FlowNodeAttribute.Category">
-            <summary>
-            The Sandbox filtering category
-            </summary>
-        </member>
-        <member name="F:CryEngine.PortType.Sound">
-            <summary>
-            Only applicable on string inputs.
-            </summary>
-        </member>
-        <member name="F:CryEngine.PortType.Color">
-            <summary>
-            Only applicable on Vec3 inputs.
-            </summary>
-        </member>
-        <member name="F:CryEngine.PortType.Material">
-            <summary>
-            Only applicable on string inputs.
-            </summary>
-        </member>
-        <member name="F:CryEngine.FlowNodeFlags.TargetEntity">
-            <summary>
-            This node targets an entity, entity id must be provided.
-            </summary>
-        </member>
-        <member name="F:CryEngine.FlowNodeFlags.HideUI">
-            <summary>
-            This node cannot be selected by user for placement in flow graph UI.
-            </summary>
-        </member>
-        <member name="F:CryEngine.FlowNodeFlags.DynamicOutput">
-            <summary>
-            This node is setup for dynamic output port growth in runtime.
-            </summary>
-        </member>
-        <member name="F:CryEngine.FlowNodeFlags.Unremovable">
-            <summary>
-            This node cannot be deleted by the user.
-            </summary>
-        </member>
-        <member name="F:CryEngine.FlowNodeCategory.Approved">
-            <summary>
-            This node is approved for designers
-            </summary>
-        </member>
-        <member name="F:CryEngine.FlowNodeCategory.Advanced">
-            <summary>
-            This node is slightly advanced and approved.
-            </summary>
-        </member>
-        <member name="F:CryEngine.FlowNodeCategory.Debug">
-            <summary>
-            This node is for debug purpose only.
-            </summary>
-        </member>
-        <member name="F:CryEngine.FlowNodeCategory.Obsolete">
-            <summary>
-            This node is obsolete and is not available in the editor.
-            </summary>
-        </member>
-        <member name="T:CryEngine.NativeActor">
-            <summary>
-            Used for non-CryMono actors.
-            </summary>
-        </member>
-        <member name="M:CryEngine.Initialization.ScriptManager.LoadLibrariesInFolder(System.String)">
-            <summary>
-            This function will automatically scan for C# dll (*.dll) files and load the types contained within them.
-            </summary>
-        </member>
-        <member name="M:CryEngine.Initialization.ScriptManager.ProcessAssembly(System.Reflection.Assembly)">
-            <summary>
-            Processes a C# assembly and adds all found types to ScriptCompiler.CompiledScripts
-            </summary>
-        </member>
-        <member name="M:CryEngine.Initialization.ScriptManager.LoadAssembly(System.String)">
-            <summary>
-            Loads a C# assembly by location, creates a shadow-copy and generates debug database (mdb).
-            </summary>
-            <param name="assemblyPath"></param>
-        </member>
-        <member name="M:CryEngine.Initialization.ScriptManager.ProcessType(System.Type)">
-            <summary>
-            Adds the type to CompiledScripts
-            </summary>
-            <param name="type"></param>
-        </member>
-        <member name="M:CryEngine.Initialization.ScriptManager.ProcessMembers(System.Type)">
-            <summary>
-            Processes all members of a type for CryMono features such as CCommands.
-            </summary>
-            <param name="type"></param>
-        </member>
-        <member name="M:CryEngine.Initialization.ScriptManager.OnUpdate(System.Single)">
-            <summary>
-<<<<<<< HEAD
-            Example report listener, used to log the results of a test run to the console.
-            </summary>
-        </member>
-        <member name="M:CryEngine.Testing.ConsoleTestListener.#ctor">
-=======
-            Called once per frame.
-            </summary>
-        </member>
-        <member name="M:CryEngine.Initialization.ScriptManager.CreateScriptInstance(System.String,CryEngine.Initialization.ScriptType,System.Object[])">
-            <summary>
-            Instantiates a script using its name and interface.
-            </summary>
-            <param name="scriptName"></param>
-            <param name="constructorParams"></param>
-            <returns>New instance scriptId or -1 if instantiation failed.</returns>
-        </member>
-        <member name="M:CryEngine.Initialization.ScriptManager.RemoveInstances``1(CryEngine.Initialization.ScriptType,System.Predicate{``0})">
-            <summary>
-            Locates and destructs the script with the assigned scriptId.
-            </summary>
-        </member>
-        <member name="M:CryEngine.Initialization.ScriptManager.AddScriptInstance(CryEngine.CryScriptInstance,CryEngine.Initialization.CryScript)">
->>>>>>> fc3d1ce4
-            <summary>
-            Adds an script instance to the script collection and returns its new id.
-            </summary>
-            <param name="instance"></param>
-        </member>
-        <member name="F:CryEngine.Initialization.ScriptManager.LastScriptId">
-            <summary>
-            Last assigned ScriptId, next = + 1
-            </summary>
-        </member>
-        <member name="T:CryEngine.Vec3">
-            <summary>
-            Represents a three dimensional mathematical vector.
-            </summary>
-        </member>
-        <member name="F:CryEngine.Vec3.X">
-            <summary>
-            The X component of the vector.
-            </summary>
-        </member>
-        <member name="F:CryEngine.Vec3.Y">
-            <summary>
-            The Y component of the vector.
-            </summary>
-        </member>
-        <member name="F:CryEngine.Vec3.Z">
-            <summary>
-            The Z component of the vector.
-            </summary>
-        </member>
-        <member name="M:CryEngine.Vec3.#ctor(System.Single)">
-            <summary>
-            Initializes a new instance of the <see cref="T:CryEngine.Vec3"/> struct.
-            </summary>
-            <param name="value">The value that will be assigned to all components.</param>
-        </member>
-        <member name="M:CryEngine.Vec3.#ctor(System.Single,System.Single,System.Single)">
-            <summary>
-            Initializes a new instance of the <see cref="T:CryEngine.Vec3"/> struct.
-            </summary>
-            <param name="x">Initial value for the X component of the vector.</param>
-            <param name="y">Initial value for the Y component of the vector.</param>
-            <param name="z">Initial value for the Z component of the vector.</param>
-        </member>
-        <member name="M:CryEngine.Vec3.#ctor(CryEngine.Vec2,System.Single)">
-            <summary>
-            Initializes a new instance of the <see cref="T:CryEngine.Vec3"/> struct.
-            </summary>
-            <param name="value">A vector containing the values with which to initialize the X and Y components.</param>
-            <param name="z">Initial value for the Z component of the vector.</param>
-        </member>
-        <member name="M:CryEngine.Vec3.#ctor(System.Single[])">
-            <summary>
-            Initializes a new instance of the <see cref="T:CryEngine.Vec3"/> struct.
-            </summary>
-            <param name="values">The values to assign to the X, Y, and Z components of the vector. This must be an array with three elements.</param>
-            <exception cref="T:System.ArgumentNullException">Thrown when <paramref name="values"/> is <c>null</c>.</exception>
-            <exception cref="T:System.ArgumentOutOfRangeException">Thrown when <paramref name="values"/> contains more or less than three elements.</exception>
-        </member>
-        <member name="M:CryEngine.Vec3.LengthSquared">
-            <summary>
-            Calculates the squared length of the vector.
-            </summary>
-            <returns>The squared length of the vector.</returns>
-            <remarks>
-            This method may be preferred to <see cref="P:CryEngine.Vec3.Length"/> when only a relative length is needed
-            and speed is of the essence.
-            </remarks>
-        </member>
-        <member name="M:CryEngine.Vec3.Normalize">
-            <summary>
-            Converts the vector into a unit vector.
-            </summary>
-        </member>
-        <member name="M:CryEngine.Vec3.ToArray">
-            <summary>
-            Creates an array containing the elements of the vector.
-            </summary>
-            <returns>A three-element array containing the components of the vector.</returns>
-        </member>
-        <member name="M:CryEngine.Vec3.Add(CryEngine.Vec3@,CryEngine.Vec3@,CryEngine.Vec3@)">
-            <summary>
-            Adds two vectors.
-            </summary>
-            <param name="left">The first vector to add.</param>
-            <param name="right">The second vector to add.</param>
-            <param name="result">When the method completes, contains the sum of the two vectors.</param>
-        </member>
-        <member name="M:CryEngine.Vec3.Add(CryEngine.Vec3,CryEngine.Vec3)">
-            <summary>
-            Adds two vectors.
-            </summary>
-            <param name="left">The first vector to add.</param>
-            <param name="right">The second vector to add.</param>
-            <returns>The sum of the two vectors.</returns>
-        </member>
-        <member name="M:CryEngine.Vec3.Subtract(CryEngine.Vec3@,CryEngine.Vec3@,CryEngine.Vec3@)">
-            <summary>
-            Subtracts two vectors.
-            </summary>
-            <param name="left">The first vector to subtract.</param>
-            <param name="right">The second vector to subtract.</param>
-            <param name="result">When the method completes, contains the difference of the two vectors.</param>
-        </member>
-        <member name="M:CryEngine.Vec3.Subtract(CryEngine.Vec3,CryEngine.Vec3)">
-            <summary>
-            Subtracts two vectors.
-            </summary>
-            <param name="left">The first vector to subtract.</param>
-            <param name="right">The second vector to subtract.</param>
-            <returns>The difference of the two vectors.</returns>
-        </member>
-        <member name="M:CryEngine.Vec3.Multiply(CryEngine.Vec3@,System.Single,CryEngine.Vec3@)">
-            <summary>
-            Scales a vector by the given value.
-            </summary>
-            <param name="value">The vector to scale.</param>
-            <param name="scale">The amount by which to scale the vector.</param>
-            <param name="result">When the method completes, contains the scaled vector.</param>
-        </member>
-        <member name="M:CryEngine.Vec3.Multiply(CryEngine.Vec3,System.Single)">
-            <summary>
-            Scales a vector by the given value.
-            </summary>
-            <param name="value">The vector to scale.</param>
-            <param name="scale">The amount by which to scale the vector.</param>
-            <returns>The scaled vector.</returns>
-        </member>
-        <member name="M:CryEngine.Vec3.Modulate(CryEngine.Vec3@,CryEngine.Vec3@,CryEngine.Vec3@)">
-            <summary>
-            Modulates a vector with another by performing component-wise multiplication.
-            </summary>
-            <param name="left">The first vector to modulate.</param>
-            <param name="right">The second vector to modulate.</param>
-            <param name="result">When the method completes, contains the modulated vector.</param>
-        </member>
-        <member name="M:CryEngine.Vec3.Modulate(CryEngine.Vec3,CryEngine.Vec3)">
-            <summary>
-            Modulates a vector with another by performing component-wise multiplication.
-            </summary>
-            <param name="left">The first vector to modulate.</param>
-            <param name="right">The second vector to modulate.</param>
-            <returns>The modulated vector.</returns>
-        </member>
-        <member name="M:CryEngine.Vec3.Divide(CryEngine.Vec3@,System.Single,CryEngine.Vec3@)">
-            <summary>
-            Scales a vector by the given value.
-            </summary>
-            <param name="value">The vector to scale.</param>
-            <param name="scale">The amount by which to scale the vector.</param>
-            <param name="result">When the method completes, contains the scaled vector.</param>
-        </member>
-        <member name="M:CryEngine.Vec3.Divide(CryEngine.Vec3,System.Single)">
-            <summary>
-            Scales a vector by the given value.
-            </summary>
-            <param name="value">The vector to scale.</param>
-            <param name="scale">The amount by which to scale the vector.</param>
-            <returns>The scaled vector.</returns>
-        </member>
-        <member name="M:CryEngine.Vec3.Negate(CryEngine.Vec3@,CryEngine.Vec3@)">
-            <summary>
-            Reverses the direction of a given vector.
-            </summary>
-            <param name="value">The vector to negate.</param>
-            <param name="result">When the method completes, contains a vector facing in the opposite direction.</param>
-        </member>
-        <member name="M:CryEngine.Vec3.Negate(CryEngine.Vec3)">
-            <summary>
-            Reverses the direction of a given vector.
-            </summary>
-            <param name="value">The vector to negate.</param>
-            <returns>A vector facing in the opposite direction.</returns>
-        </member>
-        <member name="M:CryEngine.Vec3.Barycentric(CryEngine.Vec3@,CryEngine.Vec3@,CryEngine.Vec3@,System.Single,System.Single,CryEngine.Vec3@)">
-            <summary>
-            Returns a <see cref="T:CryEngine.Vec3"/> containing the 3D Cartesian coordinates of a point specified in Barycentric coordinates relative to a 3D triangle.
-            </summary>
-            <param name="value1">A <see cref="T:CryEngine.Vec3"/> containing the 3D Cartesian coordinates of vertex 1 of the triangle.</param>
-            <param name="value2">A <see cref="T:CryEngine.Vec3"/> containing the 3D Cartesian coordinates of vertex 2 of the triangle.</param>
-            <param name="value3">A <see cref="T:CryEngine.Vec3"/> containing the 3D Cartesian coordinates of vertex 3 of the triangle.</param>
-            <param name="amount1">Barycentric coordinate b2, which expresses the weighting factor toward vertex 2 (specified in <paramref name="value2"/>).</param>
-            <param name="amount2">Barycentric coordinate b3, which expresses the weighting factor toward vertex 3 (specified in <paramref name="value3"/>).</param>
-            <param name="result">When the method completes, contains the 3D Cartesian coordinates of the specified point.</param>
-        </member>
-        <member name="M:CryEngine.Vec3.Barycentric(CryEngine.Vec3,CryEngine.Vec3,CryEngine.Vec3,System.Single,System.Single)">
-            <summary>
-            Returns a <see cref="T:CryEngine.Vec3"/> containing the 3D Cartesian coordinates of a point specified in Barycentric coordinates relative to a 3D triangle.
-            </summary>
-            <param name="value1">A <see cref="T:CryEngine.Vec3"/> containing the 3D Cartesian coordinates of vertex 1 of the triangle.</param>
-            <param name="value2">A <see cref="T:CryEngine.Vec3"/> containing the 3D Cartesian coordinates of vertex 2 of the triangle.</param>
-            <param name="value3">A <see cref="T:CryEngine.Vec3"/> containing the 3D Cartesian coordinates of vertex 3 of the triangle.</param>
-            <param name="amount1">Barycentric coordinate b2, which expresses the weighting factor toward vertex 2 (specified in <paramref name="value2"/>).</param>
-            <param name="amount2">Barycentric coordinate b3, which expresses the weighting factor toward vertex 3 (specified in <paramref name="value3"/>).</param>
-            <returns>A new <see cref="T:CryEngine.Vec3"/> containing the 3D Cartesian coordinates of the specified point.</returns>
-        </member>
-        <member name="M:CryEngine.Vec3.Clamp(CryEngine.Vec3@,CryEngine.Vec3@,CryEngine.Vec3@,CryEngine.Vec3@)">
-            <summary>
-            Restricts a value to be within a specified range.
-            </summary>
-            <param name="value">The value to clamp.</param>
-            <param name="min">The minimum value.</param>
-            <param name="max">The maximum value.</param>
-            <param name="result">When the method completes, contains the clamped value.</param>
-        </member>
-        <member name="M:CryEngine.Vec3.Clamp(CryEngine.Vec3,CryEngine.Vec3,CryEngine.Vec3)">
-            <summary>
-            Restricts a value to be within a specified range.
-            </summary>
-            <param name="value">The value to clamp.</param>
-            <param name="min">The minimum value.</param>
-            <param name="max">The maximum value.</param>
-            <returns>The clamped value.</returns>
-        </member>
-        <member name="M:CryEngine.Vec3.ClampXYZ(CryEngine.Vec3,System.Single,System.Single)">
-            <summary>
-            Restricts entire vector to be within a specified range.
-            </summary>
-            <param name="value">The value to clamp.</param>
-            <param name="min">The minimum value.</param>
-            <param name="max">The maximum value.</param>
-            <returns>The clamped value.</returns>
-        </member>
-        <member name="M:CryEngine.Vec3.MinXYZ(CryEngine.Vec3,System.Single)">
-            <summary>
-            Sets all values within vector to a specific minimum value
-            </summary>
-            <param name="value">The vector to restrict</param>
-            <param name="min">The minimum value</param>
-            <returns>Restricted vector</returns>
-        </member>
-        <member name="M:CryEngine.Vec3.MaxXYZ(CryEngine.Vec3,System.Single)">
-            <summary>
-            Sets all values within vector to a specific maximum value
-            </summary>
-            <param name="value">The vector to restrict</param>
-            <param name="max">The maximum value</param>
-            <returns>Restricted vector</returns>
-        </member>
-        <member name="M:CryEngine.Vec3.Cross(CryEngine.Vec3@,CryEngine.Vec3@,CryEngine.Vec3@)">
-            <summary>
-            Calculates the cross product of two vectors.
-            </summary>
-            <param name="left">First source vector.</param>
-            <param name="right">Second source vector.</param>
-            <param name="result">When the method completes, contains he cross product of the two vectors.</param>
-        </member>
-        <member name="M:CryEngine.Vec3.Cross(CryEngine.Vec3,CryEngine.Vec3)">
-            <summary>
-            Calculates the cross product of two vectors.
-            </summary>
-            <param name="left">First source vector.</param>
-            <param name="right">Second source vector.</param>
-            <returns>The cross product of the two vectors.</returns>
-        </member>
-        <member name="M:CryEngine.Vec3.Distance(CryEngine.Vec3@,CryEngine.Vec3@,System.Single@)">
-            <summary>
-            Calculates the distance between two vectors.
-            </summary>
-            <param name="value1">The first vector.</param>
-            <param name="value2">The second vector.</param>
-            <param name="result">When the method completes, contains the distance between the two vectors.</param>
-            <remarks>
-            DistanceSquared(ref Vector3, ref Vector3, out float) may be preferred when only the relative distance is needed
-            and speed is of the essence.
-            </remarks>
-        </member>
-        <member name="M:CryEngine.Vec3.Distance(CryEngine.Vec3,CryEngine.Vec3)">
-            <summary>
-            Calculates the distance between two vectors.
-            </summary>
-            <param name="value1">The first vector.</param>
-            <param name="value2">The second vector.</param>
-            <returns>The distance between the two vectors.</returns>
-            <remarks>
-            CryEngine.Vec3.DistanceSquared(Vector3, Vector3) may be preferred when only the relative distance is needed
-            and speed is of the essence.
-            </remarks>
-        </member>
-        <member name="M:CryEngine.Vec3.DistanceSquared(CryEngine.Vec3@,CryEngine.Vec3@,System.Single@)">
-            <summary>
-            Calculates the squared distance between two vectors.
-            </summary>
-            <param name="value1">The first vector.</param>
-            <param name="value2">The second vector.</param>
-            <param name="result">When the method completes, contains the squared distance between the two vectors.</param>
-            <remarks>Distance squared is the value before taking the square root. 
-            Distance squared can often be used in place of distance if relative comparisons are being made. 
-            For example, consider three points A, B, and C. To determine whether B or C is further from A, 
-            compare the distance between A and B to the distance between A and C. Calculating the two distances 
-            involves two square roots, which are computationally expensive. However, using distance squared 
-            provides the same information and avoids calculating two square roots.
-            </remarks>
-        </member>
-        <member name="M:CryEngine.Vec3.DistanceSquared(CryEngine.Vec3,CryEngine.Vec3)">
-            <summary>
-            Calculates the squared distance between two vectors.
-            </summary>
-            <param name="value1">The first vector.</param>
-            <param name="value2">The second vector.</param>
-            <returns>The squared distance between the two vectors.</returns>
-            <remarks>Distance squared is the value before taking the square root. 
-            Distance squared can often be used in place of distance if relative comparisons are being made. 
-            For example, consider three points A, B, and C. To determine whether B or C is further from A, 
-            compare the distance between A and B to the distance between A and C. Calculating the two distances 
-            involves two square roots, which are computationally expensive. However, using distance squared 
-            provides the same information and avoids calculating two square roots.
-            </remarks>
-        </member>
-        <member name="M:CryEngine.Vec3.Dot(CryEngine.Vec3@,CryEngine.Vec3@,System.Single@)">
-            <summary>
-            Calculates the dot product of two vectors.
-            </summary>
-            <param name="left">First source vector.</param>
-            <param name="right">Second source vector.</param>
-            <param name="result">When the method completes, contains the dot product of the two vectors.</param>
-        </member>
-        <member name="M:CryEngine.Vec3.Dot(CryEngine.Vec3,CryEngine.Vec3)">
-            <summary>
-            Calculates the dot product of two vectors.
-            </summary>
-            <param name="left">First source vector.</param>
-            <param name="right">Second source vector.</param>
-            <returns>The dot product of the two vectors.</returns>
-        </member>
-        <member name="M:CryEngine.Vec3.Normalize(CryEngine.Vec3@,CryEngine.Vec3@)">
-            <summary>
-            Converts the vector into a unit vector.
-            </summary>
-            <param name="value">The vector to normalize.</param>
-            <param name="result">When the method completes, contains the normalized vector.</param>
-        </member>
-        <member name="M:CryEngine.Vec3.Normalize(CryEngine.Vec3)">
-            <summary>
-            Converts the vector into a unit vector.
-            </summary>
-            <param name="value">The vector to normalize.</param>
-            <returns>The normalized vector.</returns>
-        </member>
-        <member name="M:CryEngine.Vec3.Lerp(CryEngine.Vec3@,CryEngine.Vec3@,System.Single,CryEngine.Vec3@)">
-            <summary>
-            Performs a linear interpolation between two vectors.
-            </summary>
-            <param name="start">Start vector.</param>
-            <param name="end">End vector.</param>
-            <param name="amount">Value between 0 and 1 indicating the weight of <paramref name="end"/>.</param>
-            <param name="result">When the method completes, contains the linear interpolation of the two vectors.</param>
-            <remarks>
-            This method performs the linear interpolation based on the following formula.
-            <code>start + (end - start) * amount</code>
-            Passing <paramref name="amount"/> a value of 0 will cause <paramref name="start"/> to be returned; a value of 1 will cause <paramref name="end"/> to be returned. 
-            </remarks>
-        </member>
-        <member name="M:CryEngine.Vec3.Lerp(CryEngine.Vec3,CryEngine.Vec3,System.Single)">
-            <summary>
-            Performs a linear interpolation between two vectors.
-            </summary>
-            <param name="start">Start vector.</param>
-            <param name="end">End vector.</param>
-            <param name="amount">Value between 0 and 1 indicating the weight of <paramref name="end"/>.</param>
-            <returns>The linear interpolation of the two vectors.</returns>
-            <remarks>
-            This method performs the linear interpolation based on the following formula.
-            <code>start + (end - start) * amount</code>
-            Passing <paramref name="amount"/> a value of 0 will cause <paramref name="start"/> to be returned; a value of 1 will cause <paramref name="end"/> to be returned. 
-            </remarks>
-        </member>
-        <member name="M:CryEngine.Vec3.SmoothStep(CryEngine.Vec3@,CryEngine.Vec3@,System.Single,CryEngine.Vec3@)">
-            <summary>
-            Performs a cubic interpolation between two vectors.
-            </summary>
-            <param name="start">Start vector.</param>
-            <param name="end">End vector.</param>
-            <param name="amount">Value between 0 and 1 indicating the weight of <paramref name="end"/>.</param>
-            <param name="result">When the method completes, contains the cubic interpolation of the two vectors.</param>
-        </member>
-        <member name="M:CryEngine.Vec3.SmoothStep(CryEngine.Vec3,CryEngine.Vec3,System.Single)">
-            <summary>
-            Performs a cubic interpolation between two vectors.
-            </summary>
-            <param name="start">Start vector.</param>
-            <param name="end">End vector.</param>
-            <param name="amount">Value between 0 and 1 indicating the weight of <paramref name="end"/>.</param>
-            <returns>The cubic interpolation of the two vectors.</returns>
-        </member>
-        <member name="M:CryEngine.Vec3.Hermite(CryEngine.Vec3@,CryEngine.Vec3@,CryEngine.Vec3@,CryEngine.Vec3@,System.Single,CryEngine.Vec3@)">
-            <summary>
-            Performs a Hermite spline interpolation.
-            </summary>
-            <param name="value1">First source position vector.</param>
-            <param name="tangent1">First source tangent vector.</param>
-            <param name="value2">Second source position vector.</param>
-            <param name="tangent2">Second source tangent vector.</param>
-            <param name="amount">Weighting factor.</param>
-            <param name="result">When the method completes, contains the result of the Hermite spline interpolation.</param>
-        </member>
-        <member name="M:CryEngine.Vec3.Hermite(CryEngine.Vec3,CryEngine.Vec3,CryEngine.Vec3,CryEngine.Vec3,System.Single)">
-            <summary>
-            Performs a Hermite spline interpolation.
-            </summary>
-            <param name="value1">First source position vector.</param>
-            <param name="tangent1">First source tangent vector.</param>
-            <param name="value2">Second source position vector.</param>
-            <param name="tangent2">Second source tangent vector.</param>
-            <param name="amount">Weighting factor.</param>
-            <returns>The result of the Hermite spline interpolation.</returns>
-        </member>
-        <member name="M:CryEngine.Vec3.CatmullRom(CryEngine.Vec3@,CryEngine.Vec3@,CryEngine.Vec3@,CryEngine.Vec3@,System.Single,CryEngine.Vec3@)">
-            <summary>
-            Performs a Catmull-Rom interpolation using the specified positions.
-            </summary>
-            <param name="value1">The first position in the interpolation.</param>
-            <param name="value2">The second position in the interpolation.</param>
-            <param name="value3">The third position in the interpolation.</param>
-            <param name="value4">The fourth position in the interpolation.</param>
-            <param name="amount">Weighting factor.</param>
-            <param name="result">When the method completes, contains the result of the Catmull-Rom interpolation.</param>
-        </member>
-        <member name="M:CryEngine.Vec3.CatmullRom(CryEngine.Vec3,CryEngine.Vec3,CryEngine.Vec3,CryEngine.Vec3,System.Single)">
-            <summary>
-            Performs a Catmull-Rom interpolation using the specified positions.
-            </summary>
-            <param name="value1">The first position in the interpolation.</param>
-            <param name="value2">The second position in the interpolation.</param>
-            <param name="value3">The third position in the interpolation.</param>
-            <param name="value4">The fourth position in the interpolation.</param>
-            <param name="amount">Weighting factor.</param>
-            <returns>A vector that is the result of the Catmull-Rom interpolation.</returns>
-        </member>
-        <member name="M:CryEngine.Vec3.Max(CryEngine.Vec3@,CryEngine.Vec3@,CryEngine.Vec3@)">
-            <summary>
-            Returns a vector containing the smallest components of the specified vectors.
-            </summary>
-            <param name="left">The first source vector.</param>
-            <param name="right">The second source vector.</param>
-            <param name="result">When the method completes, contains an new vector composed of the largest components of the source vectors.</param>
-        </member>
-        <member name="M:CryEngine.Vec3.Max(CryEngine.Vec3,CryEngine.Vec3)">
-            <summary>
-            Returns a vector containing the largest components of the specified vectors.
-            </summary>
-            <param name="left">The first source vector.</param>
-            <param name="right">The second source vector.</param>
-            <returns>A vector containing the largest components of the source vectors.</returns>
-        </member>
-        <member name="M:CryEngine.Vec3.Min(CryEngine.Vec3@,CryEngine.Vec3@,CryEngine.Vec3@)">
-            <summary>
-            Returns a vector containing the smallest components of the specified vectors.
-            </summary>
-            <param name="left">The first source vector.</param>
-            <param name="right">The second source vector.</param>
-            <param name="result">When the method completes, contains an new vector composed of the smallest components of the source vectors.</param>
-        </member>
-        <member name="M:CryEngine.Vec3.Min(CryEngine.Vec3,CryEngine.Vec3)">
-            <summary>
-            Returns a vector containing the smallest components of the specified vectors.
-            </summary>
-            <param name="left">The first source vector.</param>
-            <param name="right">The second source vector.</param>
-            <returns>A vector containing the smallest components of the source vectors.</returns>
-        </member>
-        <member name="M:CryEngine.Vec3.Reflect(CryEngine.Vec3@,CryEngine.Vec3@,CryEngine.Vec3@)">
-            <summary>
-            Returns the reflection of a vector off a surface that has the specified normal. 
-            </summary>
-            <param name="vector">The source vector.</param>
-            <param name="normal">Normal of the surface.</param>
-            <param name="result">When the method completes, contains the reflected vector.</param>
-            <remarks>Reflect only gives the direction of a reflection off a surface, it does not determine 
-            whether the original vector was close enough to the surface to hit it.</remarks>
-        </member>
-        <member name="M:CryEngine.Vec3.Reflect(CryEngine.Vec3,CryEngine.Vec3)">
-            <summary>
-            Returns the reflection of a vector off a surface that has the specified normal. 
-            </summary>
-            <param name="vector">The source vector.</param>
-            <param name="normal">Normal of the surface.</param>
-            <returns>The reflected vector.</returns>
-            <remarks>Reflect only gives the direction of a reflection off a surface, it does not determine 
-            whether the original vector was close enough to the surface to hit it.</remarks>
-        </member>
-        <member name="M:CryEngine.Vec3.Refract(CryEngine.Vec3@,CryEngine.Vec3@,System.Single,CryEngine.Vec3@)">
-            <summary>
-            Returns the fraction of a vector off a surface that has the specified normal and index.
-            </summary>
-            <param name="vector">The source vector.</param>
-            <param name="normal">Normal of the surface.</param>
-            <param name="index">Index of refraction.</param>
-            <param name="result">When the method completes, contains the refracted vector.</param>
-        </member>
-        <member name="M:CryEngine.Vec3.Refract(CryEngine.Vec3,CryEngine.Vec3,System.Single)">
-            <summary>
-            Returns the fraction of a vector off a surface that has the specified normal and index.
-            </summary>
-            <param name="vector">The source vector.</param>
-            <param name="normal">Normal of the surface.</param>
-            <param name="index">Index of refraction.</param>
-            <returns>The refracted vector.</returns>
-        </member>
-        <member name="M:CryEngine.Vec3.Orthogonalize(CryEngine.Vec3[],CryEngine.Vec3[])">
-            <summary>
-            Orthogonalizes a list of vectors.
-            </summary>
-            <param name="destination">The list of orthogonalized vectors.</param>
-            <param name="source">The list of vectors to orthogonalize.</param>
-            <remarks>
-            <para>Orthogonalization is the process of making all vectors orthogonal to each other. This
-            means that any given vector in the list will be orthogonal to any other given vector in the
-            list.</para>
-            <para>Because this method uses the modified Gram-Schmidt process, the resulting vectors
-            tend to be numerically unstable. The numeric stability decreases according to the vectors
-            position in the list so that the first vector is the most stable and the last vector is the
-            least stable.</para>
-            </remarks>
-            <exception cref="T:System.ArgumentNullException">Thrown when <paramref name="source"/> or <paramref name="destination"/> is <c>null</c>.</exception>
-            <exception cref="T:System.ArgumentOutOfRangeException">Thrown when <paramref name="destination"/> is shorter in length than <paramref name="source"/>.</exception>
-        </member>
-        <member name="M:CryEngine.Vec3.Orthonormalize(CryEngine.Vec3[],CryEngine.Vec3[])">
-            <summary>
-            Orthonormalizes a list of vectors.
-            </summary>
-            <param name="destination">The list of orthonormalized vectors.</param>
-            <param name="source">The list of vectors to orthonormalize.</param>
-            <remarks>
-            <para>Orthonormalization is the process of making all vectors orthogonal to each
-            other and making all vectors of unit length. This means that any given vector will
-            be orthogonal to any other given vector in the list.</para>
-            <para>Because this method uses the modified Gram-Schmidt process, the resulting vectors
-            tend to be numerically unstable. The numeric stability decreases according to the vectors
-            position in the list so that the first vector is the most stable and the last vector is the
-            least stable.</para>
-            </remarks>
-            <exception cref="T:System.ArgumentNullException">Thrown when <paramref name="source"/> or <paramref name="destination"/> is <c>null</c>.</exception>
-            <exception cref="T:System.ArgumentOutOfRangeException">Thrown when <paramref name="destination"/> is shorter in length than <paramref name="source"/>.</exception>
-        </member>
-        <member name="M:CryEngine.Vec3.Transform(CryEngine.Vec3@,CryEngine.Quat@,CryEngine.Vec3@)">
-            <summary>
-            Transforms a 3D vector by the given <see cref="T:CryEngine.Quat"/> rotation.
-            </summary>
-            <param name="vector">The vector to rotate.</param>
-            <param name="rotation">The <see cref="T:CryEngine.Quat"/> rotation to apply.</param>
-            <param name="result">When the method completes, contains the transformed <see cref="T:CryEngine.Vec4"/>.</param>
-        </member>
-        <member name="M:CryEngine.Vec3.Transform(CryEngine.Vec3,CryEngine.Quat)">
-            <summary>
-            Transforms a 3D vector by the given <see cref="T:CryEngine.Quat"/> rotation.
-            </summary>
-            <param name="vector">The vector to rotate.</param>
-            <param name="rotation">The <see cref="T:CryEngine.Quat"/> rotation to apply.</param>
-            <returns>The transformed <see cref="T:CryEngine.Vec4"/>.</returns>
-        </member>
-        <member name="M:CryEngine.Vec3.Transform(CryEngine.Vec3[],CryEngine.Quat@,CryEngine.Vec3[])">
-            <summary>
-            Transforms an array of vectors by the given <see cref="T:CryEngine.Quat"/> rotation.
-            </summary>
-            <param name="source">The array of vectors to transform.</param>
-            <param name="rotation">The <see cref="T:CryEngine.Quat"/> rotation to apply.</param>
-            <param name="destination">The array for which the transformed vectors are stored.
-            This array may be the same array as <paramref name="source"/>.</param>
-            <exception cref="T:System.ArgumentNullException">Thrown when <paramref name="source"/> or <paramref name="destination"/> is <c>null</c>.</exception>
-            <exception cref="T:System.ArgumentOutOfRangeException">Thrown when <paramref name="destination"/> is shorter in length than <paramref name="source"/>.</exception>
-        </member>
-        <member name="M:CryEngine.Vec3.op_Addition(CryEngine.Vec3,CryEngine.Vec3)">
-            <summary>
-            Adds two vectors.
-            </summary>
-            <param name="left">The first vector to add.</param>
-            <param name="right">The second vector to add.</param>
-            <returns>The sum of the two vectors.</returns>
-        </member>
-        <member name="M:CryEngine.Vec3.op_UnaryPlus(CryEngine.Vec3)">
-            <summary>
-            Assert a vector (return it unchanged).
-            </summary>
-            <param name="value">The vector to assert (unchange).</param>
-            <returns>The asserted (unchanged) vector.</returns>
-        </member>
-        <member name="M:CryEngine.Vec3.op_Subtraction(CryEngine.Vec3,CryEngine.Vec3)">
-            <summary>
-            Subtracts two vectors.
-            </summary>
-            <param name="left">The first vector to subtract.</param>
-            <param name="right">The second vector to subtract.</param>
-            <returns>The difference of the two vectors.</returns>
-        </member>
-        <member name="M:CryEngine.Vec3.op_UnaryNegation(CryEngine.Vec3)">
-            <summary>
-            Reverses the direction of a given vector.
-            </summary>
-            <param name="value">The vector to negate.</param>
-            <returns>A vector facing in the opposite direction.</returns>
-        </member>
-        <member name="M:CryEngine.Vec3.op_Multiply(System.Single,CryEngine.Vec3)">
-            <summary>
-            Scales a vector by the given value.
-            </summary>
-            <param name="value">The vector to scale.</param>
-            <param name="scale">The amount by which to scale the vector.</param>
-            <returns>The scaled vector.</returns>
-        </member>
-        <member name="M:CryEngine.Vec3.op_Multiply(CryEngine.Vec3,System.Single)">
-            <summary>
-            Scales a vector by the given value.
-            </summary>
-            <param name="value">The vector to scale.</param>
-            <param name="scale">The amount by which to scale the vector.</param>
-            <returns>The scaled vector.</returns>
-        </member>
-        <member name="M:CryEngine.Vec3.op_Division(CryEngine.Vec3,System.Single)">
-            <summary>
-            Scales a vector by the given value.
-            </summary>
-            <param name="value">The vector to scale.</param>
-            <param name="scale">The amount by which to scale the vector.</param>
-            <returns>The scaled vector.</returns>
-        </member>
-        <member name="M:CryEngine.Vec3.op_Equality(CryEngine.Vec3,CryEngine.Vec3)">
-            <summary>
-            Tests for equality between two objects.
-            </summary>
-            <param name="left">The first value to compare.</param>
-            <param name="right">The second value to compare.</param>
-            <returns><c>true</c> if <paramref name="left"/> has the same value as <paramref name="right"/>; otherwise, <c>false</c>.</returns>
-        </member>
-        <member name="M:CryEngine.Vec3.op_Inequality(CryEngine.Vec3,CryEngine.Vec3)">
-            <summary>
-            Tests for inequality between two objects.
-            </summary>
-            <param name="left">The first value to compare.</param>
-            <param name="right">The second value to compare.</param>
-            <returns><c>true</c> if <paramref name="left"/> has a different value than <paramref name="right"/>; otherwise, <c>false</c>.</returns>
-        </member>
-        <member name="M:CryEngine.Vec3.op_Explicit(CryEngine.Vec3)~CryEngine.Vec2">
-            <summary>
-            Performs an explicit conversion from <see cref="T:CryEngine.Vec3"/> to <see cref="T:CryEngine.Vec2"/>.
-            </summary>
-            <param name="value">The value.</param>
-            <returns>The result of the conversion.</returns>
-        </member>
-        <member name="M:CryEngine.Vec3.op_Explicit(CryEngine.Vec3)~CryEngine.Vec4">
-            <summary>
-            Performs an explicit conversion from <see cref="T:CryEngine.Vec3"/> to <see cref="T:CryEngine.Vec4"/>.
-            </summary>
-            <param name="value">The value.</param>
-            <returns>The result of the conversion.</returns>
-        </member>
-        <member name="M:CryEngine.Vec3.ToString">
-            <summary>
-            Returns a <see cref="T:System.String"/> that represents this instance.
-            </summary>
-            <returns>
-            A <see cref="T:System.String"/> that represents this instance.
-            </returns>
-        </member>
-        <member name="M:CryEngine.Vec3.ToString(System.String)">
-            <summary>
-            Returns a <see cref="T:System.String"/> that represents this instance.
-            </summary>
-            <param name="format">The format.</param>
-            <returns>
-            A <see cref="T:System.String"/> that represents this instance.
-            </returns>
-        </member>
-        <member name="M:CryEngine.Vec3.ToString(System.IFormatProvider)">
-            <summary>
-            Returns a <see cref="T:System.String"/> that represents this instance.
-            </summary>
-            <param name="formatProvider">The format provider.</param>
-            <returns>
-            A <see cref="T:System.String"/> that represents this instance.
-            </returns>
-        </member>
-        <member name="M:CryEngine.Vec3.ToString(System.String,System.IFormatProvider)">
-            <summary>
-            Returns a <see cref="T:System.String"/> that represents this instance.
-            </summary>
-            <param name="format">The format.</param>
-            <param name="formatProvider">The format provider.</param>
-            <returns>
-            A <see cref="T:System.String"/> that represents this instance.
-            </returns>
-        </member>
-        <member name="M:CryEngine.Vec3.GetHashCode">
-            <summary>
-            Returns a hash code for this instance.
-            </summary>
-            <returns>
-            A hash code for this instance, suitable for use in hashing algorithms and data structures like a hash table. 
-            </returns>
-        </member>
-        <member name="M:CryEngine.Vec3.Equals(CryEngine.Vec3)">
-            <summary>
-            Determines whether the specified <see cref="T:CryEngine.Vec3"/> is equal to this instance.
-            </summary>
-            <param name="other">The <see cref="T:CryEngine.Vec3"/> to compare with this instance.</param>
-            <returns>
-            <c>true</c> if the specified <see cref="T:CryEngine.Vec3"/> is equal to this instance; otherwise, <c>false</c>.
-            </returns>
-        </member>
-        <member name="M:CryEngine.Vec3.Equals(CryEngine.Vec3,System.Single)">
-            <summary>
-            Determines whether the specified <see cref="T:CryEngine.Vec3"/> is equal to this instance.
-            </summary>
-            <param name="other">The <see cref="T:CryEngine.Vec3"/> to compare with this instance.</param>
-            <param name="epsilon">The amount of error allowed.</param>
-            <returns>
-            <c>true</c> if the specified <see cref="T:CryEngine.Vec3"/> is equal to this instance; otherwise, <c>false</c>.
-            </returns>
-        </member>
-        <member name="M:CryEngine.Vec3.Equals(System.Object)">
-            <summary>
-            Determines whether the specified <see cref="T:System.Object"/> is equal to this instance.
-            </summary>
-            <param name="value">The <see cref="T:System.Object"/> to compare with this instance.</param>
-            <returns>
-            	<c>true</c> if the specified <see cref="T:System.Object"/> is equal to this instance; otherwise, <c>false</c>.
-            </returns>
-        </member>
-        <member name="P:CryEngine.Vec3.IsNormalized">
-            <summary>
-            Gets a value indicting whether this instance is normalized.
-            </summary>
-        </member>
-        <member name="P:CryEngine.Vec3.Item(System.Int32)">
-            <summary>
-            Gets or sets the component at the specified index.
-            </summary>
-            <value>The value of the X, Y, or Z component, depending on the index.</value>
-            <param name="index">The index of the component to access. Use 0 for the X component, 1 for the Y component, and 2 for the Z component.</param>
-            <returns>The value of the component at the specified index.</returns>
-            <exception cref="T:System.ArgumentOutOfRangeException">Thrown when the <paramref name="index"/> is out of the range [0, 2].</exception>
-        </member>
-        <member name="P:CryEngine.Vec3.Length">
-            <summary>
-            Calculates the length of the vector.
-            </summary>
-            <returns>The length of the vector.</returns>
-            <remarks>
-            <see cref="M:CryEngine.Vec3.LengthSquared"/> may be preferred when only the relative length is needed
-            and speed is of the essence.
-            </remarks>
-        </member>
-        <member name="T:CryEngine.BoundingSphere">
-            <summary>
-            Represents a bounding sphere in three dimensional space.
-            </summary>
-        </member>
-        <member name="F:CryEngine.BoundingSphere.Center">
-            <summary>
-            The center of the sphere in three dimensional space.
-            </summary>
-        </member>
-        <member name="F:CryEngine.BoundingSphere.Radius">
-            <summary>
-            The radious of the sphere.
-            </summary>
-        </member>
-        <member name="M:CryEngine.BoundingSphere.#ctor(CryEngine.Vec3,System.Single)">
-            <summary>
-            Initializes a new instance of the <see cref="T:CryEngine.BoundingBox"/> struct.
-            </summary>
-            <param name="center">The center of the sphere in three dimensional space.</param>
-            <param name="radius">The radius of the sphere.</param>
-        </member>
-        <member name="M:CryEngine.BoundingSphere.Intersects(CryEngine.Ray@)">
-            <summary>
-            Determines if there is an intersection between the current object and a <see cref="T:CryEngine.Ray"/>.
-            </summary>
-            <param name="ray">The ray to test.</param>
-            <returns>Whether the two objects intersected.</returns>
-        </member>
-        <member name="M:CryEngine.BoundingSphere.Intersects(CryEngine.Ray@,System.Single@)">
-            <summary>
-            Determines if there is an intersection between the current object and a <see cref="T:CryEngine.Ray"/>.
-            </summary>
-            <param name="ray">The ray to test.</param>
-            <param name="distance">When the method completes, contains the distance of the intersection,
-            or 0 if there was no intersection.</param>
-            <returns>Whether the two objects intersected.</returns>
-        </member>
-        <member name="M:CryEngine.BoundingSphere.Intersects(CryEngine.Ray@,CryEngine.Vec3@)">
-            <summary>
-            Determines if there is an intersection between the current object and a <see cref="T:CryEngine.Ray"/>.
-            </summary>
-            <param name="ray">The ray to test.</param>
-            <param name="point">When the method completes, contains the point of intersection,
-            or <see cref="T:CryEngine.Vec3"/> if there was no intersection.</param>
-            <returns>Whether the two objects intersected.</returns>
-        </member>
-        <member name="M:CryEngine.BoundingSphere.Intersects(CryEngine.Plane@)">
-            <summary>
-            Determines if there is an intersection between the current object and a <see cref="T:CryEngine.Plane"/>.
-            </summary>
-            <param name="plane">The plane to test.</param>
-            <returns>Whether the two objects intersected.</returns>
-        </member>
-        <member name="M:CryEngine.BoundingSphere.Intersects(CryEngine.Vec3@,CryEngine.Vec3@,CryEngine.Vec3@)">
-            <summary>
-            Determines if there is an intersection between the current object and a triangle.
-            </summary>
-            <param name="vertex1">The first vertex of the triangle to test.</param>
-            <param name="vertex2">The second vertex of the triagnle to test.</param>
-            <param name="vertex3">The third vertex of the triangle to test.</param>
-            <returns>Whether the two objects intersected.</returns>
-        </member>
-        <member name="M:CryEngine.BoundingSphere.Intersects(CryEngine.BoundingBox@)">
-            <summary>
-            Determines if there is an intersection between the current object and a <see cref="T:CryEngine.BoundingBox"/>.
-            </summary>
-            <param name="box">The box to test.</param>
-            <returns>Whether the two objects intersected.</returns>
-        </member>
-        <member name="M:CryEngine.BoundingSphere.Intersects(CryEngine.BoundingSphere@)">
-            <summary>
-            Determines if there is an intersection between the current object and a <see cref="T:CryEngine.BoundingSphere"/>.
-            </summary>
-            <param name="sphere">The sphere to test.</param>
-            <returns>Whether the two objects intersected.</returns>
-        </member>
-        <member name="M:CryEngine.BoundingSphere.Contains(CryEngine.Vec3@)">
-            <summary>
-            Determines whether the current objects contains a point.
-            </summary>
-            <param name="point">The point to test.</param>
-            <returns>The type of containment the two objects have.</returns>
-        </member>
-        <member name="M:CryEngine.BoundingSphere.Contains(CryEngine.Vec3@,CryEngine.Vec3@,CryEngine.Vec3@)">
-            <summary>
-            Determines whether the current objects contains a triangle.
-            </summary>
-            <param name="vertex1">The first vertex of the triangle to test.</param>
-            <param name="vertex2">The second vertex of the triagnle to test.</param>
-            <param name="vertex3">The third vertex of the triangle to test.</param>
-            <returns>The type of containment the two objects have.</returns>
-        </member>
-        <member name="M:CryEngine.BoundingSphere.Contains(CryEngine.BoundingBox@)">
-            <summary>
-            Determines whether the current objects contains a <see cref="T:CryEngine.BoundingBox"/>.
-            </summary>
-            <param name="box">The box to test.</param>
-            <returns>The type of containment the two objects have.</returns>
-        </member>
-        <member name="M:CryEngine.BoundingSphere.Contains(CryEngine.BoundingSphere@)">
-            <summary>
-            Determines whether the current objects contains a <see cref="T:CryEngine.BoundingSphere"/>.
-            </summary>
-            <param name="sphere">The sphere to test.</param>
-            <returns>The type of containment the two objects have.</returns>
-        </member>
-        <member name="M:CryEngine.BoundingSphere.FromPoints(CryEngine.Vec3[],CryEngine.BoundingSphere@)">
-            <summary>
-            Constructs a <see cref="T:CryEngine.BoundingSphere"/> that fully contains the given points.
-            </summary>
-            <param name="points">The points that will be contained by the sphere.</param>
-            <param name="result">When the method completes, contains the newly constructed bounding sphere.</param>
-        </member>
-        <member name="M:CryEngine.BoundingSphere.FromPoints(CryEngine.Vec3[])">
-            <summary>
-            Constructs a <see cref="T:CryEngine.BoundingSphere"/> that fully contains the given points.
-            </summary>
-            <param name="points">The points that will be contained by the sphere.</param>
-            <returns>The newly constructed bounding sphere.</returns>
-        </member>
-        <member name="M:CryEngine.BoundingSphere.FromBox(CryEngine.BoundingBox@,CryEngine.BoundingSphere@)">
-            <summary>
-            Constructs a <see cref="T:CryEngine.BoundingSphere"/> from a given box.
-            </summary>
-            <param name="box">The box that will designate the extents of the sphere.</param>
-            <param name="result">When the method completes, the newly constructed bounding sphere.</param>
-        </member>
-        <member name="M:CryEngine.BoundingSphere.FromBox(CryEngine.BoundingBox)">
-            <summary>
-            Constructs a <see cref="T:CryEngine.BoundingSphere"/> from a given box.
-            </summary>
-            <param name="box">The box that will designate the extents of the sphere.</param>
-            <returns>The newly constructed bounding sphere.</returns>
-        </member>
-        <member name="M:CryEngine.BoundingSphere.Merge(CryEngine.BoundingSphere@,CryEngine.BoundingSphere@,CryEngine.BoundingSphere@)">
-            <summary>
-            Constructs a <see cref="T:CryEngine.BoundingSphere"/> that is the as large as the total combined area of the two specified spheres.
-            </summary>
-            <param name="value1">The first sphere to merge.</param>
-            <param name="value2">The second sphere to merge.</param>
-            <param name="result">When the method completes, contains the newly constructed bounding sphere.</param>
-        </member>
-        <member name="M:CryEngine.BoundingSphere.Merge(CryEngine.BoundingSphere,CryEngine.BoundingSphere)">
-            <summary>
-            Constructs a <see cref="T:CryEngine.BoundingSphere"/> that is the as large as the total combined area of the two specified spheres.
-            </summary>
-            <param name="value1">The first sphere to merge.</param>
-            <param name="value2">The second sphere to merge.</param>
-            <returns>The newly constructed bounding sphere.</returns>
-        </member>
-        <member name="M:CryEngine.BoundingSphere.op_Equality(CryEngine.BoundingSphere,CryEngine.BoundingSphere)">
-            <summary>
-            Tests for equality between two objects.
-            </summary>
-            <param name="left">The first value to compare.</param>
-            <param name="right">The second value to compare.</param>
-            <returns><c>true</c> if <paramref name="left"/> has the same value as <paramref name="right"/>; otherwise, <c>false</c>.</returns>
-        </member>
-        <member name="M:CryEngine.BoundingSphere.op_Inequality(CryEngine.BoundingSphere,CryEngine.BoundingSphere)">
-            <summary>
-            Tests for inequality between two objects.
-            </summary>
-            <param name="left">The first value to compare.</param>
-            <param name="right">The second value to compare.</param>
-            <returns><c>true</c> if <paramref name="left"/> has a different value than <paramref name="right"/>; otherwise, <c>false</c>.</returns>
-        </member>
-        <member name="M:CryEngine.BoundingSphere.ToString">
-            <summary>
-            Returns a <see cref="T:System.String"/> that represents this instance.
-            </summary>
-            <returns>
-            A <see cref="T:System.String"/> that represents this instance.
-            </returns>
-        </member>
-        <member name="M:CryEngine.BoundingSphere.ToString(System.String)">
-            <summary>
-            Returns a <see cref="T:System.String"/> that represents this instance.
-            </summary>
-            <param name="format">The format.</param>
-            <returns>
-            A <see cref="T:System.String"/> that represents this instance.
-            </returns>
-        </member>
-        <member name="M:CryEngine.BoundingSphere.ToString(System.IFormatProvider)">
-            <summary>
-            Returns a <see cref="T:System.String"/> that represents this instance.
-            </summary>
-            <param name="formatProvider">The format provider.</param>
-            <returns>
-            A <see cref="T:System.String"/> that represents this instance.
-            </returns>
-        </member>
-        <member name="M:CryEngine.BoundingSphere.ToString(System.String,System.IFormatProvider)">
-            <summary>
-            Returns a <see cref="T:System.String"/> that represents this instance.
-            </summary>
-            <param name="format">The format.</param>
-            <param name="formatProvider">The format provider.</param>
-            <returns>
-            A <see cref="T:System.String"/> that represents this instance.
-            </returns>
-        </member>
-        <member name="M:CryEngine.BoundingSphere.GetHashCode">
-            <summary>
-            Returns a hash code for this instance.
-            </summary>
-            <returns>
-            A hash code for this instance, suitable for use in hashing algorithms and data structures like a hash table. 
-            </returns>
-        </member>
-        <member name="M:CryEngine.BoundingSphere.Equals(CryEngine.BoundingSphere)">
-            <summary>
-            Determines whether the specified <see cref="T:CryEngine.Vec4"/> is equal to this instance.
-            </summary>
-            <param name="value">The <see cref="T:CryEngine.Vec4"/> to compare with this instance.</param>
-            <returns>
-            <c>true</c> if the specified <see cref="T:CryEngine.Vec4"/> is equal to this instance; otherwise, <c>false</c>.
-            </returns>
-        </member>
-        <member name="M:CryEngine.BoundingSphere.Equals(System.Object)">
-            <summary>
-            Determines whether the specified <see cref="T:System.Object"/> is equal to this instance.
-            </summary>
-            <param name="value">The <see cref="T:System.Object"/> to compare with this instance.</param>
-            <returns>
-            <c>true</c> if the specified <see cref="T:System.Object"/> is equal to this instance; otherwise, <c>false</c>.
-            </returns>
-        </member>
-        <member name="T:CryEngine.Collision">
-            <summary>
-            Contains static methods to help in determining intersections, containment, etc.
-            </summary>
-        </member>
-        <member name="M:CryEngine.Collision.ClosestPointPointTriangle(CryEngine.Vec3@,CryEngine.Vec3@,CryEngine.Vec3@,CryEngine.Vec3@,CryEngine.Vec3@)">
-            <summary>
-            Determines the closest point between a point and a triangle.
-            </summary>
-            <param name="point">The point to test.</param>
-            <param name="vertex1">The first vertex to test.</param>
-            <param name="vertex2">The second vertex to test.</param>
-            <param name="vertex3">The third vertex to test.</param>
-            <param name="result">When the method completes, contains the closest point between the two objects.</param>
-        </member>
-        <member name="M:CryEngine.Collision.ClosestPointPlanePoint(CryEngine.Plane@,CryEngine.Vec3@,CryEngine.Vec3@)">
-            <summary>
-            Determines the closest point between a <see cref="T:CryEngine.Plane"/> and a point.
-            </summary>
-            <param name="plane">The plane to test.</param>
-            <param name="point">The point to test.</param>
-            <param name="result">When the method completes, contains the closest point between the two objects.</param>
-        </member>
-        <member name="M:CryEngine.Collision.ClosestPointBoxPoint(CryEngine.BoundingBox@,CryEngine.Vec3@,CryEngine.Vec3@)">
-            <summary>
-            Determines the closest point between a <see cref="T:CryEngine.BoundingBox"/> and a point.
-            </summary>
-            <param name="box">The box to test.</param>
-            <param name="point">The point to test.</param>
-            <param name="result">When the method completes, contains the closest point between the two objects.</param>
-        </member>
-        <member name="M:CryEngine.Collision.ClosestPointSpherePoint(CryEngine.BoundingSphere@,CryEngine.Vec3@,CryEngine.Vec3@)">
-            <summary>
-            Determines the closest point between a <see cref="T:CryEngine.BoundingSphere"/> and a point.
-            </summary>
-            <param name="sphere"></param>
-            <param name="point">The point to test.</param>
-            <param name="result">When the method completes, contains the closest point between the two objects;
-            or, if the point is directly in the center of the sphere, contains <see cref="T:CryEngine.Vec3"/>.</param>
-        </member>
-        <member name="M:CryEngine.Collision.ClosestPointSphereSphere(CryEngine.BoundingSphere@,CryEngine.BoundingSphere@,CryEngine.Vec3@)">
-            <summary>
-            Determines the closest point between a <see cref="T:CryEngine.BoundingSphere"/> and a <see cref="T:CryEngine.BoundingSphere"/>.
-            </summary>
-            <param name="sphere1">The first sphere to test.</param>
-            <param name="sphere2">The second sphere to test.</param>
-            <param name="result">When the method completes, contains the closest point between the two objects;
-            or, if the point is directly in the center of the sphere, contains <see cref="T:CryEngine.Vec3"/>.</param>
-            <remarks>
-            If the two spheres are overlapping, but not directly ontop of each other, the closest point
-            is the 'closest' point of intersection. This can also be considered is the deepest point of
-            intersection.
-            </remarks>
-        </member>
-        <member name="M:CryEngine.Collision.DistancePlanePoint(CryEngine.Plane@,CryEngine.Vec3@)">
-            <summary>
-            Determines the distance between a <see cref="T:CryEngine.Plane"/> and a point.
-            </summary>
-            <param name="plane">The plane to test.</param>
-            <param name="point">The point to test.</param>
-            <returns>The distance between the two objects.</returns>
-        </member>
-        <member name="M:CryEngine.Collision.DistanceBoxPoint(CryEngine.BoundingBox@,CryEngine.Vec3@)">
-            <summary>
-            Determines the distance between a <see cref="T:CryEngine.BoundingBox"/> and a point.
-            </summary>
-            <param name="box">The box to test.</param>
-            <param name="point">The point to test.</param>
-            <returns>The distance between the two objects.</returns>
-        </member>
-        <member name="M:CryEngine.Collision.DistanceBoxBox(CryEngine.BoundingBox@,CryEngine.BoundingBox@)">
-            <summary>
-            Determines the distance between a <see cref="T:CryEngine.BoundingBox"/> and a <see cref="T:CryEngine.BoundingBox"/>.
-            </summary>
-            <param name="box1">The first box to test.</param>
-            <param name="box2">The second box to test.</param>
-            <returns>The distance between the two objects.</returns>
-        </member>
-        <member name="M:CryEngine.Collision.DistanceSpherePoint(CryEngine.BoundingSphere@,CryEngine.Vec3@)">
-            <summary>
-            Determines the distance between a <see cref="T:CryEngine.BoundingSphere"/> and a point.
-            </summary>
-            <param name="sphere">The sphere to test.</param>
-            <param name="point">The point to test.</param>
-            <returns>The distance between the two objects.</returns>
-        </member>
-        <member name="M:CryEngine.Collision.DistanceSphereSphere(CryEngine.BoundingSphere@,CryEngine.BoundingSphere@)">
-            <summary>
-            Determines the distance between a <see cref="T:CryEngine.BoundingSphere"/> and a <see cref="T:CryEngine.BoundingSphere"/>.
-            </summary>
-            <param name="sphere1">The first sphere to test.</param>
-            <param name="sphere2">The second sphere to test.</param>
-            <returns>The distance between the two objects.</returns>
-        </member>
-        <member name="M:CryEngine.Collision.RayIntersectsPoint(CryEngine.Ray@,CryEngine.Vec3@)">
-            <summary>
-            Determines whether there is an intersection between a <see cref="T:CryEngine.Ray"/> and a point.
-            </summary>
-            <param name="ray">The ray to test.</param>
-            <param name="point">The point to test.</param>
-            <returns>Whether the two objects intersect.</returns>
-        </member>
-        <member name="M:CryEngine.Collision.RayIntersectsRay(CryEngine.Ray@,CryEngine.Ray@,CryEngine.Vec3@)">
-            <summary>
-            Determines whether there is an intersection between a <see cref="T:CryEngine.Ray"/> and a <see cref="T:CryEngine.Ray"/>.
-            </summary>
-            <param name="ray1">The first ray to test.</param>
-            <param name="ray2">The second ray to test.</param>
-            <param name="point">When the method completes, contains the point of intersection,
-            or <see cref="T:CryEngine.Vec3"/> if there was no intersection.</param>
-            <returns>Whether the two objects intersect.</returns>
-            <remarks>
-            This method performs a ray vs ray intersection test based on the following formula
-            from Goldman.
-            <code>s = det([o_2 - o_1, d_2, d_1 x d_2]) / ||d_1 x d_2||^2</code>
-            <code>t = det([o_2 - o_1, d_1, d_1 x d_2]) / ||d_1 x d_2||^2</code>
-            Where o_1 is the position of the first ray, o_2 is the position of the second ray,
-            d_1 is the normalized direction of the first ray, d_2 is the normalized direction
-            of the second ray, det denotes the determinant of a matrix, x denotes the cross
-            product, [ ] denotes a matrix, and || || denotes the length or magnitude of a vector.
-            </remarks>
-        </member>
-        <member name="M:CryEngine.Collision.RayIntersectsPlane(CryEngine.Ray@,CryEngine.Plane@,System.Single@)">
-            <summary>
-            Determines whether there is an intersection between a <see cref="T:CryEngine.Ray"/> and a <see cref="T:CryEngine.Plane"/>.
-            </summary>
-            <param name="ray">The ray to test.</param>
-            <param name="plane">The plane to test.</param>
-            <param name="distance">When the method completes, contains the distance of the intersection,
-            or 0 if there was no intersection.</param>
-            <returns>Whether the two objects intersect.</returns>
-        </member>
-        <member name="M:CryEngine.Collision.RayIntersectsPlane(CryEngine.Ray@,CryEngine.Plane@,CryEngine.Vec3@)">
-            <summary>
-            Determines whether there is an intersection between a <see cref="T:CryEngine.Ray"/> and a <see cref="T:CryEngine.Plane"/>.
-            </summary>
-            <param name="ray">The ray to test.</param>
-            <param name="plane">The plane to test</param>
-            <param name="point">When the method completes, contains the point of intersection,
-            or <see cref="T:CryEngine.Vec3"/> if there was no intersection.</param>
-            <returns>Whether the two objects intersected.</returns>
-        </member>
-        <member name="M:CryEngine.Collision.RayIntersectsTriangle(CryEngine.Ray@,CryEngine.Vec3@,CryEngine.Vec3@,CryEngine.Vec3@,System.Single@)">
-            <summary>
-            Determines whether there is an intersection between a <see cref="T:CryEngine.Ray"/> and a triangle.
-            </summary>
-            <param name="ray">The ray to test.</param>
-            <param name="vertex1">The first vertex of the triangle to test.</param>
-            <param name="vertex2">The second vertex of the triagnle to test.</param>
-            <param name="vertex3">The third vertex of the triangle to test.</param>
-            <param name="distance">When the method completes, contains the distance of the intersection,
-            or 0 if there was no intersection.</param>
-            <returns>Whether the two objects intersected.</returns>
-            <remarks>
-            This method tests if the ray intersects either the front or back of the triangle.
-            If the ray is parallel to the triangle's plane, no intersection is assumed to have
-            happened. If the intersection of the ray and the triangle is behind the origin of
-            the ray, no intersection is assumed to have happened. In both cases of assumptions,
-            this method returns false.
-            </remarks>
-        </member>
-        <member name="M:CryEngine.Collision.RayIntersectsTriangle(CryEngine.Ray@,CryEngine.Vec3@,CryEngine.Vec3@,CryEngine.Vec3@,CryEngine.Vec3@)">
-            <summary>
-            Determines whether there is an intersection between a <see cref="T:CryEngine.Ray"/> and a triangle.
-            </summary>
-            <param name="ray">The ray to test.</param>
-            <param name="vertex1">The first vertex of the triangle to test.</param>
-            <param name="vertex2">The second vertex of the triagnle to test.</param>
-            <param name="vertex3">The third vertex of the triangle to test.</param>
-            <param name="point">When the method completes, contains the point of intersection,
-            or <see cref="T:CryEngine.Vec3"/> if there was no intersection.</param>
-            <returns>Whether the two objects intersected.</returns>
-        </member>
-        <member name="M:CryEngine.Collision.RayIntersectsBox(CryEngine.Ray@,CryEngine.BoundingBox@,System.Single@)">
-            <summary>
-            Determines whether there is an intersection between a <see cref="T:CryEngine.Ray"/> and a <see cref="T:CryEngine.BoundingBox"/>.
-            </summary>
-            <param name="ray">The ray to test.</param>
-            <param name="box">The box to test.</param>
-            <param name="distance">When the method completes, contains the distance of the intersection,
-            or 0 if there was no intersection.</param>
-            <returns>Whether the two objects intersected.</returns>
-        </member>
-        <member name="M:CryEngine.Collision.RayIntersectsBox(CryEngine.Ray@,CryEngine.BoundingBox@,CryEngine.Vec3@)">
-            <summary>
-            Determines whether there is an intersection between a <see cref="T:CryEngine.Ray"/> and a <see cref="T:CryEngine.Plane"/>.
-            </summary>
-            <param name="ray">The ray to test.</param>
-            <param name="box">The box to test.</param>
-            <param name="point">When the method completes, contains the point of intersection,
-            or <see cref="T:CryEngine.Vec3"/> if there was no intersection.</param>
-            <returns>Whether the two objects intersected.</returns>
-        </member>
-        <member name="M:CryEngine.Collision.RayIntersectsSphere(CryEngine.Ray@,CryEngine.BoundingSphere@,System.Single@)">
-            <summary>
-            Determines whether there is an intersection between a <see cref="T:CryEngine.Ray"/> and a <see cref="T:CryEngine.BoundingSphere"/>.
-            </summary>
-            <param name="ray">The ray to test.</param>
-            <param name="sphere">The sphere to test.</param>
-            <param name="distance">When the method completes, contains the distance of the intersection,
-            or 0 if there was no intersection.</param>
-            <returns>Whether the two objects intersected.</returns>
-        </member>
-        <member name="M:CryEngine.Collision.RayIntersectsSphere(CryEngine.Ray@,CryEngine.BoundingSphere@,CryEngine.Vec3@)">
-            <summary>
-            Determines whether there is an intersection between a <see cref="T:CryEngine.Ray"/> and a <see cref="T:CryEngine.BoundingSphere"/>. 
-            </summary>
-            <param name="ray">The ray to test.</param>
-            <param name="sphere">The sphere to test.</param>
-            <param name="point">When the method completes, contains the point of intersection,
-            or <see cref="T:CryEngine.Vec3"/> if there was no intersection.</param>
-            <returns>Whether the two objects intersected.</returns>
-        </member>
-        <member name="M:CryEngine.Collision.PlaneIntersectsPoint(CryEngine.Plane@,CryEngine.Vec3@)">
-            <summary>
-            Determines whether there is an intersection between a <see cref="T:CryEngine.Plane"/> and a point.
-            </summary>
-            <param name="plane">The plane to test.</param>
-            <param name="point">The point to test.</param>
-            <returns>Whether the two objects intersected.</returns>
-        </member>
-        <member name="M:CryEngine.Collision.PlaneIntersectsPlane(CryEngine.Plane@,CryEngine.Plane@)">
-            <summary>
-            Determines whether there is an intersection between a <see cref="T:CryEngine.Plane"/> and a <see cref="T:CryEngine.Plane"/>.
-            </summary>
-            <param name="plane1">The first plane to test.</param>
-            <param name="plane2">The second plane to test.</param>
-            <returns>Whether the two objects intersected.</returns>
-        </member>
-        <member name="M:CryEngine.Collision.PlaneIntersectsPlane(CryEngine.Plane@,CryEngine.Plane@,CryEngine.Ray@)">
-            <summary>
-            Determines whether there is an intersection between a <see cref="T:CryEngine.Plane"/> and a <see cref="T:CryEngine.Plane"/>.
-            </summary>
-            <param name="plane1">The first plane to test.</param>
-            <param name="plane2">The second plane to test.</param>
-            <param name="line">When the method completes, contains the line of intersection
-            as a <see cref="T:CryEngine.Ray"/>, or a zero ray if there was no intersection.</param>
-            <returns>Whether the two objects intersected.</returns>
-            <remarks>
-            Although a ray is set to have an origin, the ray returned by this method is really
-            a line in three dimensions which has no real origin. The ray is considered valid when
-            both the positive direction is used and when the negative direction is used.
-            </remarks>
-        </member>
-        <member name="M:CryEngine.Collision.PlaneIntersectsTriangle(CryEngine.Plane@,CryEngine.Vec3@,CryEngine.Vec3@,CryEngine.Vec3@)">
-            <summary>
-            Determines whether there is an intersection between a <see cref="T:CryEngine.Plane"/> and a triangle.
-            </summary>
-            <param name="plane">The plane to test.</param>
-            <param name="vertex1">The first vertex of the triangle to test.</param>
-            <param name="vertex2">The second vertex of the triagnle to test.</param>
-            <param name="vertex3">The third vertex of the triangle to test.</param>
-            <returns>Whether the two objects intersected.</returns>
-        </member>
-        <member name="M:CryEngine.Collision.PlaneIntersectsBox(CryEngine.Plane@,CryEngine.BoundingBox@)">
-            <summary>
-            Determines whether there is an intersection between a <see cref="T:CryEngine.Plane"/> and a <see cref="T:CryEngine.BoundingBox"/>.
-            </summary>
-            <param name="plane">The plane to test.</param>
-            <param name="box">The box to test.</param>
-            <returns>Whether the two objects intersected.</returns>
-        </member>
-        <member name="M:CryEngine.Collision.PlaneIntersectsSphere(CryEngine.Plane@,CryEngine.BoundingSphere@)">
-            <summary>
-            Determines whether there is an intersection between a <see cref="T:CryEngine.Plane"/> and a <see cref="T:CryEngine.BoundingSphere"/>.
-            </summary>
-            <param name="plane">The plane to test.</param>
-            <param name="sphere">The sphere to test.</param>
-            <returns>Whether the two objects intersected.</returns>
-        </member>
-        <member name="M:CryEngine.Collision.BoxIntersectsBox(CryEngine.BoundingBox@,CryEngine.BoundingBox@)">
-            <summary>
-            Determines whether there is an intersection between a <see cref="T:CryEngine.BoundingBox"/> and a <see cref="T:CryEngine.BoundingBox"/>.
-            </summary>
-            <param name="box1">The first box to test.</param>
-            <param name="box2">The second box to test.</param>
-            <returns>Whether the two objects intersected.</returns>
-        </member>
-        <member name="M:CryEngine.Collision.BoxIntersectsSphere(CryEngine.BoundingBox@,CryEngine.BoundingSphere@)">
-            <summary>
-            Determines whether there is an intersection between a <see cref="T:CryEngine.BoundingBox"/> and a <see cref="T:CryEngine.BoundingSphere"/>.
-            </summary>
-            <param name="box">The box to test.</param>
-            <param name="sphere">The sphere to test.</param>
-            <returns>Whether the two objects intersected.</returns>
-        </member>
-        <member name="M:CryEngine.Collision.SphereIntersectsTriangle(CryEngine.BoundingSphere@,CryEngine.Vec3@,CryEngine.Vec3@,CryEngine.Vec3@)">
-            <summary>
-            Determines whether there is an intersection between a <see cref="T:CryEngine.BoundingSphere"/> and a triangle.
-            </summary>
-            <param name="sphere">The sphere to test.</param>
-            <param name="vertex1">The first vertex of the triangle to test.</param>
-            <param name="vertex2">The second vertex of the triagnle to test.</param>
-            <param name="vertex3">The third vertex of the triangle to test.</param>
-            <returns>Whether the two objects intersected.</returns>
-        </member>
-        <member name="M:CryEngine.Collision.SphereIntersectsSphere(CryEngine.BoundingSphere@,CryEngine.BoundingSphere@)">
-            <summary>
-            Determines whether there is an intersection between a <see cref="T:CryEngine.BoundingSphere"/> and a <see cref="T:CryEngine.BoundingSphere"/>.
-            </summary>
-            <param name="sphere1">First sphere to test.</param>
-            <param name="sphere2">Second sphere to test.</param>
-            <returns>Whether the two objects intersected.</returns>
-        </member>
-        <member name="M:CryEngine.Collision.BoxContainsPoint(CryEngine.BoundingBox@,CryEngine.Vec3@)">
-            <summary>
-            Determines whether a <see cref="T:CryEngine.BoundingBox"/> contains a point.
-            </summary>
-            <param name="box">The box to test.</param>
-            <param name="point">The point to test.</param>
-            <returns>The type of containment the two objects have.</returns>
-        </member>
-        <member name="M:CryEngine.Collision.BoxContainsBox(CryEngine.BoundingBox@,CryEngine.BoundingBox@)">
-            <summary>
-            Determines whether a <see cref="T:CryEngine.BoundingBox"/> contains a <see cref="T:CryEngine.BoundingBox"/>.
-            </summary>
-            <param name="box1">The first box to test.</param>
-            <param name="box2">The second box to test.</param>
-            <returns>The type of containment the two objects have.</returns>
-        </member>
-        <member name="M:CryEngine.Collision.BoxContainsSphere(CryEngine.BoundingBox@,CryEngine.BoundingSphere@)">
-            <summary>
-            Determines whether a <see cref="T:CryEngine.BoundingBox"/> contains a <see cref="T:CryEngine.BoundingSphere"/>.
-            </summary>
-            <param name="box">The box to test.</param>
-            <param name="sphere">The sphere to test.</param>
-            <returns>The type of containment the two objects have.</returns>
-        </member>
-        <member name="M:CryEngine.Collision.SphereContainsPoint(CryEngine.BoundingSphere@,CryEngine.Vec3@)">
-            <summary>
-            Determines whether a <see cref="T:CryEngine.BoundingSphere"/> contains a point.
-            </summary>
-            <param name="sphere">The sphere to test.</param>
-            <param name="point">The point to test.</param>
-            <returns>The type of containment the two objects have.</returns>
-        </member>
-        <member name="M:CryEngine.Collision.SphereContainsTriangle(CryEngine.BoundingSphere@,CryEngine.Vec3@,CryEngine.Vec3@,CryEngine.Vec3@)">
-            <summary>
-            Determines whether a <see cref="T:CryEngine.BoundingSphere"/> contains a triangle.
-            </summary>
-            <param name="sphere">The sphere to test.</param>
-            <param name="vertex1">The first vertex of the triangle to test.</param>
-            <param name="vertex2">The second vertex of the triagnle to test.</param>
-            <param name="vertex3">The third vertex of the triangle to test.</param>
-            <returns>The type of containment the two objects have.</returns>
-        </member>
-        <member name="M:CryEngine.Collision.SphereContainsBox(CryEngine.BoundingSphere@,CryEngine.BoundingBox@)">
-            <summary>
-            Determines whether a <see cref="T:CryEngine.BoundingSphere"/> contains a <see cref="T:CryEngine.BoundingBox"/>.
-            </summary>
-            <param name="sphere">The sphere to test.</param>
-            <param name="box">The box to test.</param>
-            <returns>The type of containment the two objects have.</returns>
-        </member>
-        <member name="M:CryEngine.Collision.SphereContainsSphere(CryEngine.BoundingSphere@,CryEngine.BoundingSphere@)">
-            <summary>
-            Determines whether a <see cref="T:CryEngine.BoundingSphere"/> contains a <see cref="T:CryEngine.BoundingSphere"/>.
-            </summary>
-            <param name="sphere1">The first sphere to test.</param>
-            <param name="sphere2">The second sphere to test.</param>
-            <returns>The type of containment the two objects have.</returns>
-        </member>
-        <member name="M:CryEngine.Material.Clone(System.Int32)">
-            <summary>
-            Clones a material
-            </summary>
-            <param name="subMaterial">If negative, all sub materials are cloned, otherwise only the specified slot is</param>
-            <returns></returns>
-        </member>
-        <member name="T:CryEngine.GameRules">
-            <summary>
-            This is the base GameRules interface. All game rules must implement this.
-            </summary>
-            <remarks>For most use cases, deriving from CryGameCode's BaseGameRules is a more efficient solution.</remarks>
-        </member>
-        <member name="P:CryEngine.GameRulesAttribute.Name">
-            <summary>
-            Sets the game mode's name. Uses the class name if not set.
-            </summary>
-        </member>
-        <member name="P:CryEngine.GameRulesAttribute.Default">
-            <summary>
-            If set to true, the game mode will be set as default.
-            </summary>
-        </member>
-        <member name="F:CryEngine.DisconnectionCause.Timeout">
-            <summary>
-            This cause must be first! - timeout occurred.
-            </summary>
-        </member>
-        <member name="F:CryEngine.DisconnectionCause.ProtocolError">
-            <summary>
-            Incompatible protocols.
-            </summary>
-        </member>
-        <member name="F:CryEngine.DisconnectionCause.ResolveFailed">
-            <summary>
-            Failed to resolve an address.
-            </summary>
-        </member>
-        <member name="F:CryEngine.DisconnectionCause.VersionMismatch">
-            <summary>
-            Versions mismatch.
-            </summary>
-        </member>
-        <member name="F:CryEngine.DisconnectionCause.ServerFull">
-            <summary>
-            Server is full.
-            </summary>
-        </member>
-        <member name="F:CryEngine.DisconnectionCause.Kicked">
-            <summary>
-            User initiated kick.
-            </summary>
-        </member>
-        <member name="F:CryEngine.DisconnectionCause.Banned">
-            <summary>
-            Teamkill ban/ admin ban.
-            </summary>
-        </member>
-        <member name="F:CryEngine.DisconnectionCause.ContextCorruption">
-            <summary>
-            Context database mismatch.
-            </summary>
-        </member>
-        <member name="F:CryEngine.DisconnectionCause.AuthenticationFailed">
-            <summary>
-            Password mismatch, cdkey bad, etc.
-            </summary>
-        </member>
-        <member name="F:CryEngine.DisconnectionCause.GameError">
-            <summary>
-            Misc. game error.
-            </summary>
-        </member>
-        <member name="F:CryEngine.DisconnectionCause.NotDX11Capable">
-            <summary>
-            DX11 not found.
-            </summary>
-        </member>
-        <member name="F:CryEngine.DisconnectionCause.NubDestroyed">
-            <summary>
-            The nub has been destroyed.
-            </summary>
-        </member>
-        <member name="F:CryEngine.DisconnectionCause.ICMPError">
-            <summary>
-            Icmp reported error.
-            </summary>
-        </member>
-        <member name="F:CryEngine.DisconnectionCause.NatNegError">
-            <summary>
-            NAT negotiation error.
-            </summary>
-        </member>
-        <member name="F:CryEngine.DisconnectionCause.PunkDetected">
-            <summary>
-            Punk buster detected something bad.
-            </summary>
-        </member>
-        <member name="F:CryEngine.DisconnectionCause.DemoPlaybackFinished">
-            <summary>
-            Demo playback finished.
-            </summary>
-        </member>
-<<<<<<< HEAD
-        <member name="M:CryEngine.Extensions.ReflectionExtensions.Implements(System.Type,System.Type)">
-=======
-        <member name="F:CryEngine.DisconnectionCause.DemoPlaybackFileNotFound">
-            <summary>
-            Demo playback file not found.
-            </summary>
-        </member>
-        <member name="F:CryEngine.DisconnectionCause.UserRequested">
->>>>>>> fc3d1ce4
-            <summary>
-            User decided to stop playing.
-            </summary>
-        </member>
-<<<<<<< HEAD
-        <member name="M:CryEngine.Extensions.ReflectionExtensions.Implements``1(System.Type)">
-            <summary>
-            Determines whether a given type is the child of another.
-            </summary>
-            <typeparam name="T">The possible parent type.</typeparam>
-            <param name="thisType">The child type.</param>
-            <returns>True if thisType implements type T.</returns>
-        </member>
-        <member name="M:CryEngine.Extensions.ReflectionExtensions.ContainsAttribute``1(System.Reflection.MemberInfo)">
-            <summary>
-            Determines whether this member is decorated with at least one instance of a given attribute.
-            </summary>
-            <typeparam name="T">The attribute to search for.</typeparam>
-            <param name="info">The member on which the search is performed.</param>
-            <returns>True if the member is decorated with at least one instance of attribute T.</returns>
-        </member>
-        <member name="M:CryEngine.Extensions.ReflectionExtensions.GetAttributes``1(System.Reflection.MemberInfo)">
-=======
-        <member name="F:CryEngine.DisconnectionCause.NoController">
->>>>>>> fc3d1ce4
-            <summary>
-            User should have controller connected.
-            </summary>
-        </member>
-        <member name="F:CryEngine.DisconnectionCause.CantConnect">
-            <summary>
-            Unable to connect to server.
-            </summary>
-        </member>
-        <member name="F:CryEngine.DisconnectionCause.ArbitrationFailed">
-            <summary>
-            Arbitration failed in a live arbitrated session.
-            </summary>
-        </member>
-        <member name="F:CryEngine.DisconnectionCause.FailedToMigrateToNewHost">
-            <summary>
-            Failed to successfully join migrated game
-            </summary>
-        </member>
-        <member name="F:CryEngine.DisconnectionCause.SessionDeleted">
-            <summary>
-            The session has just been deleted
-            </summary>
-        </member>
-        <member name="F:CryEngine.DisconnectionCause.Unknown">
-            <summary>
-            Unknown cause
-            </summary>
-        </member>
-        <member name="P:CryEngine.HitInfo.ShooterId">
-            <summary>
-            EntityId of the shooter
-            </summary>
-        </member>
-        <member name="P:CryEngine.HitInfo.TargetId">
-            <summary>
-            EntityId of the target which got shot
-            </summary>
-        </member>
-        <member name="P:CryEngine.HitInfo.WeaponId">
-            <summary>
-            EntityId of the weapon
-            </summary>
-        </member>
-        <member name="P:CryEngine.HitInfo.ProjectileId">
-            <summary>
-            0 if hit was not caused by a projectile
-            </summary>
-        </member>
-        <member name="P:CryEngine.HitInfo.Damage">
-            <summary>
-            damage count of the hit
-            </summary>
-        </member>
-        <member name="P:CryEngine.HitInfo.Radius">
-            <summary>
-            radius of the hit
-            </summary>
-        </member>
-        <member name="P:CryEngine.HitInfo.MaterialId">
-            <summary>
-            material id of the surface which got hit
-            </summary>
-        </member>
-        <member name="P:CryEngine.HitInfo.TypeId">
-            <summary>
-            type id of the hit, see IGameRules::GetHitTypeId for more information
-            </summary>
-        </member>
-        <member name="P:CryEngine.HitInfo.BulletType">
-            <summary>
-            type of bullet, if hit was of type bullet
-            </summary>
-        </member>
-        <member name="P:CryEngine.HitInfo.Pierceability">
-            <summary>
-            bullet pierceability
-            </summary>
-        </member>
-        <member name="P:CryEngine.HitInfo.Position">
-            <summary>
-            position of the hit
-            </summary>
-        </member>
-        <member name="P:CryEngine.HitInfo.Direction">
-            <summary>
-            direction of the hit
-            </summary>
-        </member>
-        <member name="P:CryEngine.HitInfo.Aimed">
-            <summary>
-            set to true if shot was aimed - i.e. first bullet, zoomed in etc.
-            </summary>
-        </member>
-        <member name="P:CryEngine.HitInfo.KnocksDown">
-            <summary>
-            true if the hit should knockdown
-            </summary>
-        </member>
-        <member name="P:CryEngine.HitInfo.KnocksDownLeg">
-            <summary>
-            true if the hit should knockdown when hit in a leg
-            </summary>
-        </member>
-        <member name="P:CryEngine.HitInfo.HitViaProxy">
-            <summary>
-            true if the 'shooter' didn't actually shoot, ie. a weapon acting on their behalf did (team perks)
-            </summary>
-        </member>
-        <member name="P:CryEngine.HitInfo.Explosion">
-            <summary>
-            true if this hit directly results from an explosion
-            </summary>
-        </member>
-        <member name="P:CryEngine.HitInfo.ArmorHeating">
-            <summary>
-            dynamic pierceability reduction
-            </summary>
-        </member>
-        <member name="P:CryEngine.HitInfo.PenetrationCount">
-            <summary>
-            number of surfaces the bullet has penetrated
-            </summary>
-        </member>
-        <member name="T:CryEngine.Vec2">
-            <summary>
-            Represents a two dimensional mathematical vector.
-            </summary>
-        </member>
-        <member name="F:CryEngine.Vec2.X">
-            <summary>
-            The X component of the vector.
-            </summary>
-        </member>
-        <member name="F:CryEngine.Vec2.Y">
-            <summary>
-            The Y component of the vector.
-            </summary>
-        </member>
-        <member name="M:CryEngine.Vec2.#ctor(System.Single)">
-            <summary>
-            Initializes a new instance of the <see cref="T:CryEngine.Vec2"/> struct.
-            </summary>
-            <param name="value">The value that will be assigned to all components.</param>
-        </member>
-        <member name="M:CryEngine.Vec2.#ctor(System.Single,System.Single)">
-            <summary>
-            Initializes a new instance of the <see cref="T:CryEngine.Vec2"/> struct.
-            </summary>
-            <param name="x">Initial value for the X component of the vector.</param>
-            <param name="y">Initial value for the Y component of the vector.</param>
-        </member>
-        <member name="M:CryEngine.Vec2.#ctor(System.Single[])">
-            <summary>
-            Initializes a new instance of the <see cref="T:CryEngine.Vec2"/> struct.
-            </summary>
-            <param name="values">The values to assign to the X and Y components of the vector. This must be an array with two elements.</param>
-            <exception cref="T:System.ArgumentNullException">Thrown when <paramref name="values"/> is <c>null</c>.</exception>
-            <exception cref="T:System.ArgumentOutOfRangeException">Thrown when <paramref name="values"/> contains more or less than two elements.</exception>
-        </member>
-        <member name="M:CryEngine.Vec2.Length">
-            <summary>
-            Calculates the length of the vector.
-            </summary>
-            <returns>The length of the vector.</returns>
-            <remarks>
-            <see cref="M:CryEngine.Vec2.LengthSquared"/> may be preferred when only the relative length is needed
-            and speed is of the essence.
-            </remarks>
-        </member>
-        <member name="M:CryEngine.Vec2.LengthSquared">
-            <summary>
-            Calculates the squared length of the vector.
-            </summary>
-            <returns>The squared length of the vector.</returns>
-            <remarks>
-            This method may be preferred to <see cref="M:CryEngine.Vec2.Length"/> when only a relative length is needed
-            and speed is of the essence.
-            </remarks>
-        </member>
-        <member name="M:CryEngine.Vec2.Normalize">
-            <summary>
-            Converts the vector into a unit vector.
-            </summary>
-        </member>
-        <member name="M:CryEngine.Vec2.ToArray">
-            <summary>
-            Creates an array containing the elements of the vector.
-            </summary>
-            <returns>A two-element array containing the components of the vector.</returns>
-        </member>
-        <member name="M:CryEngine.Vec2.Add(CryEngine.Vec2@,CryEngine.Vec2@,CryEngine.Vec2@)">
-            <summary>
-            Adds two vectors.
-            </summary>
-            <param name="left">The first vector to add.</param>
-            <param name="right">The second vector to add.</param>
-            <param name="result">When the method completes, contains the sum of the two vectors.</param>
-        </member>
-        <member name="M:CryEngine.Vec2.Add(CryEngine.Vec2,CryEngine.Vec2)">
-            <summary>
-            Adds two vectors.
-            </summary>
-            <param name="left">The first vector to add.</param>
-            <param name="right">The second vector to add.</param>
-            <returns>The sum of the two vectors.</returns>
-        </member>
-        <member name="M:CryEngine.Vec2.Subtract(CryEngine.Vec2@,CryEngine.Vec2@,CryEngine.Vec2@)">
-            <summary>
-            Subtracts two vectors.
-            </summary>
-            <param name="left">The first vector to subtract.</param>
-            <param name="right">The second vector to subtract.</param>
-            <param name="result">When the method completes, contains the difference of the two vectors.</param>
-        </member>
-        <member name="M:CryEngine.Vec2.Subtract(CryEngine.Vec2,CryEngine.Vec2)">
-            <summary>
-            Subtracts two vectors.
-            </summary>
-            <param name="left">The first vector to subtract.</param>
-            <param name="right">The second vector to subtract.</param>
-            <returns>The difference of the two vectors.</returns>
-        </member>
-        <member name="M:CryEngine.Vec2.Multiply(CryEngine.Vec2@,System.Single,CryEngine.Vec2@)">
-            <summary>
-            Scales a vector by the given value.
-            </summary>
-            <param name="value">The vector to scale.</param>
-            <param name="scale">The amount by which to scale the vector.</param>
-            <param name="result">When the method completes, contains the scaled vector.</param>
-        </member>
-        <member name="M:CryEngine.Vec2.Multiply(CryEngine.Vec2,System.Single)">
-            <summary>
-            Scales a vector by the given value.
-            </summary>
-            <param name="value">The vector to scale.</param>
-            <param name="scale">The amount by which to scale the vector.</param>
-            <returns>The scaled vector.</returns>
-        </member>
-        <member name="M:CryEngine.Vec2.Modulate(CryEngine.Vec2@,CryEngine.Vec2@,CryEngine.Vec2@)">
-            <summary>
-            Modulates a vector with another by performing component-wise multiplication.
-            </summary>
-            <param name="left">The first vector to modulate.</param>
-            <param name="right">The second vector to modulate.</param>
-            <param name="result">When the method completes, contains the modulated vector.</param>
-        </member>
-        <member name="M:CryEngine.Vec2.Modulate(CryEngine.Vec2,CryEngine.Vec2)">
-            <summary>
-            Modulates a vector with another by performing component-wise multiplication.
-            </summary>
-            <param name="left">The first vector to modulate.</param>
-            <param name="right">The second vector to modulate.</param>
-            <returns>The modulated vector.</returns>
-        </member>
-        <member name="M:CryEngine.Vec2.Divide(CryEngine.Vec2@,System.Single,CryEngine.Vec2@)">
-            <summary>
-            Scales a vector by the given value.
-            </summary>
-            <param name="value">The vector to scale.</param>
-            <param name="scale">The amount by which to scale the vector.</param>
-            <param name="result">When the method completes, contains the scaled vector.</param>
-        </member>
-        <member name="M:CryEngine.Vec2.Divide(CryEngine.Vec2,System.Single)">
-            <summary>
-            Scales a vector by the given value.
-            </summary>
-            <param name="value">The vector to scale.</param>
-            <param name="scale">The amount by which to scale the vector.</param>
-            <returns>The scaled vector.</returns>
-        </member>
-        <member name="M:CryEngine.Vec2.Negate(CryEngine.Vec2@,CryEngine.Vec2@)">
-            <summary>
-            Reverses the direction of a given vector.
-            </summary>
-            <param name="value">The vector to negate.</param>
-            <param name="result">When the method completes, contains a vector facing in the opposite direction.</param>
-        </member>
-        <member name="M:CryEngine.Vec2.Negate(CryEngine.Vec2)">
-            <summary>
-            Reverses the direction of a given vector.
-            </summary>
-            <param name="value">The vector to negate.</param>
-            <returns>A vector facing in the opposite direction.</returns>
-        </member>
-        <member name="M:CryEngine.Vec2.Barycentric(CryEngine.Vec2@,CryEngine.Vec2@,CryEngine.Vec2@,System.Single,System.Single,CryEngine.Vec2@)">
-            <summary>
-            Returns a <see cref="T:CryEngine.Vec2"/> containing the 2D Cartesian coordinates of a point specified in Barycentric coordinates relative to a 2D triangle.
-            </summary>
-            <param name="value1">A <see cref="T:CryEngine.Vec2"/> containing the 2D Cartesian coordinates of vertex 1 of the triangle.</param>
-            <param name="value2">A <see cref="T:CryEngine.Vec2"/> containing the 2D Cartesian coordinates of vertex 2 of the triangle.</param>
-            <param name="value3">A <see cref="T:CryEngine.Vec2"/> containing the 2D Cartesian coordinates of vertex 3 of the triangle.</param>
-            <param name="amount1">Barycentric coordinate b2, which expresses the weighting factor toward vertex 2 (specified in <paramref name="value2"/>).</param>
-            <param name="amount2">Barycentric coordinate b3, which expresses the weighting factor toward vertex 3 (specified in <paramref name="value3"/>).</param>
-            <param name="result">When the method completes, contains the 2D Cartesian coordinates of the specified point.</param>
-        </member>
-        <member name="M:CryEngine.Vec2.Barycentric(CryEngine.Vec2,CryEngine.Vec2,CryEngine.Vec2,System.Single,System.Single)">
-            <summary>
-            Returns a <see cref="T:CryEngine.Vec2"/> containing the 2D Cartesian coordinates of a point specified in Barycentric coordinates relative to a 2D triangle.
-            </summary>
-            <param name="value1">A <see cref="T:CryEngine.Vec2"/> containing the 2D Cartesian coordinates of vertex 1 of the triangle.</param>
-            <param name="value2">A <see cref="T:CryEngine.Vec2"/> containing the 2D Cartesian coordinates of vertex 2 of the triangle.</param>
-            <param name="value3">A <see cref="T:CryEngine.Vec2"/> containing the 2D Cartesian coordinates of vertex 3 of the triangle.</param>
-            <param name="amount1">Barycentric coordinate b2, which expresses the weighting factor toward vertex 2 (specified in <paramref name="value2"/>).</param>
-            <param name="amount2">Barycentric coordinate b3, which expresses the weighting factor toward vertex 3 (specified in <paramref name="value3"/>).</param>
-            <returns>A new <see cref="T:CryEngine.Vec2"/> containing the 2D Cartesian coordinates of the specified point.</returns>
-        </member>
-        <member name="M:CryEngine.Vec2.Clamp(CryEngine.Vec2@,CryEngine.Vec2@,CryEngine.Vec2@,CryEngine.Vec2@)">
-            <summary>
-            Restricts a value to be within a specified range.
-            </summary>
-            <param name="value">The value to clamp.</param>
-            <param name="min">The minimum value.</param>
-            <param name="max">The maximum value.</param>
-            <param name="result">When the method completes, contains the clamped value.</param>
-        </member>
-        <member name="M:CryEngine.Vec2.Clamp(CryEngine.Vec2,CryEngine.Vec2,CryEngine.Vec2)">
-            <summary>
-            Restricts a value to be within a specified range.
-            </summary>
-            <param name="value">The value to clamp.</param>
-            <param name="min">The minimum value.</param>
-            <param name="max">The maximum value.</param>
-            <returns>The clamped value.</returns>
-        </member>
-        <member name="M:CryEngine.Vec2.Distance(CryEngine.Vec2@,CryEngine.Vec2@,System.Single@)">
-            <summary>
-            Calculates the distance between two vectors.
-            </summary>
-            <param name="value1">The first vector.</param>
-            <param name="value2">The second vector.</param>
-            <param name="result">When the method completes, contains the distance between the two vectors.</param>
-            <remarks>
-            <see cref="M:CryEngine.Vec2.DistanceSquared(CryEngine.Vec2@,CryEngine.Vec2@,System.Single@)"/> may be preferred when only the relative distance is needed
-            and speed is of the essence.
-            </remarks>
-        </member>
-        <member name="M:CryEngine.Vec2.Distance(CryEngine.Vec2,CryEngine.Vec2)">
-            <summary>
-            Calculates the distance between two vectors.
-            </summary>
-            <param name="value1">The first vector.</param>
-            <param name="value2">The second vector.</param>
-            <returns>The distance between the two vectors.</returns>
-            <remarks>
-            <see cref="M:CryEngine.Vec2.DistanceSquared(CryEngine.Vec2,CryEngine.Vec2)"/> may be preferred when only the relative distance is needed
-            and speed is of the essence.
-            </remarks>
-        </member>
-        <member name="M:CryEngine.Vec2.DistanceSquared(CryEngine.Vec2@,CryEngine.Vec2@,System.Single@)">
-            <summary>
-            Calculates the squared distance between two vectors.
-            </summary>
-            <param name="value1">The first vector.</param>
-            <param name="value2">The second vector</param>
-            <param name="result">When the method completes, contains the squared distance between the two vectors.</param>
-            <remarks>Distance squared is the value before taking the square root. 
-            Distance squared can often be used in place of distance if relative comparisons are being made. 
-            For example, consider three points A, B, and C. To determine whether B or C is further from A, 
-            compare the distance between A and B to the distance between A and C. Calculating the two distances 
-            involves two square roots, which are computationally expensive. However, using distance squared 
-            provides the same information and avoids calculating two square roots.
-            </remarks>
-        </member>
-        <member name="M:CryEngine.Vec2.DistanceSquared(CryEngine.Vec2,CryEngine.Vec2)">
-            <summary>
-            Calculates the squared distance between two vectors.
-            </summary>
-            <param name="value1">The first vector.</param>
-            <param name="value2">The second vector.</param>
-            <returns>The squared distance between the two vectors.</returns>
-            <remarks>Distance squared is the value before taking the square root. 
-            Distance squared can often be used in place of distance if relative comparisons are being made. 
-            For example, consider three points A, B, and C. To determine whether B or C is further from A, 
-            compare the distance between A and B to the distance between A and C. Calculating the two distances 
-            involves two square roots, which are computationally expensive. However, using distance squared 
-            provides the same information and avoids calculating two square roots.
-            </remarks>
-        </member>
-        <member name="M:CryEngine.Vec2.Dot(CryEngine.Vec2@,CryEngine.Vec2@,System.Single@)">
-            <summary>
-            Calculates the dot product of two vectors.
-            </summary>
-            <param name="left">First source vector.</param>
-            <param name="right">Second source vector.</param>
-            <param name="result">When the method completes, contains the dot product of the two vectors.</param>
-        </member>
-        <member name="M:CryEngine.Vec2.Dot(CryEngine.Vec2,CryEngine.Vec2)">
-            <summary>
-            Calculates the dot product of two vectors.
-            </summary>
-            <param name="left">First source vector.</param>
-            <param name="right">Second source vector.</param>
-            <returns>The dot product of the two vectors.</returns>
-        </member>
-        <member name="M:CryEngine.Vec2.Perp(CryEngine.Vec2@,CryEngine.Vec2@)">
-            <summary>
-            Calculates a vector that is perpendicular to the given vector.
-            </summary>
-            <param name="vector">The vector to base the perpendicular vector on.</param>
-            <param name="result">When the method completes, contains the perpendicular vector.</param>
-            <remarks>
-            This method finds the perpendicular vector using a 90 degree counterclockwise rotation.
-            </remarks>
-        </member>
-        <member name="M:CryEngine.Vec2.Perp(CryEngine.Vec2)">
-            <summary>
-            Calculates a vector that is perpendicular to the given vector.
-            </summary>
-            <param name="vector">The vector to base the perpendicular vector on.</param>
-            <returns>The perpendicular vector.</returns>
-            <remarks>
-            This method finds the perpendicular vector using a 90 degree counterclockwise rotation.
-            </remarks>
-        </member>
-        <member name="M:CryEngine.Vec2.PerpDot(CryEngine.Vec2@,CryEngine.Vec2@,System.Single@)">
-            <summary>
-            Calculates the perp dot product.
-            </summary>
-            <param name="left">First source vector.</param>
-            <param name="right">Second source vector.</param>
-            <param name="result">When the method completes, contains the perp dot product of the two vectors.</param>
-            <remarks>
-            The perp dot product is defined as taking the dot product of the perpendicular vector
-            of the left vector with the right vector.
-            </remarks>
-        </member>
-        <member name="M:CryEngine.Vec2.PerpDot(CryEngine.Vec2,CryEngine.Vec2)">
-            <summary>
-            Calculates the perp dot product.
-            </summary>
-            <param name="left">First source vector.</param>
-            <param name="right">Second source vector.</param>
-            <returns>The perp dot product of the two vectors.</returns>
-            <remarks>
-            The perp dot product is defined as taking the dot product of the perpendicular vector
-            of the left vector with the right vector.
-            </remarks>
-        </member>
-        <member name="M:CryEngine.Vec2.Normalize(CryEngine.Vec2@,CryEngine.Vec2@)">
-            <summary>
-            Converts the vector into a unit vector.
-            </summary>
-            <param name="value">The vector to normalize.</param>
-            <param name="result">When the method completes, contains the normalized vector.</param>
-        </member>
-        <member name="M:CryEngine.Vec2.Normalize(CryEngine.Vec2)">
-            <summary>
-            Converts the vector into a unit vector.
-            </summary>
-            <param name="value">The vector to normalize.</param>
-            <returns>The normalized vector.</returns>
-        </member>
-        <member name="M:CryEngine.Vec2.Lerp(CryEngine.Vec2@,CryEngine.Vec2@,System.Single,CryEngine.Vec2@)">
-            <summary>
-            Performs a linear interpolation between two vectors.
-            </summary>
-            <param name="start">Start vector.</param>
-            <param name="end">End vector.</param>
-            <param name="amount">Value between 0 and 1 indicating the weight of <paramref name="end"/>.</param>
-            <param name="result">When the method completes, contains the linear interpolation of the two vectors.</param>
-            <remarks>
-            This method performs the linear interpolation based on the following formula.
-            <code>start + (end - start) * amount</code>
-            Passing <paramref name="amount"/> a value of 0 will cause <paramref name="start"/> to be returned; a value of 1 will cause <paramref name="end"/> to be returned. 
-            </remarks>
-        </member>
-        <member name="M:CryEngine.Vec2.Lerp(CryEngine.Vec2,CryEngine.Vec2,System.Single)">
-            <summary>
-            Performs a linear interpolation between two vectors.
-            </summary>
-            <param name="start">Start vector.</param>
-            <param name="end">End vector.</param>
-            <param name="amount">Value between 0 and 1 indicating the weight of <paramref name="end"/>.</param>
-            <returns>The linear interpolation of the two vectors.</returns>
-            <remarks>
-            This method performs the linear interpolation based on the following formula.
-            <code>start + (end - start) * amount</code>
-            Passing <paramref name="amount"/> a value of 0 will cause <paramref name="start"/> to be returned; a value of 1 will cause <paramref name="end"/> to be returned. 
-            </remarks>
-        </member>
-        <member name="M:CryEngine.Vec2.SmoothStep(CryEngine.Vec2@,CryEngine.Vec2@,System.Single,CryEngine.Vec2@)">
-            <summary>
-            Performs a cubic interpolation between two vectors.
-            </summary>
-            <param name="start">Start vector.</param>
-            <param name="end">End vector.</param>
-            <param name="amount">Value between 0 and 1 indicating the weight of <paramref name="end"/>.</param>
-            <param name="result">When the method completes, contains the cubic interpolation of the two vectors.</param>
-        </member>
-        <member name="M:CryEngine.Vec2.SmoothStep(CryEngine.Vec2,CryEngine.Vec2,System.Single)">
-            <summary>
-            Performs a cubic interpolation between two vectors.
-            </summary>
-            <param name="start">Start vector.</param>
-            <param name="end">End vector.</param>
-            <param name="amount">Value between 0 and 1 indicating the weight of <paramref name="end"/>.</param>
-            <returns>The cubic interpolation of the two vectors.</returns>
-        </member>
-        <member name="M:CryEngine.Vec2.Hermite(CryEngine.Vec2@,CryEngine.Vec2@,CryEngine.Vec2@,CryEngine.Vec2@,System.Single,CryEngine.Vec2@)">
-            <summary>
-            Performs a Hermite spline interpolation.
-            </summary>
-            <param name="value1">First source position vector.</param>
-            <param name="tangent1">First source tangent vector.</param>
-            <param name="value2">Second source position vector.</param>
-            <param name="tangent2">Second source tangent vector.</param>
-            <param name="amount">Weighting factor.</param>
-            <param name="result">When the method completes, contains the result of the Hermite spline interpolation.</param>
-        </member>
-        <member name="M:CryEngine.Vec2.Hermite(CryEngine.Vec2,CryEngine.Vec2,CryEngine.Vec2,CryEngine.Vec2,System.Single)">
-            <summary>
-            Performs a Hermite spline interpolation.
-            </summary>
-            <param name="value1">First source position vector.</param>
-            <param name="tangent1">First source tangent vector.</param>
-            <param name="value2">Second source position vector.</param>
-            <param name="tangent2">Second source tangent vector.</param>
-            <param name="amount">Weighting factor.</param>
-            <returns>The result of the Hermite spline interpolation.</returns>
-        </member>
-        <member name="M:CryEngine.Vec2.CatmullRom(CryEngine.Vec2@,CryEngine.Vec2@,CryEngine.Vec2@,CryEngine.Vec2@,System.Single,CryEngine.Vec2@)">
-            <summary>
-            Performs a Catmull-Rom interpolation using the specified positions.
-            </summary>
-            <param name="value1">The first position in the interpolation.</param>
-            <param name="value2">The second position in the interpolation.</param>
-            <param name="value3">The third position in the interpolation.</param>
-            <param name="value4">The fourth position in the interpolation.</param>
-            <param name="amount">Weighting factor.</param>
-            <param name="result">When the method completes, contains the result of the Catmull-Rom interpolation.</param>
-        </member>
-        <member name="M:CryEngine.Vec2.CatmullRom(CryEngine.Vec2,CryEngine.Vec2,CryEngine.Vec2,CryEngine.Vec2,System.Single)">
-            <summary>
-            Performs a Catmull-Rom interpolation using the specified positions.
-            </summary>
-            <param name="value1">The first position in the interpolation.</param>
-            <param name="value2">The second position in the interpolation.</param>
-            <param name="value3">The third position in the interpolation.</param>
-            <param name="value4">The fourth position in the interpolation.</param>
-            <param name="amount">Weighting factor.</param>
-            <returns>A vector that is the result of the Catmull-Rom interpolation.</returns>
-        </member>
-        <member name="M:CryEngine.Vec2.Max(CryEngine.Vec2@,CryEngine.Vec2@,CryEngine.Vec2@)">
-            <summary>
-            Returns a vector containing the smallest components of the specified vectors.
-            </summary>
-            <param name="left">The first source vector.</param>
-            <param name="right">The second source vector.</param>
-            <param name="result">When the method completes, contains an new vector composed of the largest components of the source vectors.</param>
-        </member>
-        <member name="M:CryEngine.Vec2.Max(CryEngine.Vec2,CryEngine.Vec2)">
-            <summary>
-            Returns a vector containing the largest components of the specified vectors.
-            </summary>
-            <param name="left">The first source vector.</param>
-            <param name="right">The second source vector.</param>
-            <returns>A vector containing the largest components of the source vectors.</returns>
-        </member>
-        <member name="M:CryEngine.Vec2.Min(CryEngine.Vec2@,CryEngine.Vec2@,CryEngine.Vec2@)">
-            <summary>
-            Returns a vector containing the smallest components of the specified vectors.
-            </summary>
-            <param name="left">The first source vector.</param>
-            <param name="right">The second source vector.</param>
-            <param name="result">When the method completes, contains an new vector composed of the smallest components of the source vectors.</param>
-        </member>
-        <member name="M:CryEngine.Vec2.Min(CryEngine.Vec2,CryEngine.Vec2)">
-            <summary>
-            Returns a vector containing the smallest components of the specified vectors.
-            </summary>
-            <param name="left">The first source vector.</param>
-            <param name="right">The second source vector.</param>
-            <returns>A vector containing the smallest components of the source vectors.</returns>
-        </member>
-        <member name="M:CryEngine.Vec2.Reflect(CryEngine.Vec2@,CryEngine.Vec2@,CryEngine.Vec2@)">
-            <summary>
-            Returns the reflection of a vector off a surface that has the specified normal. 
-            </summary>
-            <param name="vector">The source vector.</param>
-            <param name="normal">Normal of the surface.</param>
-            <param name="result">When the method completes, contains the reflected vector.</param>
-            <remarks>Reflect only gives the direction of a reflection off a surface, it does not determine 
-            whether the original vector was close enough to the surface to hit it.</remarks>
-        </member>
-        <member name="M:CryEngine.Vec2.Reflect(CryEngine.Vec2,CryEngine.Vec2)">
-            <summary>
-            Returns the reflection of a vector off a surface that has the specified normal. 
-            </summary>
-            <param name="vector">The source vector.</param>
-            <param name="normal">Normal of the surface.</param>
-            <returns>The reflected vector.</returns>
-            <remarks>Reflect only gives the direction of a reflection off a surface, it does not determine 
-            whether the original vector was close enough to the surface to hit it.</remarks>
-        </member>
-        <member name="M:CryEngine.Vec2.Orthogonalize(CryEngine.Vec2[],CryEngine.Vec2[])">
-            <summary>
-            Orthogonalizes a list of vectors.
-            </summary>
-            <param name="destination">The list of orthogonalized vectors.</param>
-            <param name="source">The list of vectors to orthogonalize.</param>
-            <remarks>
-            <para>Orthogonalization is the process of making all vectors orthogonal to each other. This
-            means that any given vector in the list will be orthogonal to any other given vector in the
-            list.</para>
-            <para>Because this method uses the modified Gram-Schmidt process, the resulting vectors
-            tend to be numerically unstable. The numeric stability decreases according to the vectors
-            position in the list so that the first vector is the most stable and the last vector is the
-            least stable.</para>
-            </remarks>
-            <exception cref="T:System.ArgumentNullException">Thrown when <paramref name="source"/> or <paramref name="destination"/> is <c>null</c>.</exception>
-            <exception cref="T:System.ArgumentOutOfRangeException">Thrown when <paramref name="destination"/> is shorter in length than <paramref name="source"/>.</exception>
-        </member>
-        <member name="M:CryEngine.Vec2.Orthonormalize(CryEngine.Vec2[],CryEngine.Vec2[])">
-            <summary>
-            Orthonormalizes a list of vectors.
-            </summary>
-            <param name="destination">The list of orthonormalized vectors.</param>
-            <param name="source">The list of vectors to orthonormalize.</param>
-            <remarks>
-            <para>Orthonormalization is the process of making all vectors orthogonal to each
-            other and making all vectors of unit length. This means that any given vector will
-            be orthogonal to any other given vector in the list.</para>
-            <para>Because this method uses the modified Gram-Schmidt process, the resulting vectors
-            tend to be numerically unstable. The numeric stability decreases according to the vectors
-            position in the list so that the first vector is the most stable and the last vector is the
-            least stable.</para>
-            </remarks>
-            <exception cref="T:System.ArgumentNullException">Thrown when <paramref name="source"/> or <paramref name="destination"/> is <c>null</c>.</exception>
-            <exception cref="T:System.ArgumentOutOfRangeException">Thrown when <paramref name="destination"/> is shorter in length than <paramref name="source"/>.</exception>
-        </member>
-        <member name="M:CryEngine.Vec2.Transform(CryEngine.Vec2@,CryEngine.Quat@,CryEngine.Vec2@)">
-            <summary>
-            Transforms a 2D vector by the given <see cref="T:CryEngine.Quat"/> rotation.
-            </summary>
-            <param name="vector">The vector to rotate.</param>
-            <param name="rotation">The <see cref="T:CryEngine.Quat"/> rotation to apply.</param>
-            <param name="result">When the method completes, contains the transformed <see cref="T:CryEngine.Vec4"/>.</param>
-        </member>
-        <member name="M:CryEngine.Vec2.Transform(CryEngine.Vec2,CryEngine.Quat)">
-            <summary>
-            Transforms a 2D vector by the given <see cref="T:CryEngine.Quat"/> rotation.
-            </summary>
-            <param name="vector">The vector to rotate.</param>
-            <param name="rotation">The <see cref="T:CryEngine.Quat"/> rotation to apply.</param>
-            <returns>The transformed <see cref="T:CryEngine.Vec4"/>.</returns>
-        </member>
-        <member name="M:CryEngine.Vec2.Transform(CryEngine.Vec2[],CryEngine.Quat@,CryEngine.Vec2[])">
-            <summary>
-            Transforms an array of vectors by the given <see cref="T:CryEngine.Quat"/> rotation.
-            </summary>
-            <param name="source">The array of vectors to transform.</param>
-            <param name="rotation">The <see cref="T:CryEngine.Quat"/> rotation to apply.</param>
-            <param name="destination">The array for which the transformed vectors are stored.
-            This array may be the same array as <paramref name="source"/>.</param>
-            <exception cref="T:System.ArgumentNullException">Thrown when <paramref name="source"/> or <paramref name="destination"/> is <c>null</c>.</exception>
-            <exception cref="T:System.ArgumentOutOfRangeException">Thrown when <paramref name="destination"/> is shorter in length than <paramref name="source"/>.</exception>
-        </member>
-        <member name="M:CryEngine.Vec2.op_Addition(CryEngine.Vec2,CryEngine.Vec2)">
-            <summary>
-            Adds two vectors.
-            </summary>
-            <param name="left">The first vector to add.</param>
-            <param name="right">The second vector to add.</param>
-            <returns>The sum of the two vectors.</returns>
-        </member>
-        <member name="M:CryEngine.Vec2.op_UnaryPlus(CryEngine.Vec2)">
-            <summary>
-            Assert a vector (return it unchanged).
-            </summary>
-            <param name="value">The vector to assert (unchange).</param>
-            <returns>The asserted (unchanged) vector.</returns>
-        </member>
-        <member name="M:CryEngine.Vec2.op_Subtraction(CryEngine.Vec2,CryEngine.Vec2)">
-            <summary>
-            Subtracts two vectors.
-            </summary>
-            <param name="left">The first vector to subtract.</param>
-            <param name="right">The second vector to subtract.</param>
-            <returns>The difference of the two vectors.</returns>
-        </member>
-        <member name="M:CryEngine.Vec2.op_UnaryNegation(CryEngine.Vec2)">
-            <summary>
-            Reverses the direction of a given vector.
-            </summary>
-            <param name="value">The vector to negate.</param>
-            <returns>A vector facing in the opposite direction.</returns>
-        </member>
-        <member name="M:CryEngine.Vec2.op_Multiply(System.Single,CryEngine.Vec2)">
-            <summary>
-            Scales a vector by the given value.
-            </summary>
-            <param name="value">The vector to scale.</param>
-            <param name="scale">The amount by which to scale the vector.</param>
-            <returns>The scaled vector.</returns>
-        </member>
-        <member name="M:CryEngine.Vec2.op_Multiply(CryEngine.Vec2,System.Single)">
-            <summary>
-            Scales a vector by the given value.
-            </summary>
-            <param name="value">The vector to scale.</param>
-            <param name="scale">The amount by which to scale the vector.</param>
-            <returns>The scaled vector.</returns>
-        </member>
-        <member name="M:CryEngine.Vec2.op_Division(CryEngine.Vec2,System.Single)">
-            <summary>
-            Scales a vector by the given value.
-            </summary>
-            <param name="value">The vector to scale.</param>
-            <param name="scale">The amount by which to scale the vector.</param>
-            <returns>The scaled vector.</returns>
-        </member>
-        <member name="M:CryEngine.Vec2.op_Equality(CryEngine.Vec2,CryEngine.Vec2)">
-            <summary>
-            Tests for equality between two objects.
-            </summary>
-            <param name="left">The first value to compare.</param>
-            <param name="right">The second value to compare.</param>
-            <returns><c>true</c> if <paramref name="left"/> has the same value as <paramref name="right"/>; otherwise, <c>false</c>.</returns>
-        </member>
-        <member name="M:CryEngine.Vec2.op_Inequality(CryEngine.Vec2,CryEngine.Vec2)">
-            <summary>
-            Tests for inequality between two objects.
-            </summary>
-            <param name="left">The first value to compare.</param>
-            <param name="right">The second value to compare.</param>
-            <returns><c>true</c> if <paramref name="left"/> has a different value than <paramref name="right"/>; otherwise, <c>false</c>.</returns>
-        </member>
-        <member name="M:CryEngine.Vec2.op_Explicit(CryEngine.Vec2)~CryEngine.Vec3">
-            <summary>
-            Performs an explicit conversion from <see cref="T:CryEngine.Vec2"/> to <see cref="T:CryEngine.Vec3"/>.
-            </summary>
-            <param name="value">The value.</param>
-            <returns>The result of the conversion.</returns>
-        </member>
-        <member name="M:CryEngine.Vec2.op_Explicit(CryEngine.Vec2)~CryEngine.Vec4">
-            <summary>
-            Performs an explicit conversion from <see cref="T:CryEngine.Vec2"/> to <see cref="T:CryEngine.Vec4"/>.
-            </summary>
-            <param name="value">The value.</param>
-            <returns>The result of the conversion.</returns>
-        </member>
-        <member name="M:CryEngine.Vec2.ToString">
-            <summary>
-            Returns a <see cref="T:System.String"/> that represents this instance.
-            </summary>
-            <returns>
-            A <see cref="T:System.String"/> that represents this instance.
-            </returns>
-        </member>
-        <member name="M:CryEngine.Vec2.ToString(System.String)">
-            <summary>
-            Returns a <see cref="T:System.String"/> that represents this instance.
-            </summary>
-            <param name="format">The format.</param>
-            <returns>
-            A <see cref="T:System.String"/> that represents this instance.
-            </returns>
-        </member>
-        <member name="M:CryEngine.Vec2.ToString(System.IFormatProvider)">
-            <summary>
-            Returns a <see cref="T:System.String"/> that represents this instance.
-            </summary>
-            <param name="formatProvider">The format provider.</param>
-            <returns>
-            A <see cref="T:System.String"/> that represents this instance.
-            </returns>
-        </member>
-        <member name="M:CryEngine.Vec2.ToString(System.String,System.IFormatProvider)">
-            <summary>
-            Returns a <see cref="T:System.String"/> that represents this instance.
-            </summary>
-            <param name="format">The format.</param>
-            <param name="formatProvider">The format provider.</param>
-            <returns>
-            A <see cref="T:System.String"/> that represents this instance.
-            </returns>
-        </member>
-        <member name="M:CryEngine.Vec2.GetHashCode">
-            <summary>
-            Returns a hash code for this instance.
-            </summary>
-            <returns>
-            A hash code for this instance, suitable for use in hashing algorithms and data structures like a hash table. 
-            </returns>
-        </member>
-        <member name="M:CryEngine.Vec2.Equals(CryEngine.Vec2)">
-            <summary>
-            Determines whether the specified <see cref="T:CryEngine.Vec2"/> is equal to this instance.
-            </summary>
-            <param name="other">The <see cref="T:CryEngine.Vec2"/> to compare with this instance.</param>
-            <returns>
-            <c>true</c> if the specified <see cref="T:CryEngine.Vec2"/> is equal to this instance; otherwise, <c>false</c>.
-            </returns>
-        </member>
-        <member name="M:CryEngine.Vec2.Equals(CryEngine.Vec2,System.Single)">
-            <summary>
-            Determines whether the specified <see cref="T:CryEngine.Vec2"/> is equal to this instance using an epsilon value.
-            </summary>
-            <param name="other">The <see cref="T:CryEngine.Vec2"/> to compare with this instance.</param>
-            <param name="epsilon">The amount of error allowed.</param>
-            <returns>
-            <c>true</c> if the specified <see cref="T:CryEngine.Vec2"/> is equal to this instance; otherwise, <c>false</c>.
-            </returns>
-        </member>
-        <member name="M:CryEngine.Vec2.Equals(System.Object)">
-            <summary>
-            Determines whether the specified <see cref="T:System.Object"/> is equal to this instance.
-            </summary>
-            <param name="value">The <see cref="T:System.Object"/> to compare with this instance.</param>
-            <returns>
-            <c>true</c> if the specified <see cref="T:System.Object"/> is equal to this instance; otherwise, <c>false</c>.
-            </returns>
-        </member>
-        <member name="P:CryEngine.Vec2.IsNormalized">
-            <summary>
-            Gets a value indicting whether this instance is normalized.
-            </summary>
-        </member>
-        <member name="P:CryEngine.Vec2.Item(System.Int32)">
-            <summary>
-            Gets or sets the component at the specified index.
-            </summary>
-            <value>The value of the X or Y component, depending on the index.</value>
-            <param name="index">The index of the component to access. Use 0 for the X component and 1 for the Y component.</param>
-            <returns>The value of the component at the specified index.</returns>
-            <exception cref="T:System.ArgumentOutOfRangeException">Thrown when the <paramref name="index"/> is out of the range [0, 1].</exception>
-        </member>
-        <member name="T:CryEngine.Plane">
-            <summary>
-            Represents a plane in three dimensional space.
-            </summary>
-        </member>
-        <member name="F:CryEngine.Plane.Normal">
-            <summary>
-            The normal vector of the plane.
-            </summary>
-        </member>
-        <member name="F:CryEngine.Plane.D">
-            <summary>
-            The distance of the plane along its normal from the origin.
-            </summary>
-        </member>
-        <member name="M:CryEngine.Plane.#ctor(System.Single)">
-            <summary>
-            Initializes a new instance of the <see cref="T:CryEngine.Plane"/> struct.
-            </summary>
-            <param name="value">The value that will be assigned to all components.</param>
-        </member>
-        <member name="M:CryEngine.Plane.#ctor(System.Single,System.Single,System.Single,System.Single)">
-            <summary>
-            Initializes a new instance of the <see cref="T:CryEngine.Plane"/> struct.
-            </summary>
-            <param name="a">The X component of the normal.</param>
-            <param name="b">The Y component of the normal.</param>
-            <param name="c">The Z component of the normal.</param>
-            <param name="d">The distance of the plane along its normal from the origin.</param>
-        </member>
-        <member name="M:CryEngine.Plane.#ctor(CryEngine.Vec3,System.Single)">
-            <summary>
-            Initializes a new instance of the <see cref="T:CryEngine.Plane"/> struct.
-            </summary>
-            <param name="value">The normal of the plane.</param>
-            <param name="d">The distance of the plane along its normal from the origin</param>
-        </member>
-        <member name="M:CryEngine.Plane.#ctor(CryEngine.Vec3,CryEngine.Vec3)">
-            <summary>
-            Initializes a new instance of the <see cref="T:CryEngine.Plane"/> struct.
-            </summary>
-            <param name="point">Any point that lies along the plane.</param>
-            <param name="normal">The normal of the plane.</param>
-        </member>
-        <member name="M:CryEngine.Plane.#ctor(CryEngine.Vec3,CryEngine.Vec3,CryEngine.Vec3)">
-            <summary>
-            Initializes a new instance of the <see cref="T:CryEngine.Plane"/> struct.
-            </summary>
-            <param name="point1">First point of a triangle defining the plane.</param>
-            <param name="point2">Second point of a triangle defining the plane.</param>
-            <param name="point3">Third point of a triangle defining the plane.</param>
-        </member>
-        <member name="M:CryEngine.Plane.#ctor(System.Single[])">
-            <summary>
-            Initializes a new instance of the <see cref="T:CryEngine.Plane"/> struct.
-            </summary>
-            <param name="values">The values to assign to the A, B, C, and D components of the plane. This must be an array with four elements.</param>
-            <exception cref="T:System.ArgumentNullException">Thrown when <paramref name="values"/> is <c>null</c>.</exception>
-            <exception cref="T:System.ArgumentOutOfRangeException">Thrown when <paramref name="values"/> contains more or less than four elements.</exception>
-        </member>
-        <member name="M:CryEngine.Plane.Normalize">
-            <summary>
-            Changes the coefficients of the normal vector of the plane to make it of unit length.
-            </summary>
-        </member>
-        <member name="M:CryEngine.Plane.ToArray">
-            <summary>
-            Creates an array containing the elements of the plane.
-            </summary>
-            <returns>A four-element array containing the components of the plane.</returns>
-        </member>
-        <member name="M:CryEngine.Plane.Intersects(CryEngine.Vec3@)">
-            <summary>
-            Determines if there is an intersection between the current object and a point.
-            </summary>
-            <param name="point">The point to test.</param>
-            <returns>Whether the two objects intersected.</returns>
-        </member>
-        <member name="M:CryEngine.Plane.Intersects(CryEngine.Ray@)">
-            <summary>
-            Determines if there is an intersection between the current object and a <see cref="T:CryEngine.Ray"/>.
-            </summary>
-            <param name="ray">The ray to test.</param>
-            <returns>Whether the two objects intersected.</returns>
-        </member>
-        <member name="M:CryEngine.Plane.Intersects(CryEngine.Ray@,System.Single@)">
-            <summary>
-            Determines if there is an intersection between the current object and a <see cref="T:CryEngine.Ray"/>.
-            </summary>
-            <param name="ray">The ray to test.</param>
-            <param name="distance">When the method completes, contains the distance of the intersection,
-            or 0 if there was no intersection.</param>
-            <returns>Whether the two objects intersected.</returns>
-        </member>
-        <member name="M:CryEngine.Plane.Intersects(CryEngine.Ray@,CryEngine.Vec3@)">
-            <summary>
-            Determines if there is an intersection between the current object and a <see cref="T:CryEngine.Ray"/>.
-            </summary>
-            <param name="ray">The ray to test.</param>
-            <param name="point">When the method completes, contains the point of intersection,
-            or <see cref="T:CryEngine.Vec3"/> if there was no intersection.</param>
-            <returns>Whether the two objects intersected.</returns>
-        </member>
-        <member name="M:CryEngine.Plane.Intersects(CryEngine.Plane@)">
-            <summary>
-            Determines if there is an intersection between the current object and a <see cref="T:CryEngine.Plane"/>.
-            </summary>
-            <param name="plane">The plane to test.</param>
-            <returns>Whether the two objects intersected.</returns>
-        </member>
-        <member name="M:CryEngine.Plane.Intersects(CryEngine.Plane@,CryEngine.Ray@)">
-            <summary>
-            Determines if there is an intersection between the current object and a <see cref="T:CryEngine.Plane"/>.
-            </summary>
-            <param name="plane">The plane to test.</param>
-            <param name="line">When the method completes, contains the line of intersection
-            as a <see cref="T:CryEngine.Ray"/>, or a zero ray if there was no intersection.</param>
-            <returns>Whether the two objects intersected.</returns>
-        </member>
-        <member name="M:CryEngine.Plane.Intersects(CryEngine.Vec3@,CryEngine.Vec3@,CryEngine.Vec3@)">
-            <summary>
-            Determines if there is an intersection between the current object and a triangle.
-            </summary>
-            <param name="vertex1">The first vertex of the triangle to test.</param>
-            <param name="vertex2">The second vertex of the triagnle to test.</param>
-            <param name="vertex3">The third vertex of the triangle to test.</param>
-            <returns>Whether the two objects intersected.</returns>
-        </member>
-        <member name="M:CryEngine.Plane.Intersects(CryEngine.BoundingBox@)">
-            <summary>
-            Determines if there is an intersection between the current object and a <see cref="T:CryEngine.BoundingBox"/>.
-            </summary>
-            <param name="box">The box to test.</param>
-            <returns>Whether the two objects intersected.</returns>
-        </member>
-        <member name="M:CryEngine.Plane.Intersects(CryEngine.BoundingSphere@)">
-            <summary>
-            Determines if there is an intersection between the current object and a <see cref="T:CryEngine.BoundingSphere"/>.
-            </summary>
-            <param name="sphere">The sphere to test.</param>
-            <returns>Whether the two objects intersected.</returns>
-        </member>
-        <member name="M:CryEngine.Plane.Multiply(CryEngine.Plane@,System.Single,CryEngine.Plane@)">
-            <summary>
-            Scales each component of the plane by the given scaling factor.
-            </summary>
-            <param name="value">The plane to scale.</param>
-            <param name="scale">The amount by which to scale the plane.</param>
-            <param name="result">When the method completes, contains the scaled plane.</param>
-        </member>
-        <member name="M:CryEngine.Plane.Multiply(CryEngine.Plane,System.Single)">
-            <summary>
-            Scales each component of the plane by the given scaling factor.
-            </summary>
-            <param name="value">The plane to scale.</param>
-            <param name="scale">The amount by which to scale the plane.</param>
-            <returns>The scaled plane.</returns>
-        </member>
-        <member name="M:CryEngine.Plane.Scale(CryEngine.Plane@,System.Single,CryEngine.Plane@)">
-            <summary>
-            Scales the distance component of the plane by the given scaling factor.
-            </summary>
-            <param name="value">The plane to scale.</param>
-            <param name="scale">The amount by which to scale the plane.</param>
-            <param name="result">When the method completes, contains the scaled plane.</param>
-        </member>
-        <member name="M:CryEngine.Plane.Scale(CryEngine.Plane,System.Single)">
-            <summary>
-            Scales the distance component of the plane by the given scaling factor.
-            </summary>
-            <param name="value">The plane to scale.</param>
-            <param name="scale">The amount by which to scale the plane.</param>
-            <returns>The scaled plane.</returns>
-        </member>
-        <member name="M:CryEngine.Plane.Dot(CryEngine.Plane@,CryEngine.Vec4@,System.Single@)">
-            <summary>
-            Calculates the dot product of the specified vector and plane.
-            </summary>
-            <param name="left">The source plane.</param>
-            <param name="right">The source vector.</param>
-            <param name="result">When the method completes, contains the dot product of the specified plane and vector.</param>
-        </member>
-        <member name="M:CryEngine.Plane.Dot(CryEngine.Plane,CryEngine.Vec4)">
-            <summary>
-            Calculates the dot product of the specified vector and plane.
-            </summary>
-            <param name="left">The source plane.</param>
-            <param name="right">The source vector.</param>
-            <returns>The dot product of the specified plane and vector.</returns>
-        </member>
-        <member name="M:CryEngine.Plane.DotCoordinate(CryEngine.Plane@,CryEngine.Vec3@,System.Single@)">
-            <summary>
-            Calculates the dot product of a specified vector and the normal of the plane plus the distance value of the plane.
-            </summary>
-            <param name="left">The source plane.</param>
-            <param name="right">The source vector.</param>
-            <param name="result">When the method completes, contains the dot product of a specified vector and the normal of the Plane plus the distance value of the plane.</param>
-        </member>
-        <member name="M:CryEngine.Plane.DotCoordinate(CryEngine.Plane,CryEngine.Vec3)">
-            <summary>
-            Calculates the dot product of a specified vector and the normal of the plane plus the distance value of the plane.
-            </summary>
-            <param name="left">The source plane.</param>
-            <param name="right">The source vector.</param>
-            <returns>The dot product of a specified vector and the normal of the Plane plus the distance value of the plane.</returns>
-        </member>
-        <member name="M:CryEngine.Plane.DotNormal(CryEngine.Plane@,CryEngine.Vec3@,System.Single@)">
-            <summary>
-            Calculates the dot product of the specified vector and the normal of the plane.
-            </summary>
-            <param name="left">The source plane.</param>
-            <param name="right">The source vector.</param>
-            <param name="result">When the method completes, contains the dot product of the specified vector and the normal of the plane.</param>
-        </member>
-        <member name="M:CryEngine.Plane.DotNormal(CryEngine.Plane,CryEngine.Vec3)">
-            <summary>
-            Calculates the dot product of the specified vector and the normal of the plane.
-            </summary>
-            <param name="left">The source plane.</param>
-            <param name="right">The source vector.</param>
-            <returns>The dot product of the specified vector and the normal of the plane.</returns>
-        </member>
-        <member name="M:CryEngine.Plane.Normalize(CryEngine.Plane@,CryEngine.Plane@)">
-            <summary>
-            Changes the coefficients of the normal vector of the plane to make it of unit length.
-            </summary>
-            <param name="plane">The source plane.</param>
-            <param name="result">When the method completes, contains the normalized plane.</param>
-        </member>
-        <member name="M:CryEngine.Plane.Normalize(CryEngine.Plane)">
-            <summary>
-            Changes the coefficients of the normal vector of the plane to make it of unit length.
-            </summary>
-            <param name="plane">The source plane.</param>
-            <returns>The normalized plane.</returns>
-        </member>
-        <member name="M:CryEngine.Plane.Transform(CryEngine.Plane@,CryEngine.Quat@,CryEngine.Plane@)">
-            <summary>
-            Transforms a normalized plane by a quaternion rotation.
-            </summary>
-            <param name="plane">The normalized source plane.</param>
-            <param name="rotation">The quaternion rotation.</param>
-            <param name="result">When the method completes, contains the transformed plane.</param>
-        </member>
-        <member name="M:CryEngine.Plane.Transform(CryEngine.Plane,CryEngine.Quat)">
-            <summary>
-            Transforms a normalized plane by a quaternion rotation.
-            </summary>
-            <param name="plane">The normalized source plane.</param>
-            <param name="rotation">The quaternion rotation.</param>
-            <returns>The transformed plane.</returns>
-        </member>
-        <member name="M:CryEngine.Plane.Transform(CryEngine.Plane[],CryEngine.Quat@)">
-            <summary>
-            Transforms an array of normalized planes by a quaternion rotation.
-            </summary>
-            <param name="planes">The array of normalized planes to transform.</param>
-            <param name="rotation">The quaternion rotation.</param>
-            <exception cref="T:System.ArgumentNullException">Thrown when <paramref name="planes"/> is <c>null</c>.</exception>
-        </member>
-        <member name="M:CryEngine.Plane.op_Multiply(System.Single,CryEngine.Plane)">
-            <summary>
-            Scales each component of the plane by the given value.
-            </summary>
-            <param name="scale">The amount by which to scale the plane.</param>
-            <param name="plane">The plane to scale.</param>
-            <returns>The scaled plane.</returns>
-        </member>
-        <member name="M:CryEngine.Plane.op_Multiply(CryEngine.Plane,System.Single)">
-            <summary>
-            Scales each component of the plane by the given value.
-            </summary>
-            <param name="plane">The plane to scale.</param>
-            <param name="scale">The amount by which to scale the plane.</param>
-            <returns>The scaled plane.</returns>
-        </member>
-        <member name="M:CryEngine.Plane.op_Equality(CryEngine.Plane,CryEngine.Plane)">
-            <summary>
-            Tests for equality between two objects.
-            </summary>
-            <param name="left">The first value to compare.</param>
-            <param name="right">The second value to compare.</param>
-            <returns><c>true</c> if <paramref name="left"/> has the same value as <paramref name="right"/>; otherwise, <c>false</c>.</returns>
-        </member>
-        <member name="M:CryEngine.Plane.op_Inequality(CryEngine.Plane,CryEngine.Plane)">
-            <summary>
-            Tests for inequality between two objects.
-            </summary>
-            <param name="left">The first value to compare.</param>
-            <param name="right">The second value to compare.</param>
-            <returns><c>true</c> if <paramref name="left"/> has a different value than <paramref name="right"/>; otherwise, <c>false</c>.</returns>
-        </member>
-        <member name="M:CryEngine.Plane.ToString">
-            <summary>
-            Returns a <see cref="T:System.String"/> that represents this instance.
-            </summary>
-            <returns>
-            A <see cref="T:System.String"/> that represents this instance.
-            </returns>
-        </member>
-        <member name="M:CryEngine.Plane.ToString(System.String)">
-            <summary>
-            Returns a <see cref="T:System.String"/> that represents this instance.
-            </summary>
-            <param name="format">The format.</param>
-            <returns>
-            A <see cref="T:System.String"/> that represents this instance.
-            </returns>
-        </member>
-        <member name="M:CryEngine.Plane.ToString(System.IFormatProvider)">
-            <summary>
-            Returns a <see cref="T:System.String"/> that represents this instance.
-            </summary>
-            <param name="formatProvider">The format provider.</param>
-            <returns>
-            A <see cref="T:System.String"/> that represents this instance.
-            </returns>
-        </member>
-        <member name="M:CryEngine.Plane.ToString(System.String,System.IFormatProvider)">
-            <summary>
-            Returns a <see cref="T:System.String"/> that represents this instance.
-            </summary>
-            <param name="format">The format.</param>
-            <param name="formatProvider">The format provider.</param>
-            <returns>
-            A <see cref="T:System.String"/> that represents this instance.
-            </returns>
-        </member>
-        <member name="M:CryEngine.Plane.GetHashCode">
-            <summary>
-            Returns a hash code for this instance.
-            </summary>
-            <returns>
-            A hash code for this instance, suitable for use in hashing algorithms and data structures like a hash table. 
-            </returns>
-        </member>
-        <member name="M:CryEngine.Plane.Equals(CryEngine.Plane)">
-            <summary>
-            Determines whether the specified <see cref="T:CryEngine.Vec4"/> is equal to this instance.
-            </summary>
-            <param name="value">The <see cref="T:CryEngine.Vec4"/> to compare with this instance.</param>
-            <returns>
-            <c>true</c> if the specified <see cref="T:CryEngine.Vec4"/> is equal to this instance; otherwise, <c>false</c>.
-            </returns>
-        </member>
-        <member name="M:CryEngine.Plane.Equals(System.Object)">
-            <summary>
-            Determines whether the specified <see cref="T:System.Object"/> is equal to this instance.
-            </summary>
-            <param name="value">The <see cref="T:System.Object"/> to compare with this instance.</param>
-            <returns>
-            <c>true</c> if the specified <see cref="T:System.Object"/> is equal to this instance; otherwise, <c>false</c>.
-            </returns>
-        </member>
-        <member name="P:CryEngine.Plane.Item(System.Int32)">
-            <summary>
-            Gets or sets the component at the specified index.
-            </summary>
-            <value>The value of the A, B, C, or D component, depending on the index.</value>
-            <param name="index">The index of the component to access. Use 0 for the A component, 1 for the B component, 2 for the C component, and 3 for the D component.</param>
-            <returns>The value of the component at the specified index.</returns>
-            <exception cref="T:System.ArgumentOutOfRangeException">Thrown when the <paramref name="index"/> is out of the range [0, 3].</exception>
-        </member>
-        <member name="T:CryEngine.PlaneIntersectionType">
-            <summary>
-            Describes the result of an intersection with a plane in three dimensions.
-            </summary>
-        </member>
-        <member name="F:CryEngine.PlaneIntersectionType.Back">
-            <summary>
-            The object is behind the plane.
-            </summary>
-        </member>
-        <member name="F:CryEngine.PlaneIntersectionType.Front">
-            <summary>
-            The object is in front of the plane.
-            </summary>
-        </member>
-        <member name="F:CryEngine.PlaneIntersectionType.Intersecting">
-            <summary>
-            The object is intersecting the plane.
-            </summary>
-        </member>
-        <member name="M:CryEngine.DelayedFunc`10.#ctor(System.Action{`0,`1,`2,`3,`4,`5,`6,`7,`8,`9},System.Single,`0,`1,`2,`3,`4,`5,`6,`7,`8,`9)">
-            <summary>
-            </summary>
-            <param name="delay">The desired delay, in milliseconds.</param>
-        </member>
-        <member name="M:CryEngine.DelayedFunc`9.#ctor(System.Action{`0,`1,`2,`3,`4,`5,`6,`7,`8},System.Single,`0,`1,`2,`3,`4,`5,`6,`7,`8)">
-            <summary>
-            </summary>
-            <param name="delay">The desired delay, in milliseconds.</param>
-        </member>
-        <member name="M:CryEngine.DelayedFunc`8.#ctor(System.Action{`0,`1,`2,`3,`4,`5,`6,`7},System.Single,`0,`1,`2,`3,`4,`5,`6,`7)">
-            <summary>
-            </summary>
-            <param name="delay">The desired delay, in milliseconds.</param>
-        </member>
-        <member name="M:CryEngine.DelayedFunc`7.#ctor(System.Action{`0,`1,`2,`3,`4,`5,`6},System.Single,`0,`1,`2,`3,`4,`5,`6)">
-            <summary>
-            </summary>
-            <param name="delay">The desired delay, in milliseconds.</param>
-        </member>
-        <member name="M:CryEngine.DelayedFunc`6.#ctor(System.Action{`0,`1,`2,`3,`4,`5},System.Single,`0,`1,`2,`3,`4,`5)">
-            <summary>
-            </summary>
-            <param name="delay">The desired delay, in milliseconds.</param>
-        </member>
-        <member name="M:CryEngine.DelayedFunc`5.#ctor(System.Action{`0,`1,`2,`3,`4},System.Single,`0,`1,`2,`3,`4)">
-            <summary>
-            </summary>
-            <param name="delay">The desired delay, in milliseconds.</param>
-        </member>
-        <member name="M:CryEngine.DelayedFunc`4.#ctor(System.Action{`0,`1,`2,`3},System.Single,`0,`1,`2,`3)">
-            <summary>
-            </summary>
-            <param name="delay">The desired delay, in milliseconds.</param>
-        </member>
-        <member name="M:CryEngine.DelayedFunc`3.#ctor(System.Action{`0,`1,`2},System.Single,`0,`1,`2)">
-            <summary>
-            </summary>
-            <param name="delay">The desired delay, in milliseconds.</param>
-        </member>
-        <member name="M:CryEngine.DelayedFunc`2.#ctor(System.Action{`0,`1},System.Single,`0,`1)">
-            <summary>
-            </summary>
-            <param name="delay">The desired delay, in milliseconds.</param>
-        </member>
-        <member name="M:CryEngine.DelayedFunc`1.#ctor(System.Action{`0},System.Single,`0)">
-            <summary>
-            </summary>
-            <param name="delay">The desired delay, in milliseconds.</param>
-        </member>
-        <member name="M:CryEngine.DelayedFunc.#ctor(System.Action,System.Single)">
-            <summary>
-            </summary>
-            <param name="delay">The desired delay, in milliseconds.</param>
-        </member>
-        <member name="M:CryEngine.Input.RegisterAction(System.String,CryEngine.ActionMapEventDelegate)">
-            <summary>
-            Registers an event declared in the players actionmap. Without invoking this, Your KeyEventDelegate will never be invoked with the new action.
-            </summary>
-            <param name="actionName"></param>
-            <param name="eventDelegate"></param>
-        </member>
-        <member name="F:CryEngine.KeyEvent.OnPress">
-            <summary>
-            Used when the action key is pressed
-            </summary>
-        </member>
-        <member name="F:CryEngine.KeyEvent.OnRelease">
-            <summary>
-            Used when the action key is released
-            </summary>
-        </member>
-        <member name="F:CryEngine.KeyEvent.OnHold">
-            <summary>
-            Used when the action key is held
-            </summary>
-        </member>
-        <member name="F:CryEngine.KeyEvent.AnalogCmd">
-            <summary>
-            Used when analog compare op succeeds
-            </summary>
-        </member>
-        <member name="P:CryEngine.Terrain.Elevation">
-            <summary>
-            A read-only map of the terrain's elevation.
-            </summary>
-        </member>
-        <member name="P:CryEngine.Terrain.Size">
-            <summary>
-            The size of the terrain in metres.
-            </summary>
-        </member>
-        <member name="P:CryEngine.Terrain.UnitsPerMetre">
-            <summary>
-            The size of each terrain unit.
-            </summary>
-        </member>
-        <member name="P:CryEngine.Terrain.UnitSize">
-            <summary>
-            The size of the terrain in units.
-            </summary>
-            <remarks>
-            The terrain system calculates the overall size by multiplying this value by the units per metre setting. A map set to 1024 units at 2 metres per unit will have a size of 2048 metres.
-            </remarks>
-        </member>
-        <member name="P:CryEngine.TerrainElevation.Item(System.Int32,System.Int32)">
-            <summary>
-            Accesses the elevation at a specified location.
-            </summary>
-            <param name="x"></param>
-            <param name="y"></param>
-            <returns></returns>
-        </member>
-        <member name="P:CryEngine.TerrainElevation.Item(System.Single,System.Single,System.Boolean)">
-            <summary>
-            Accesses the elevation at a specified location, with support for interpolated values.
-            </summary>
-            <param name="x"></param>
-            <param name="y"></param>
-            <returns></returns>
-        </member>
-        <member name="T:CryEngine.EntityFlags">
-            <summary>
-            These flags control entity instance behaviour.
-            </summary>
-        </member>
-        <member name="F:CryEngine.EntityFlags.TriggerAreas">
-            <summary>
-            Entity will trigger areas when it enters them.
-            </summary>
-        </member>
-        <member name="F:CryEngine.EntityFlags.Spawned">
-            <summary>
-            Entity was spawned dynamically without a class.
-            </summary>
-        </member>
-        <member name="T:CryEngine.EntityClassFlags">
-            <summary>
-            These flags define behaviour for entity classes.
-            </summary>
-        </member>
-        <member name="F:CryEngine.EntityClassFlags.Invisible">
-            <summary>
-            If set this class will not be visible in editor,and entity of this class cannot be placed manually in editor.
-            </summary>
-        </member>
-        <member name="F:CryEngine.EntityClassFlags.Default">
-            <summary>
-            If this is default entity class.
-            </summary>
-        </member>
-        <member name="F:CryEngine.EntityConfig.registerParams">
-            <summary>
-            The registration information.
-            </summary>
-        </member>
-        <member name="F:CryEngine.EntityConfig.properties">
-            <summary>
-            The properties that will be displayed inside Sandbox.
-            </summary>
-        </member>
-    </members>
-</doc>
+<?xml version="1.0"?>
+<doc>
+    <assembly>
+        <name>CryBrary</name>
+    </assembly>
+    <members>
+        <member name="T:CryEngine.Actor">
+            <summary>
+            WIP Player class. TODO: Redo, currently very limited in terms of callbacks + interoperability with C++ backend
+            </summary>
+        </member>
+        <member name="T:CryEngine.EntityBase">
+            <summary>
+            Contains common entity functionality.
+            </summary>
+        </member>
+        <member name="T:CryEngine.CryScriptInstance">
+            <summary>
+            This interface permits derived classes to be used for script compilation recognition.
+            </summary>
+        </member>
+        <member name="M:CryEngine.CryScriptInstance.OnUpdate">
+            <summary>
+            Called each frame if script has been set to be regularly updated (See Updated property)
+            </summary>
+        </member>
+        <member name="P:CryEngine.CryScriptInstance.ReceiveUpdates">
+            <summary>
+            Controls whether the entity receives an update per frame.
+            </summary>
+        </member>
+        <member name="M:CryEngine.EntityBase._SpawnEntity(CryEngine.EntitySpawnParams,System.Boolean,CryEngine.EntityInfo@)">
+            <summary>
+            Spawns an entity with the specified parameters.
+            </summary>
+            <param name="spawnParams">The <see cref="T:CryEngine.EntitySpawnParams"/></param>
+            <param name="autoInit">Should the entity automatically be initialized?</param>
+            <returns></returns>
+        </member>
+        <member name="M:CryEngine.EntityBase._LoadCharacter(System.IntPtr,System.String,System.Int32)">
+            <summary>
+            Loads an non-static model on the object (.chr, .cdf, .cga)
+            </summary>
+            <param name="ptr"></param>
+            <param name="fileName"></param>
+            <param name="slot"></param>
+        </member>
+        <member name="M:CryEngine.EntityBase.OnSpawn">
+            <summary>
+            This callback is called when this entity has finished spawning. The entity has been created and added to the list of entities.
+            </summary>
+        </member>
+        <member name="P:CryEngine.EntityBase.Position">
+            <summary>
+            Sets / gets the world space entity position.
+            </summary>
+        </member>
+        <member name="P:CryEngine.EntityBase.Rotation">
+            <summary>
+            Sets / gets the world space entity orientation quaternion.
+            </summary>
+        </member>
+        <member name="P:CryEngine.EntityBase.LocalPosition">
+            <summary>
+            Sets / gets the local space entity position.
+            </summary>
+        </member>
+        <member name="P:CryEngine.EntityBase.LocalRotation">
+            <summary>
+            Sets / gets the local space entity orientation quaternion.
+            </summary>
+        </member>
+        <member name="P:CryEngine.EntityBase.Transform">
+            <summary>
+            Sets / gets the world space entity transformation matrix.
+            </summary>
+        </member>
+        <member name="P:CryEngine.EntityBase.LocalTransform">
+            <summary>
+            Sets / gets the local space entity transformation matrix.
+            </summary>
+        </member>
+        <member name="P:CryEngine.EntityBase.BoundingBox">
+            <summary>
+            Gets the entity axis aligned bounding box in the world space.
+            </summary>
+        </member>
+        <member name="P:CryEngine.EntityBase.LocalBoundingBox">
+            <summary>
+            Gets the entity axis aligned bounding box in the world space.
+            </summary>
+        </member>
+        <member name="P:CryEngine.EntityBase.Name">
+            <summary>
+            Gets / sets the entity name.
+            </summary>
+        </member>
+        <member name="P:CryEngine.EntityBase.Flags">
+            <summary>
+            Gets / sets the entity flags.
+            </summary>
+        </member>
+        <member name="M:CryEngine.EntityBase.EntityMethods.RegisterClass(CryEngine.EntityConfig)">
+            <summary>
+            Register a new entity type.
+            </summary>
+            <param name="config">The Entity configuration.</param>
+            <returns>True if registration succeeded, otherwise false.</returns>
+        </member>
+        <member name="M:CryEngine.Actor.InternalSpawn(CryEngine.ActorInfo,System.Int32)">
+            <summary>
+            Initializes the player.
+            </summary>
+            <param name="actorInfo"></param>
+            <param name="channelId"></param>
+        </member>
+        <member name="F:CryEngine.ActorAttribute.useMonoActor">
+            <summary>
+            Utilize the C++ Actor class contained within CryMono.dll
+            Otherwise the engine will require one created in the game dll. 
+            </summary>
+        </member>
+        <member name="F:CryEngine.ActorAttribute.isAI">
+            <summary>
+            Determines if this is an AI actor class.
+            Only applied when UseMonoActor is set to true.
+            </summary>
+        </member>
+        <member name="T:CryEngine.NativeActor">
+            <summary>
+            Used for non-CryMono actors.
+            </summary>
+        </member>
+        <member name="M:CryEngine.Level.Load(System.String)">
+            <summary>
+            Loads a new level and returns its level info
+            </summary>
+            <param name="name"></param>
+            <returns></returns>
+        </member>
+        <member name="M:CryEngine.Level.Unload">
+            <summary>
+            Unloads the currently loaded level.
+            </summary>
+        </member>
+        <member name="M:CryEngine.Level.GetSupportedGameRules(System.Int32)">
+            <summary>
+            Gets the supported game rules at the index; see SupportedGamerules.
+            </summary>
+            <param name="index"></param>
+            <returns></returns>
+        </member>
+        <member name="M:CryEngine.Level.SupportsGameRules(System.String)">
+            <summary>
+            Returns true if this level supports the specific game rules.
+            </summary>
+            <param name="gamemodeName"></param>
+            <returns></returns>
+        </member>
+        <member name="P:CryEngine.Level.Current">
+            <summary>
+            Gets the currently loaded level
+            </summary>
+        </member>
+        <member name="P:CryEngine.Level.Loaded">
+            <summary>
+            Returns true if any level is currently loaded
+            </summary>
+        </member>
+        <member name="P:CryEngine.Level.Name">
+            <summary>
+            Gets the level name.
+            </summary>
+        </member>
+        <member name="P:CryEngine.Level.DisplayName">
+            <summary>
+            Gets the level display name.
+            </summary>
+        </member>
+        <member name="P:CryEngine.Level.Path">
+            <summary>
+            Gets the full path to the directory this level resides in.
+            </summary>
+        </member>
+        <member name="P:CryEngine.Level.HeightmapSize">
+            <summary>
+            Gets the heightmap size for this level.
+            </summary>
+        </member>
+        <member name="P:CryEngine.Level.SupportedGamerules">
+            <summary>
+            Gets the number of supported game rules for this level.
+            </summary>
+        </member>
+        <member name="P:CryEngine.Level.DefaultGameRules">
+            <summary>
+            Gets the default gamemode for this level.
+            </summary>
+        </member>
+        <member name="P:CryEngine.Level.HasGameRules">
+            <summary>
+            Returns true if this level is configured to support any gamemodes.
+            </summary>
+        </member>
+        <member name="M:CryEngine.TimeOfDay.GetMinutes(System.Single)">
+            <summary>
+            Gets the minute value from a CE-style time float
+            </summary>
+            <param name="ceTime"></param>
+            <returns></returns>
+        </member>
+        <member name="M:CryEngine.TimeOfDay.GetHours(System.Single)">
+            <summary>
+            Gets the hour value from a CE-style time float
+            </summary>
+            <param name="ceTime"></param>
+            <returns></returns>
+        </member>
+        <member name="M:CryEngine.TimeOfDay.CreateEngineTime(System.Int32,System.Int32)">
+            <summary>
+            Creates a CE-style time from a given number of hours and minutes
+            </summary>
+            <param name="hours"></param>
+            <param name="mins"></param>
+            <returns></returns>
+        </member>
+        <member name="P:CryEngine.TimeOfDay.ForceUpdates">
+            <summary>
+            Controls whether Time of Day updates take effect immediately.
+            </summary>
+        </member>
+        <member name="P:CryEngine.TimeOfDay.Hour">
+            <summary>
+            The hour value for the Time of Day system.
+            The value is wrapped, so setting the value to 24 will reset the hour to zero.
+            </summary>
+        </member>
+        <member name="P:CryEngine.TimeOfDay.Minute">
+            <summary>
+            The minute value for the Time of Day system.
+            The value is wrapped, so setting the value to 60 will increment the hour and reset the minutes to zero.
+            </summary>
+        </member>
+        <member name="P:CryEngine.TimeOfDay.Speed">
+            <summary>
+            Controls the speed at which the Time of Day passes.
+            </summary>
+        </member>
+        <member name="P:CryEngine.TimeOfDay.RawEngineTime">
+            <summary>
+            Convenient accessor for the raw time value
+            </summary>
+        </member>
+        <member name="M:CryEngine.Extensions.WinFormsExtensions.Append(System.Windows.Forms.TextBoxBase,System.String,System.Object[])">
+            <summary>
+            Appends text to the current text of a text box, with formatted arguments.
+            </summary>
+            <param name="textBox"></param>
+            <param name="format"></param>
+            <param name="args"></param>
+        </member>
+        <member name="M:CryEngine.Extensions.WinFormsExtensions.NewLine(System.Windows.Forms.TextBoxBase,System.Int32)">
+            <summary>
+            Appends a number of Environment.NewLine strings to the current text of a text box.
+            </summary>
+            <param name="textBox"></param>
+            <param name="count"></param>
+        </member>
+        <member name="P:CryEngine.FlowNodeAttribute.Name">
+            <summary>
+            Name of the node, if not set will use the node class name.
+            </summary>
+        </member>
+        <member name="P:CryEngine.FlowNodeAttribute.UICategory">
+            <summary>
+            Category in which the node will appear when right-clicking in the Flowgraph Editor.
+            </summary>
+        </member>
+        <member name="P:CryEngine.FlowNodeAttribute.Category">
+            <summary>
+            The Sandbox filtering category
+            </summary>
+        </member>
+        <member name="F:CryEngine.PortType.Sound">
+            <summary>
+            Only applicable on string inputs.
+            </summary>
+        </member>
+        <member name="F:CryEngine.PortType.Color">
+            <summary>
+            Only applicable on Vec3 inputs.
+            </summary>
+        </member>
+        <member name="F:CryEngine.PortType.Material">
+            <summary>
+            Only applicable on string inputs.
+            </summary>
+        </member>
+        <member name="F:CryEngine.FlowNodeFlags.TargetEntity">
+            <summary>
+            This node targets an entity, entity id must be provided.
+            </summary>
+        </member>
+        <member name="F:CryEngine.FlowNodeFlags.HideUI">
+            <summary>
+            This node cannot be selected by user for placement in flow graph UI.
+            </summary>
+        </member>
+        <member name="F:CryEngine.FlowNodeFlags.DynamicOutput">
+            <summary>
+            This node is setup for dynamic output port growth in runtime.
+            </summary>
+        </member>
+        <member name="F:CryEngine.FlowNodeFlags.Unremovable">
+            <summary>
+            This node cannot be deleted by the user.
+            </summary>
+        </member>
+        <member name="F:CryEngine.FlowNodeCategory.Approved">
+            <summary>
+            This node is approved for designers
+            </summary>
+        </member>
+        <member name="F:CryEngine.FlowNodeCategory.Advanced">
+            <summary>
+            This node is slightly advanced and approved.
+            </summary>
+        </member>
+        <member name="F:CryEngine.FlowNodeCategory.Debug">
+            <summary>
+            This node is for debug purpose only.
+            </summary>
+        </member>
+        <member name="F:CryEngine.FlowNodeCategory.Obsolete">
+            <summary>
+            This node is obsolete and is not available in the editor.
+            </summary>
+        </member>
+        <member name="M:CryEngine.DelayedFunc`10.#ctor(System.Action{`0,`1,`2,`3,`4,`5,`6,`7,`8,`9},System.Single,`0,`1,`2,`3,`4,`5,`6,`7,`8,`9)">
+            <summary>
+            </summary>
+            <param name="delay">The desired delay, in milliseconds.</param>
+        </member>
+        <member name="M:CryEngine.DelayedFunc`9.#ctor(System.Action{`0,`1,`2,`3,`4,`5,`6,`7,`8},System.Single,`0,`1,`2,`3,`4,`5,`6,`7,`8)">
+            <summary>
+            </summary>
+            <param name="delay">The desired delay, in milliseconds.</param>
+        </member>
+        <member name="M:CryEngine.DelayedFunc`8.#ctor(System.Action{`0,`1,`2,`3,`4,`5,`6,`7},System.Single,`0,`1,`2,`3,`4,`5,`6,`7)">
+            <summary>
+            </summary>
+            <param name="delay">The desired delay, in milliseconds.</param>
+        </member>
+        <member name="M:CryEngine.DelayedFunc`7.#ctor(System.Action{`0,`1,`2,`3,`4,`5,`6},System.Single,`0,`1,`2,`3,`4,`5,`6)">
+            <summary>
+            </summary>
+            <param name="delay">The desired delay, in milliseconds.</param>
+        </member>
+        <member name="M:CryEngine.DelayedFunc`6.#ctor(System.Action{`0,`1,`2,`3,`4,`5},System.Single,`0,`1,`2,`3,`4,`5)">
+            <summary>
+            </summary>
+            <param name="delay">The desired delay, in milliseconds.</param>
+        </member>
+        <member name="M:CryEngine.DelayedFunc`5.#ctor(System.Action{`0,`1,`2,`3,`4},System.Single,`0,`1,`2,`3,`4)">
+            <summary>
+            </summary>
+            <param name="delay">The desired delay, in milliseconds.</param>
+        </member>
+        <member name="M:CryEngine.DelayedFunc`4.#ctor(System.Action{`0,`1,`2,`3},System.Single,`0,`1,`2,`3)">
+            <summary>
+            </summary>
+            <param name="delay">The desired delay, in milliseconds.</param>
+        </member>
+        <member name="M:CryEngine.DelayedFunc`3.#ctor(System.Action{`0,`1,`2},System.Single,`0,`1,`2)">
+            <summary>
+            </summary>
+            <param name="delay">The desired delay, in milliseconds.</param>
+        </member>
+        <member name="M:CryEngine.DelayedFunc`2.#ctor(System.Action{`0,`1},System.Single,`0,`1)">
+            <summary>
+            </summary>
+            <param name="delay">The desired delay, in milliseconds.</param>
+        </member>
+        <member name="M:CryEngine.DelayedFunc`1.#ctor(System.Action{`0},System.Single,`0)">
+            <summary>
+            </summary>
+            <param name="delay">The desired delay, in milliseconds.</param>
+        </member>
+        <member name="M:CryEngine.DelayedFunc.#ctor(System.Action,System.Single)">
+            <summary>
+            </summary>
+            <param name="delay">The desired delay, in milliseconds.</param>
+        </member>
+        <member name="T:CryEngine.Sandbox.SandboxExtensionAttribute">
+            <summary>
+            Defines a Sandbox extension.
+            </summary>
+        </member>
+        <member name="P:CryEngine.Sandbox.SandboxExtensionAttribute.Name">
+            <summary>
+            The name of the extension.
+            </summary>
+        </member>
+        <member name="P:CryEngine.Sandbox.SandboxExtensionAttribute.Description">
+            <summary>
+            An optional description of the extension's purpose.
+            </summary>
+        </member>
+        <member name="P:CryEngine.Sandbox.SandboxExtensionAttribute.AuthorName">
+            <summary>
+            The name of the author.
+            </summary>
+        </member>
+        <member name="P:CryEngine.Sandbox.SandboxExtensionAttribute.AuthorContact">
+            <summary>
+            A method, such as a website or email address, to contact the extension developer.
+            </summary>
+        </member>
+        <member name="F:CryEngine.Sandbox.FormLoader.components">
+            <summary>
+            Required designer variable.
+            </summary>
+        </member>
+        <member name="M:CryEngine.Sandbox.FormLoader.Dispose(System.Boolean)">
+            <summary>
+            Clean up any resources being used.
+            </summary>
+            <param name="disposing">true if managed resources should be disposed; otherwise, false.</param>
+        </member>
+        <member name="M:CryEngine.Sandbox.FormLoader.InitializeComponent">
+            <summary>
+            Required method for Designer support - do not modify
+            the contents of this method with the code editor.
+            </summary>
+        </member>
+        <member name="T:CryEngine.Sandbox.FormInfo">
+            <summary>
+            Describes an available Sandbox extension.
+            </summary>
+        </member>
+        <member name="P:CryEngine.Sandbox.FormInfo.Type">
+            <summary>
+            The type of the form, guaranteed to inherit from System.Windows.Forms.Form.
+            </summary>
+        </member>
+        <member name="P:CryEngine.Sandbox.FormInfo.Name">
+            <summary>
+            The name of the extension.
+            </summary>
+        </member>
+        <member name="P:CryEngine.Sandbox.FormInfo.Data">
+            <summary>
+            Extension metadata such as author info.
+            </summary>
+        </member>
+        <member name="T:CryEngine.Initialization.CryScript">
+            <summary>
+            Represents a given class.
+            </summary>
+        </member>
+        <member name="P:CryEngine.Initialization.CryScript.ScriptName">
+            <summary>
+            The script's name, not always type name!
+            </summary>
+        </member>
+        <member name="P:CryEngine.Initialization.CryScript.ScriptInstances">
+            <summary>
+            Stores all instances of this class.
+            </summary>
+        </member>
+        <member name="F:CryEngine.Initialization.ScriptType.Any">
+            <summary>
+            All scripts have this flag applied.
+            </summary>
+        </member>
+        <member name="F:CryEngine.Initialization.ScriptType.CryScriptInstance">
+            <summary>
+            Scripts deriving from CryScriptInstance.
+            </summary>
+        </member>
+        <member name="F:CryEngine.Initialization.ScriptType.GameRules">
+            <summary>
+            Scripts deriving from GameRules.
+            </summary>
+        </member>
+        <member name="F:CryEngine.Initialization.ScriptType.FlowNode">
+            <summary>
+            Scripts deriving from FlowNode.
+            </summary>
+        </member>
+        <member name="F:CryEngine.Initialization.ScriptType.Entity">
+            <summary>
+            Scripts deriving from EntityBase.
+            </summary>
+        </member>
+        <member name="F:CryEngine.Initialization.ScriptType.Actor">
+            <summary>
+            Scripts deriving from Actor.
+            </summary>
+        </member>
+        <member name="F:CryEngine.Initialization.ScriptType.UIEventSystem">
+            <summary>
+            </summary>
+        </member>
+        <member name="T:CryEngine.Initialization.ScriptCompiler">
+            <summary>
+            Represents a custom script compiler.
+            </summary>
+        </member>
+        <member name="M:CryEngine.Initialization.ScriptCompiler.ValidateCompilation(System.CodeDom.Compiler.CompilerResults)">
+            <summary>
+            Validates that a compilation has been successful.
+            </summary>
+            <param name="results">The results of the compilation that you wish to validate</param>
+            <returns>The resulting assembly, if no errors are found.</returns>
+        </member>
+        <member name="M:CryEngine.Material.Clone(System.Int32)">
+            <summary>
+            Clones a material
+            </summary>
+            <param name="subMaterial">If negative, all sub materials are cloned, otherwise only the specified slot is</param>
+            <returns></returns>
+        </member>
+        <member name="M:CryEngine.ParticleEffect.Get(System.String,System.Boolean)">
+            <summary>
+            </summary>
+            <param name="effectName"></param>
+            <param name="loadResources">Load all required resources?</param>
+            <returns></returns>
+        </member>
+        <member name="M:CryEngine.ParticleEffect.Spawn(CryEngine.Vec3,System.Nullable{CryEngine.Vec3},System.Single,System.Boolean)">
+            <summary>
+            
+            </summary>
+            <param name="independent"></param>
+            <param name="pos"></param>
+            <param name="dir">Is set to Vec3.Up if null</param>
+            <param name="scale"></param>
+        </member>
+        <member name="P:CryEngine.Terrain.Elevation">
+            <summary>
+            A read-only map of the terrain's elevation.
+            </summary>
+        </member>
+        <member name="P:CryEngine.Terrain.Size">
+            <summary>
+            The size of the terrain in metres.
+            </summary>
+        </member>
+        <member name="P:CryEngine.Terrain.UnitsPerMetre">
+            <summary>
+            The size of each terrain unit.
+            </summary>
+        </member>
+        <member name="P:CryEngine.Terrain.UnitSize">
+            <summary>
+            The size of the terrain in units.
+            </summary>
+            <remarks>
+            The terrain system calculates the overall size by multiplying this value by the units per metre setting. A map set to 1024 units at 2 metres per unit will have a size of 2048 metres.
+            </remarks>
+        </member>
+        <member name="P:CryEngine.TerrainElevation.Item(System.Int32,System.Int32)">
+            <summary>
+            Accesses the elevation at a specified location.
+            </summary>
+            <param name="x"></param>
+            <param name="y"></param>
+            <returns></returns>
+        </member>
+        <member name="P:CryEngine.TerrainElevation.Item(System.Single,System.Single,System.Boolean)">
+            <summary>
+            Accesses the elevation at a specified location, with support for interpolated values.
+            </summary>
+            <param name="x"></param>
+            <param name="y"></param>
+            <returns></returns>
+        </member>
+        <member name="M:CryEngine.View.Get(CryEngine.EntityBase,System.Boolean)">
+            <summary>
+            Gets a view linked to a specific entity id.
+            </summary>
+        </member>
+        <member name="M:CryEngine.View.Get(CryEngine.EntityId,System.Boolean)">
+            <summary>
+            Gets a view linked to a specific entity id.
+            </summary>
+        </member>
+        <member name="M:CryEngine.View.Remove(CryEngine.View)">
+            <summary>
+            Removes an existing view.
+            </summary>
+            <param name="view"></param>
+        </member>
+        <member name="P:CryEngine.View.Active">
+            <summary>
+            The currently active view.
+            </summary>
+        </member>
+        <member name="P:CryEngine.View.FieldOfView">
+            <summary>
+            The current field of view.
+            </summary>
+        </member>
+        <member name="F:CryEngine.ViewParams.Position">
+            <summary>
+            view position
+            </summary>
+        </member>
+        <member name="F:CryEngine.ViewParams.Rotation">
+            <summary>
+            view orientation
+            </summary>
+        </member>
+        <member name="F:CryEngine.ViewParams.Nearplane">
+            <summary>
+            custom near clipping plane, 0 means use engine defaults
+            </summary>
+        </member>
+        <member name="F:CryEngine.ViewParams.GroundOnly">
+            <summary>
+            view shake status
+            </summary>
+        </member>
+        <member name="F:CryEngine.ViewParams.ShakingRatio">
+            <summary>
+            whats the amount of shake, from 0.0 to 1.0
+            </summary>
+        </member>
+        <member name="F:CryEngine.ViewParams.CurrentShakeQuat">
+            <summary>
+            what the current angular shake
+            </summary>
+        </member>
+        <member name="F:CryEngine.ViewParams.CurrentShakeShift">
+            <summary>
+            what is the current translational shake
+            </summary>
+        </member>
+        <member name="F:CryEngine.ViewParams.TargetId">
+            <summary>
+            Who we're watching. 0 == nobody.
+            </summary>
+        </member>
+        <member name="F:CryEngine.ViewParams.TargetPosition">
+            <summary>
+            Where the target was.
+            </summary>
+        </member>
+        <member name="F:CryEngine.ViewParams.FrameTime">
+            <summary>
+            current dt.
+            </summary>
+        </member>
+        <member name="F:CryEngine.ViewParams.AngleVelocity">
+            <summary>
+            previous rate of change of angle.
+            </summary>
+        </member>
+        <member name="F:CryEngine.ViewParams.Velocity">
+            <summary>
+            previous rate of change of dist between target and camera.
+            </summary>
+        </member>
+        <member name="F:CryEngine.ViewParams.Distance">
+            <summary>
+            previous dist of cam from target
+            </summary>
+        </member>
+        <member name="T:CryEngine.EntityId">
+            <summary>
+            Entity ID's store references to game entities as unsigned integers. This class wraps that functionality for CLS compliance.
+            </summary>
+        </member>
+        <member name="T:CryEngine.NativeEntity">
+            <summary>
+            Used for non-CryMono entities, i.e. Lua / C++ such.
+            </summary>
+        </member>
+        <member name="T:CryEngine.Entity">
+            <summary>
+            The base class for all entities in the game world.
+            </summary>
+        </member>
+        <member name="M:CryEngine.Entity.Spawn``1(System.String,CryEngine.Vec3,System.Nullable{CryEngine.Vec3},System.Nullable{CryEngine.Vec3},System.Boolean,CryEngine.EntityFlags)">
+            <summary>
+            Spawn a new instance of entity type T.
+            </summary>
+            <typeparam name="T">The entity type</typeparam>
+            <param name="name"></param>
+            <param name="pos"></param>
+            <param name="rot"></param>
+            <param name="scale"></param>
+            <param name="autoInit"></param>
+            <returns></returns>
+        </member>
+        <member name="M:CryEngine.Entity.Get``1(CryEngine.EntityId)">
+            <summary>
+            Get an entity by its unique ID.
+            </summary>
+            <param name="entityId">The ID as an unsigned integer.</param>
+            <returns>A reference to the entity.</returns>
+            <remarks>If the entity does not exist in the managed space, this function will attempt to find
+            a C++ entity with the specified ID></remarks>
+        </member>
+        <member name="M:CryEngine.Entity.Get(CryEngine.EntityId)">
+            <summary>
+            Get an entity by its unique ID.
+            </summary>
+            <param name="entityId">The ID as an unsigned integer.</param>
+            <returns>A reference to the entity.</returns>
+            <remarks>If the entity does not exist in the managed space, this function will attempt to find
+            a C++ entity with the specified ID></remarks>
+        </member>
+        <member name="M:CryEngine.Entity.Find(System.String)">
+            <summary>
+            Get an entity by name.
+            </summary>
+            <param name="name">The name of the entity.</param>
+            <returns>A reference to the entity.</returns>
+            <remarks>If multiple entities have the same name, it will return the first found.
+            Consider using IDs where necessary.</remarks>
+        </member>
+        <member name="M:CryEngine.Entity.GetByClass(System.String)">
+            <summary>
+            Gets an array of entities that are of a given class.
+            </summary>
+            <param name="className">The entity class to search for.</param>
+            <returns>An array of entities.</returns>
+        </member>
+        <member name="M:CryEngine.Entity.GetByClass``1">
+            <summary>
+            Gets an array of entities that are of a given class.
+            </summary>
+            <typeparam name="T">The entity class to search for.</typeparam>
+            <returns>An array of entities of type T.</returns>
+        </member>
+        <member name="M:CryEngine.Entity.InternalSpawn(CryEngine.EntityInfo)">
+            <summary>
+            Initializes the entity, not recommended to set manually.
+            </summary>
+            <param name="entInfo">Struct containing the IEntity pointer and EntityId.</param>
+            <returns>IsEntityFlowNode</returns>
+        </member>
+        <member name="M:CryEngine.Entity.IsEntityFlowNode">
+            <summary>
+            Returns true if this entity contains input or output ports.
+            </summary>
+            <returns></returns>
+        </member>
+        <member name="M:CryEngine.Entity.OnRemove">
+            <summary>
+            Called when the entity is being removed.
+            </summary>
+            <returns>True to allow removal, false to deny.</returns>
+        </member>
+        <member name="M:CryEngine.Entity.OnReset(System.Boolean)">
+            <summary>
+            Called when resetting the state of the entity in Editor.
+            </summary>
+            <param name="enteringGame">true if currently entering gamemode, false if exiting.</param>
+        </member>
+        <member name="M:CryEngine.Entity.OnStartGame">
+            <summary>
+            Called when game is started (games may start multiple times)
+            </summary>
+        </member>
+        <member name="M:CryEngine.Entity.OnStartLevel">
+            <summary>
+            Called when the level is started.
+            </summary>
+        </member>
+        <member name="M:CryEngine.Entity.OnEnterArea(CryEngine.EntityId,System.Int32)">
+            <summary>
+            Sent when entity enters to the area proximity.
+            </summary>
+            <param name="entityId"></param>
+            <param name="areaEntityId"></param>
+        </member>
+        <member name="M:CryEngine.Entity.OnMoveInsideArea(CryEngine.EntityId,System.Int32,System.Single)">
+            <summary>
+            Sent when entity moves inside the area proximity.
+            </summary>
+            <param name="entityId"></param>
+            <param name="areaId"></param>
+            <param name="fade"></param>
+        </member>
+        <member name="M:CryEngine.Entity.OnLeaveArea(CryEngine.EntityId,System.Int32)">
+            <summary>
+            Sent when entity leaves the area proximity.
+            </summary>
+            <param name="entityId"></param>
+            <param name="areaEntityId"></param>
+        </member>
+        <member name="M:CryEngine.Entity.OnCollision(CryEngine.EntityId,CryEngine.Vec3,CryEngine.Vec3,System.Int16,CryEngine.Vec3)">
+            <summary>
+            Sent on entity collision.
+            </summary>
+            <param name="targetEntityId"></param>
+            <param name="hitPos"></param>
+            <param name="dir"></param>
+            <param name="materialId"></param>
+            <param name="contactNormal"></param>
+        </member>
+        <member name="M:CryEngine.Entity.OnHit(CryEngine.HitInfo)">
+            <summary>
+            
+            </summary>
+        </member>
+        <member name="M:CryEngine.Entity.OnInit">
+            <summary>
+            Called after level has been loaded, is not called on serialization.
+            Note that this is called prior to GameRules.OnClientConnect and OnClientEnteredGame!
+            </summary>
+        </member>
+        <member name="M:CryEngine.Entity.OnMove">
+            <summary>
+            Called when the entities local or world transformation matrix changes. (Position / Rotation / Scale)
+            </summary>
+        </member>
+        <member name="M:CryEngine.Entity.OnAttach(CryEngine.EntityId)">
+            <summary>
+            Called whenever another entity has been linked to this entity.
+            </summary>
+            <param name="child"></param>
+        </member>
+        <member name="M:CryEngine.Entity.OnDetach(CryEngine.EntityId)">
+            <summary>
+            Called whenever another entity has been unlinked from this entity.
+            </summary>
+            <param name="child"></param>
+        </member>
+        <member name="M:CryEngine.Entity.OnDetachThis(CryEngine.EntityId)">
+            <summary>
+            Called whenever this entity is unliked from another entity.
+            </summary>
+            <param name="parent"></param>
+        </member>
+        <member name="M:CryEngine.Entity.LoadObject(System.String,System.Int32)">
+            <summary>
+            Loads a mesh for this entity. Can optionally load multiple meshes using entity slots.
+            </summary>
+            <param name="name"></param>
+            <param name="slotNumber"></param>
+            <returns></returns>
+        </member>
+        <member name="T:CryEngine.EntityPhysics">
+            <summary>
+            Wrapper class to make physics parameters more intuitive.
+            </summary>
+        </member>
+        <member name="M:CryEngine.EntityPhysics.Save">
+            <summary>
+            Save the current physics settings.
+            </summary>
+        </member>
+        <member name="M:CryEngine.EntityPhysics.Clear">
+            <summary>
+            Clears the current physics settings.
+            </summary>
+        </member>
+        <member name="P:CryEngine.EntityPhysics.AutoUpdate">
+            <summary>
+            If true, physics value updates will be automatically applied. Otherwise, Save() must be called manually.
+            </summary>
+        </member>
+        <member name="P:CryEngine.EntityPhysics.Resting">
+            <summary>
+            Determines if this physical entity is in a sleeping state or not. (Will not be affected by gravity)
+            Autoamtically wakes upon collision.
+            </summary>
+        </member>
+        <member name="P:CryEngine.EntityPhysics.Mass">
+            <summary>
+            The mass of the entity in kg.
+            </summary>
+        </member>
+        <member name="P:CryEngine.EntityPhysics.Slot">
+            <summary>
+            The entity slot for which these physical parameters apply.
+            </summary>
+        </member>
+        <member name="P:CryEngine.EntityPhysics.Stiffness">
+            <summary>
+            For characters: the scale of force in joint springs.
+            </summary>
+        </member>
+        <member name="F:CryEngine.PhysicalizationParams.slot">
+            <summary>
+            Index of object slot, -1 if all slots should be used.
+            </summary>
+        </member>
+        <member name="F:CryEngine.PhysicalizationParams.density">
+            <summary>
+            Only one either density or mass must be set, parameter set to 0 is ignored.
+            </summary>
+        </member>
+        <member name="F:CryEngine.PhysicalizationParams.lod">
+            <summary>
+            When physicalizing geometry can specify to use physics from different LOD.
+            Used for characters that have ragdoll physics in Lod1
+            </summary>
+        </member>
+        <member name="F:CryEngine.PhysicalizationParams.attachToEntity">
+            <summary>
+            Physical entity to attach this physics object (Only for Soft physical entity).
+            </summary>
+        </member>
+        <member name="F:CryEngine.PhysicalizationParams.attachToPart">
+            <summary>
+            Part ID in entity to attach to (Only for Soft physical entity).
+            </summary>
+        </member>
+        <member name="F:CryEngine.PhysicalizationParams.stiffnessScale">
+            <summary>
+            Used for character physicalization (Scale of force in character joint's springs).
+            </summary>
+        </member>
+        <member name="F:CryEngine.PhysicalizationParams.copyJointVelocities">
+            <summary>
+            Copy joints velocities when converting a character to ragdoll.
+            </summary>
+        </member>
+        <member name="F:CryEngine.PlayerDynamics.kInertia">
+            <summary>
+            inertia koefficient, the more it is, the less inertia is; 0 means no inertia
+            </summary>
+        </member>
+        <member name="F:CryEngine.PlayerDynamics.kInertiaAccel">
+            <summary>
+            inertia on acceleration
+            </summary>
+        </member>
+        <member name="F:CryEngine.PlayerDynamics.kAirControl">
+            <summary>
+            air control koefficient 0..1, 1 - special value (total control of movement)
+            </summary>
+        </member>
+        <member name="F:CryEngine.PlayerDynamics.kAirResistance">
+            <summary>
+            standard air resistance 
+            </summary>
+        </member>
+        <member name="F:CryEngine.PlayerDynamics.gravity">
+            <summary>
+            gravity vector, utilizes sv_gravity if null.
+            </summary>
+        </member>
+        <member name="F:CryEngine.PlayerDynamics.nodSpeed">
+            <summary>
+            vertical camera shake speed after landings
+            </summary>
+        </member>
+        <member name="F:CryEngine.PlayerDynamics.swimming">
+            <summary>
+            whether entity is swimming (is not bound to ground plane)
+            </summary>
+        </member>
+        <member name="F:CryEngine.PlayerDynamics.mass">
+            <summary>
+            mass (in kg)
+            </summary>
+        </member>
+        <member name="F:CryEngine.PlayerDynamics.surface_idx">
+            <summary>
+            surface identifier for collisions
+            </summary>
+        </member>
+        <member name="F:CryEngine.PlayerDynamics.minSlideAngle">
+            <summary>
+            if surface slope is more than this angle, player starts sliding (angle is in radians)
+            </summary>
+        </member>
+        <member name="F:CryEngine.PlayerDynamics.maxClimbAngle">
+            <summary>
+            player cannot climb surface which slope is steeper than this angle
+            </summary>
+        </member>
+        <member name="F:CryEngine.PlayerDynamics.maxJumpAngle">
+            <summary>
+            player is not allowed to jump towards ground if this angle is exceeded
+            </summary>
+        </member>
+        <member name="F:CryEngine.PlayerDynamics.minFallAngle">
+            <summary>
+            player starts falling when slope is steeper than this
+            </summary>
+        </member>
+        <member name="F:CryEngine.PlayerDynamics.maxVelGround">
+            <summary>
+            player cannot stand of surfaces that are moving faster than this
+            </summary>
+        </member>
+        <member name="F:CryEngine.PlayerDynamics.timeImpulseRecover">
+            <summary>
+            forcefully turns on inertia for that duration after receiving an impulse
+            </summary>
+        </member>
+        <member name="F:CryEngine.PlayerDynamics.collTypes">
+            <summary>
+            entity types to check collisions against
+            </summary>
+        </member>
+        <member name="F:CryEngine.PlayerDynamics.livingEntToIgnore">
+            <summary>
+            ignore collisions with this *living entity* (doesn't work with other entity types)
+            </summary>
+        </member>
+        <member name="F:CryEngine.PlayerDynamics.active">
+            <summary>
+            0 disables all simulation for the character, apart from moving along the requested velocity
+            </summary>
+        </member>
+        <member name="F:CryEngine.PlayerDynamics.iRequestedTime">
+            <summary>
+            requests that the player rolls back to that time and re-exucutes pending actions during the next step
+            </summary>
+        </member>
+        <member name="F:CryEngine.PlayerDimensions.heightPivot">
+            <summary>
+            offset from central ground position that is considered entity center
+            </summary>
+        </member>
+        <member name="F:CryEngine.PlayerDimensions.heightEye">
+            <summary>
+            vertical offset of camera
+            </summary>
+        </member>
+        <member name="F:CryEngine.PlayerDimensions.sizeCollider">
+            <summary>
+            collision cylinder dimensions
+            </summary>
+        </member>
+        <member name="F:CryEngine.PlayerDimensions.heightCollider">
+            <summary>
+            vertical offset of collision geometry center
+            </summary>
+        </member>
+        <member name="F:CryEngine.PlayerDimensions.headRadius">
+            <summary>
+            radius of the 'head' geometry (used for camera offset)
+            </summary>
+        </member>
+        <member name="F:CryEngine.PlayerDimensions.heightHead">
+            <summary>
+            center.z of the head geometry
+            </summary>
+        </member>
+        <member name="F:CryEngine.PlayerDimensions.dirUnproj">
+            <summary>
+            unprojection direction to test in case the new position overlaps with the environment (can be 0 for 'auto')
+            </summary>
+        </member>
+        <member name="F:CryEngine.PlayerDimensions.maxUnproj">
+            <summary>
+            maximum allowed unprojection
+            </summary>
+        </member>
+        <member name="F:CryEngine.PlayerDimensions.useCapsule">
+            <summary>
+            switches between capsule and cylinder collider geometry
+            </summary>
+        </member>
+        <member name="T:CryEngine.Lua.ScriptTable">
+            <summary>
+            Represents a Lua ScriptTable.
+            </summary>
+        </member>
+        <member name="M:CryEngine.Lua.ScriptTable.CallMethod``1(System.String,System.Object[])">
+            <summary>
+            
+            </summary>
+            <typeparam name="T">Boolean, Integer, Float or String.</typeparam>
+            <param name="methodName"></param>
+            <param name="args"></param>
+            <returns></returns>
+        </member>
+        <member name="M:CryEngine.Lua.ScriptTable.GetValue``1(System.String)">
+            <summary>
+            Gets a value within the table.
+            </summary>
+            <typeparam name="T"></typeparam>
+            <param name="name"></param>
+            <returns></returns>
+        </member>
+        <member name="M:CryEngine.Lua.ScriptTable.GetTable(System.String)">
+            <summary>
+            Gets a table within this table.
+            </summary>
+            <param name="name"></param>
+            <returns></returns>
+        </member>
+        <member name="P:CryEngine.Lua.ScriptTable.IsSubtable">
+            <summary>
+            Determines if this is a SmartScriptTable, retrieved from a ScriptTable.
+            </summary>
+        </member>
+        <member name="T:CryEngine.Collision">
+            <summary>
+            Contains static methods to help in determining intersections, containment, etc.
+            </summary>
+        </member>
+        <member name="M:CryEngine.Collision.ClosestPointPointTriangle(CryEngine.Vec3@,CryEngine.Vec3@,CryEngine.Vec3@,CryEngine.Vec3@,CryEngine.Vec3@)">
+            <summary>
+            Determines the closest point between a point and a triangle.
+            </summary>
+            <param name="point">The point to test.</param>
+            <param name="vertex1">The first vertex to test.</param>
+            <param name="vertex2">The second vertex to test.</param>
+            <param name="vertex3">The third vertex to test.</param>
+            <param name="result">When the method completes, contains the closest point between the two objects.</param>
+        </member>
+        <member name="M:CryEngine.Collision.ClosestPointPlanePoint(CryEngine.Plane@,CryEngine.Vec3@,CryEngine.Vec3@)">
+            <summary>
+            Determines the closest point between a <see cref="T:CryEngine.Plane"/> and a point.
+            </summary>
+            <param name="plane">The plane to test.</param>
+            <param name="point">The point to test.</param>
+            <param name="result">When the method completes, contains the closest point between the two objects.</param>
+        </member>
+        <member name="M:CryEngine.Collision.ClosestPointBoxPoint(CryEngine.BoundingBox@,CryEngine.Vec3@,CryEngine.Vec3@)">
+            <summary>
+            Determines the closest point between a <see cref="T:CryEngine.BoundingBox"/> and a point.
+            </summary>
+            <param name="box">The box to test.</param>
+            <param name="point">The point to test.</param>
+            <param name="result">When the method completes, contains the closest point between the two objects.</param>
+        </member>
+        <member name="M:CryEngine.Collision.ClosestPointSpherePoint(CryEngine.BoundingSphere@,CryEngine.Vec3@,CryEngine.Vec3@)">
+            <summary>
+            Determines the closest point between a <see cref="T:CryEngine.BoundingSphere"/> and a point.
+            </summary>
+            <param name="sphere"></param>
+            <param name="point">The point to test.</param>
+            <param name="result">When the method completes, contains the closest point between the two objects;
+            or, if the point is directly in the center of the sphere, contains <see cref="T:CryEngine.Vec3"/>.</param>
+        </member>
+        <member name="M:CryEngine.Collision.ClosestPointSphereSphere(CryEngine.BoundingSphere@,CryEngine.BoundingSphere@,CryEngine.Vec3@)">
+            <summary>
+            Determines the closest point between a <see cref="T:CryEngine.BoundingSphere"/> and a <see cref="T:CryEngine.BoundingSphere"/>.
+            </summary>
+            <param name="sphere1">The first sphere to test.</param>
+            <param name="sphere2">The second sphere to test.</param>
+            <param name="result">When the method completes, contains the closest point between the two objects;
+            or, if the point is directly in the center of the sphere, contains <see cref="T:CryEngine.Vec3"/>.</param>
+            <remarks>
+            If the two spheres are overlapping, but not directly ontop of each other, the closest point
+            is the 'closest' point of intersection. This can also be considered is the deepest point of
+            intersection.
+            </remarks>
+        </member>
+        <member name="M:CryEngine.Collision.DistancePlanePoint(CryEngine.Plane@,CryEngine.Vec3@)">
+            <summary>
+            Determines the distance between a <see cref="T:CryEngine.Plane"/> and a point.
+            </summary>
+            <param name="plane">The plane to test.</param>
+            <param name="point">The point to test.</param>
+            <returns>The distance between the two objects.</returns>
+        </member>
+        <member name="M:CryEngine.Collision.DistanceBoxPoint(CryEngine.BoundingBox@,CryEngine.Vec3@)">
+            <summary>
+            Determines the distance between a <see cref="T:CryEngine.BoundingBox"/> and a point.
+            </summary>
+            <param name="box">The box to test.</param>
+            <param name="point">The point to test.</param>
+            <returns>The distance between the two objects.</returns>
+        </member>
+        <member name="M:CryEngine.Collision.DistanceBoxBox(CryEngine.BoundingBox@,CryEngine.BoundingBox@)">
+            <summary>
+            Determines the distance between a <see cref="T:CryEngine.BoundingBox"/> and a <see cref="T:CryEngine.BoundingBox"/>.
+            </summary>
+            <param name="box1">The first box to test.</param>
+            <param name="box2">The second box to test.</param>
+            <returns>The distance between the two objects.</returns>
+        </member>
+        <member name="M:CryEngine.Collision.DistanceSpherePoint(CryEngine.BoundingSphere@,CryEngine.Vec3@)">
+            <summary>
+            Determines the distance between a <see cref="T:CryEngine.BoundingSphere"/> and a point.
+            </summary>
+            <param name="sphere">The sphere to test.</param>
+            <param name="point">The point to test.</param>
+            <returns>The distance between the two objects.</returns>
+        </member>
+        <member name="M:CryEngine.Collision.DistanceSphereSphere(CryEngine.BoundingSphere@,CryEngine.BoundingSphere@)">
+            <summary>
+            Determines the distance between a <see cref="T:CryEngine.BoundingSphere"/> and a <see cref="T:CryEngine.BoundingSphere"/>.
+            </summary>
+            <param name="sphere1">The first sphere to test.</param>
+            <param name="sphere2">The second sphere to test.</param>
+            <returns>The distance between the two objects.</returns>
+        </member>
+        <member name="M:CryEngine.Collision.RayIntersectsPoint(CryEngine.Ray@,CryEngine.Vec3@)">
+            <summary>
+            Determines whether there is an intersection between a <see cref="T:CryEngine.Ray"/> and a point.
+            </summary>
+            <param name="ray">The ray to test.</param>
+            <param name="point">The point to test.</param>
+            <returns>Whether the two objects intersect.</returns>
+        </member>
+        <member name="M:CryEngine.Collision.RayIntersectsRay(CryEngine.Ray@,CryEngine.Ray@,CryEngine.Vec3@)">
+            <summary>
+            Determines whether there is an intersection between a <see cref="T:CryEngine.Ray"/> and a <see cref="T:CryEngine.Ray"/>.
+            </summary>
+            <param name="ray1">The first ray to test.</param>
+            <param name="ray2">The second ray to test.</param>
+            <param name="point">When the method completes, contains the point of intersection,
+            or <see cref="T:CryEngine.Vec3"/> if there was no intersection.</param>
+            <returns>Whether the two objects intersect.</returns>
+            <remarks>
+            This method performs a ray vs ray intersection test based on the following formula
+            from Goldman.
+            <code>s = det([o_2 - o_1, d_2, d_1 x d_2]) / ||d_1 x d_2||^2</code>
+            <code>t = det([o_2 - o_1, d_1, d_1 x d_2]) / ||d_1 x d_2||^2</code>
+            Where o_1 is the position of the first ray, o_2 is the position of the second ray,
+            d_1 is the normalized direction of the first ray, d_2 is the normalized direction
+            of the second ray, det denotes the determinant of a matrix, x denotes the cross
+            product, [ ] denotes a matrix, and || || denotes the length or magnitude of a vector.
+            </remarks>
+        </member>
+        <member name="M:CryEngine.Collision.RayIntersectsPlane(CryEngine.Ray@,CryEngine.Plane@,System.Single@)">
+            <summary>
+            Determines whether there is an intersection between a <see cref="T:CryEngine.Ray"/> and a <see cref="T:CryEngine.Plane"/>.
+            </summary>
+            <param name="ray">The ray to test.</param>
+            <param name="plane">The plane to test.</param>
+            <param name="distance">When the method completes, contains the distance of the intersection,
+            or 0 if there was no intersection.</param>
+            <returns>Whether the two objects intersect.</returns>
+        </member>
+        <member name="M:CryEngine.Collision.RayIntersectsPlane(CryEngine.Ray@,CryEngine.Plane@,CryEngine.Vec3@)">
+            <summary>
+            Determines whether there is an intersection between a <see cref="T:CryEngine.Ray"/> and a <see cref="T:CryEngine.Plane"/>.
+            </summary>
+            <param name="ray">The ray to test.</param>
+            <param name="plane">The plane to test</param>
+            <param name="point">When the method completes, contains the point of intersection,
+            or <see cref="T:CryEngine.Vec3"/> if there was no intersection.</param>
+            <returns>Whether the two objects intersected.</returns>
+        </member>
+        <member name="M:CryEngine.Collision.RayIntersectsTriangle(CryEngine.Ray@,CryEngine.Vec3@,CryEngine.Vec3@,CryEngine.Vec3@,System.Single@)">
+            <summary>
+            Determines whether there is an intersection between a <see cref="T:CryEngine.Ray"/> and a triangle.
+            </summary>
+            <param name="ray">The ray to test.</param>
+            <param name="vertex1">The first vertex of the triangle to test.</param>
+            <param name="vertex2">The second vertex of the triagnle to test.</param>
+            <param name="vertex3">The third vertex of the triangle to test.</param>
+            <param name="distance">When the method completes, contains the distance of the intersection,
+            or 0 if there was no intersection.</param>
+            <returns>Whether the two objects intersected.</returns>
+            <remarks>
+            This method tests if the ray intersects either the front or back of the triangle.
+            If the ray is parallel to the triangle's plane, no intersection is assumed to have
+            happened. If the intersection of the ray and the triangle is behind the origin of
+            the ray, no intersection is assumed to have happened. In both cases of assumptions,
+            this method returns false.
+            </remarks>
+        </member>
+        <member name="M:CryEngine.Collision.RayIntersectsTriangle(CryEngine.Ray@,CryEngine.Vec3@,CryEngine.Vec3@,CryEngine.Vec3@,CryEngine.Vec3@)">
+            <summary>
+            Determines whether there is an intersection between a <see cref="T:CryEngine.Ray"/> and a triangle.
+            </summary>
+            <param name="ray">The ray to test.</param>
+            <param name="vertex1">The first vertex of the triangle to test.</param>
+            <param name="vertex2">The second vertex of the triagnle to test.</param>
+            <param name="vertex3">The third vertex of the triangle to test.</param>
+            <param name="point">When the method completes, contains the point of intersection,
+            or <see cref="T:CryEngine.Vec3"/> if there was no intersection.</param>
+            <returns>Whether the two objects intersected.</returns>
+        </member>
+        <member name="M:CryEngine.Collision.RayIntersectsBox(CryEngine.Ray@,CryEngine.BoundingBox@,System.Single@)">
+            <summary>
+            Determines whether there is an intersection between a <see cref="T:CryEngine.Ray"/> and a <see cref="T:CryEngine.BoundingBox"/>.
+            </summary>
+            <param name="ray">The ray to test.</param>
+            <param name="box">The box to test.</param>
+            <param name="distance">When the method completes, contains the distance of the intersection,
+            or 0 if there was no intersection.</param>
+            <returns>Whether the two objects intersected.</returns>
+        </member>
+        <member name="M:CryEngine.Collision.RayIntersectsBox(CryEngine.Ray@,CryEngine.BoundingBox@,CryEngine.Vec3@)">
+            <summary>
+            Determines whether there is an intersection between a <see cref="T:CryEngine.Ray"/> and a <see cref="T:CryEngine.Plane"/>.
+            </summary>
+            <param name="ray">The ray to test.</param>
+            <param name="box">The box to test.</param>
+            <param name="point">When the method completes, contains the point of intersection,
+            or <see cref="T:CryEngine.Vec3"/> if there was no intersection.</param>
+            <returns>Whether the two objects intersected.</returns>
+        </member>
+        <member name="M:CryEngine.Collision.RayIntersectsSphere(CryEngine.Ray@,CryEngine.BoundingSphere@,System.Single@)">
+            <summary>
+            Determines whether there is an intersection between a <see cref="T:CryEngine.Ray"/> and a <see cref="T:CryEngine.BoundingSphere"/>.
+            </summary>
+            <param name="ray">The ray to test.</param>
+            <param name="sphere">The sphere to test.</param>
+            <param name="distance">When the method completes, contains the distance of the intersection,
+            or 0 if there was no intersection.</param>
+            <returns>Whether the two objects intersected.</returns>
+        </member>
+        <member name="M:CryEngine.Collision.RayIntersectsSphere(CryEngine.Ray@,CryEngine.BoundingSphere@,CryEngine.Vec3@)">
+            <summary>
+            Determines whether there is an intersection between a <see cref="T:CryEngine.Ray"/> and a <see cref="T:CryEngine.BoundingSphere"/>. 
+            </summary>
+            <param name="ray">The ray to test.</param>
+            <param name="sphere">The sphere to test.</param>
+            <param name="point">When the method completes, contains the point of intersection,
+            or <see cref="T:CryEngine.Vec3"/> if there was no intersection.</param>
+            <returns>Whether the two objects intersected.</returns>
+        </member>
+        <member name="M:CryEngine.Collision.PlaneIntersectsPoint(CryEngine.Plane@,CryEngine.Vec3@)">
+            <summary>
+            Determines whether there is an intersection between a <see cref="T:CryEngine.Plane"/> and a point.
+            </summary>
+            <param name="plane">The plane to test.</param>
+            <param name="point">The point to test.</param>
+            <returns>Whether the two objects intersected.</returns>
+        </member>
+        <member name="M:CryEngine.Collision.PlaneIntersectsPlane(CryEngine.Plane@,CryEngine.Plane@)">
+            <summary>
+            Determines whether there is an intersection between a <see cref="T:CryEngine.Plane"/> and a <see cref="T:CryEngine.Plane"/>.
+            </summary>
+            <param name="plane1">The first plane to test.</param>
+            <param name="plane2">The second plane to test.</param>
+            <returns>Whether the two objects intersected.</returns>
+        </member>
+        <member name="M:CryEngine.Collision.PlaneIntersectsPlane(CryEngine.Plane@,CryEngine.Plane@,CryEngine.Ray@)">
+            <summary>
+            Determines whether there is an intersection between a <see cref="T:CryEngine.Plane"/> and a <see cref="T:CryEngine.Plane"/>.
+            </summary>
+            <param name="plane1">The first plane to test.</param>
+            <param name="plane2">The second plane to test.</param>
+            <param name="line">When the method completes, contains the line of intersection
+            as a <see cref="T:CryEngine.Ray"/>, or a zero ray if there was no intersection.</param>
+            <returns>Whether the two objects intersected.</returns>
+            <remarks>
+            Although a ray is set to have an origin, the ray returned by this method is really
+            a line in three dimensions which has no real origin. The ray is considered valid when
+            both the positive direction is used and when the negative direction is used.
+            </remarks>
+        </member>
+        <member name="M:CryEngine.Collision.PlaneIntersectsTriangle(CryEngine.Plane@,CryEngine.Vec3@,CryEngine.Vec3@,CryEngine.Vec3@)">
+            <summary>
+            Determines whether there is an intersection between a <see cref="T:CryEngine.Plane"/> and a triangle.
+            </summary>
+            <param name="plane">The plane to test.</param>
+            <param name="vertex1">The first vertex of the triangle to test.</param>
+            <param name="vertex2">The second vertex of the triagnle to test.</param>
+            <param name="vertex3">The third vertex of the triangle to test.</param>
+            <returns>Whether the two objects intersected.</returns>
+        </member>
+        <member name="M:CryEngine.Collision.PlaneIntersectsBox(CryEngine.Plane@,CryEngine.BoundingBox@)">
+            <summary>
+            Determines whether there is an intersection between a <see cref="T:CryEngine.Plane"/> and a <see cref="T:CryEngine.BoundingBox"/>.
+            </summary>
+            <param name="plane">The plane to test.</param>
+            <param name="box">The box to test.</param>
+            <returns>Whether the two objects intersected.</returns>
+        </member>
+        <member name="M:CryEngine.Collision.PlaneIntersectsSphere(CryEngine.Plane@,CryEngine.BoundingSphere@)">
+            <summary>
+            Determines whether there is an intersection between a <see cref="T:CryEngine.Plane"/> and a <see cref="T:CryEngine.BoundingSphere"/>.
+            </summary>
+            <param name="plane">The plane to test.</param>
+            <param name="sphere">The sphere to test.</param>
+            <returns>Whether the two objects intersected.</returns>
+        </member>
+        <member name="M:CryEngine.Collision.BoxIntersectsBox(CryEngine.BoundingBox@,CryEngine.BoundingBox@)">
+            <summary>
+            Determines whether there is an intersection between a <see cref="T:CryEngine.BoundingBox"/> and a <see cref="T:CryEngine.BoundingBox"/>.
+            </summary>
+            <param name="box1">The first box to test.</param>
+            <param name="box2">The second box to test.</param>
+            <returns>Whether the two objects intersected.</returns>
+        </member>
+        <member name="M:CryEngine.Collision.BoxIntersectsSphere(CryEngine.BoundingBox@,CryEngine.BoundingSphere@)">
+            <summary>
+            Determines whether there is an intersection between a <see cref="T:CryEngine.BoundingBox"/> and a <see cref="T:CryEngine.BoundingSphere"/>.
+            </summary>
+            <param name="box">The box to test.</param>
+            <param name="sphere">The sphere to test.</param>
+            <returns>Whether the two objects intersected.</returns>
+        </member>
+        <member name="M:CryEngine.Collision.SphereIntersectsTriangle(CryEngine.BoundingSphere@,CryEngine.Vec3@,CryEngine.Vec3@,CryEngine.Vec3@)">
+            <summary>
+            Determines whether there is an intersection between a <see cref="T:CryEngine.BoundingSphere"/> and a triangle.
+            </summary>
+            <param name="sphere">The sphere to test.</param>
+            <param name="vertex1">The first vertex of the triangle to test.</param>
+            <param name="vertex2">The second vertex of the triagnle to test.</param>
+            <param name="vertex3">The third vertex of the triangle to test.</param>
+            <returns>Whether the two objects intersected.</returns>
+        </member>
+        <member name="M:CryEngine.Collision.SphereIntersectsSphere(CryEngine.BoundingSphere@,CryEngine.BoundingSphere@)">
+            <summary>
+            Determines whether there is an intersection between a <see cref="T:CryEngine.BoundingSphere"/> and a <see cref="T:CryEngine.BoundingSphere"/>.
+            </summary>
+            <param name="sphere1">First sphere to test.</param>
+            <param name="sphere2">Second sphere to test.</param>
+            <returns>Whether the two objects intersected.</returns>
+        </member>
+        <member name="M:CryEngine.Collision.BoxContainsPoint(CryEngine.BoundingBox@,CryEngine.Vec3@)">
+            <summary>
+            Determines whether a <see cref="T:CryEngine.BoundingBox"/> contains a point.
+            </summary>
+            <param name="box">The box to test.</param>
+            <param name="point">The point to test.</param>
+            <returns>The type of containment the two objects have.</returns>
+        </member>
+        <member name="M:CryEngine.Collision.BoxContainsBox(CryEngine.BoundingBox@,CryEngine.BoundingBox@)">
+            <summary>
+            Determines whether a <see cref="T:CryEngine.BoundingBox"/> contains a <see cref="T:CryEngine.BoundingBox"/>.
+            </summary>
+            <param name="box1">The first box to test.</param>
+            <param name="box2">The second box to test.</param>
+            <returns>The type of containment the two objects have.</returns>
+        </member>
+        <member name="M:CryEngine.Collision.BoxContainsSphere(CryEngine.BoundingBox@,CryEngine.BoundingSphere@)">
+            <summary>
+            Determines whether a <see cref="T:CryEngine.BoundingBox"/> contains a <see cref="T:CryEngine.BoundingSphere"/>.
+            </summary>
+            <param name="box">The box to test.</param>
+            <param name="sphere">The sphere to test.</param>
+            <returns>The type of containment the two objects have.</returns>
+        </member>
+        <member name="M:CryEngine.Collision.SphereContainsPoint(CryEngine.BoundingSphere@,CryEngine.Vec3@)">
+            <summary>
+            Determines whether a <see cref="T:CryEngine.BoundingSphere"/> contains a point.
+            </summary>
+            <param name="sphere">The sphere to test.</param>
+            <param name="point">The point to test.</param>
+            <returns>The type of containment the two objects have.</returns>
+        </member>
+        <member name="M:CryEngine.Collision.SphereContainsTriangle(CryEngine.BoundingSphere@,CryEngine.Vec3@,CryEngine.Vec3@,CryEngine.Vec3@)">
+            <summary>
+            Determines whether a <see cref="T:CryEngine.BoundingSphere"/> contains a triangle.
+            </summary>
+            <param name="sphere">The sphere to test.</param>
+            <param name="vertex1">The first vertex of the triangle to test.</param>
+            <param name="vertex2">The second vertex of the triagnle to test.</param>
+            <param name="vertex3">The third vertex of the triangle to test.</param>
+            <returns>The type of containment the two objects have.</returns>
+        </member>
+        <member name="M:CryEngine.Collision.SphereContainsBox(CryEngine.BoundingSphere@,CryEngine.BoundingBox@)">
+            <summary>
+            Determines whether a <see cref="T:CryEngine.BoundingSphere"/> contains a <see cref="T:CryEngine.BoundingBox"/>.
+            </summary>
+            <param name="sphere">The sphere to test.</param>
+            <param name="box">The box to test.</param>
+            <returns>The type of containment the two objects have.</returns>
+        </member>
+        <member name="M:CryEngine.Collision.SphereContainsSphere(CryEngine.BoundingSphere@,CryEngine.BoundingSphere@)">
+            <summary>
+            Determines whether a <see cref="T:CryEngine.BoundingSphere"/> contains a <see cref="T:CryEngine.BoundingSphere"/>.
+            </summary>
+            <param name="sphere1">The first sphere to test.</param>
+            <param name="sphere2">The second sphere to test.</param>
+            <returns>The type of containment the two objects have.</returns>
+        </member>
+        <member name="M:CryEngine.Serialization.CrySerializer.TryWriteReference(CryEngine.Serialization.ObjectReference)">
+            <summary>
+            Checks if this object has already been serialized.
+            </summary>
+            <param name="objectReference"></param>
+            <returns>true if object had already been serialized.</returns>
+        </member>
+        <member name="P:CryEngine.Serialization.CrySerializer.ObjectReferences">
+            <summary>
+            We store a dictionary of all serialized objects in order to not create new instances of types with identical hash codes. (same objects)
+            </summary>
+        </member>
+        <member name="T:CryEngine.BoundingBox">
+            <summary>
+            Represents an axis-aligned bounding box in three dimensional space.
+            </summary>
+        </member>
+        <member name="F:CryEngine.BoundingBox.Minimum">
+            <summary>
+            The minimum point of the box.
+            </summary>
+        </member>
+        <member name="F:CryEngine.BoundingBox.Maximum">
+            <summary>
+            The maximum point of the box.
+            </summary>
+        </member>
+        <member name="M:CryEngine.BoundingBox.#ctor(CryEngine.Vec3,CryEngine.Vec3)">
+            <summary>
+            Initializes a new instance of the <see cref="T:CryEngine.BoundingBox"/> struct.
+            </summary>
+            <param name="minimum">The minimum vertex of the bounding box.</param>
+            <param name="maximum">The maximum vertex of the bounding box.</param>
+        </member>
+        <member name="M:CryEngine.BoundingBox.GetCorners">
+            <summary>
+            Retrieves the eight corners of the bounding box.
+            </summary>
+            <returns>An array of points representing the eight corners of the bounding box.</returns>
+        </member>
+        <member name="M:CryEngine.BoundingBox.Intersects(CryEngine.Ray@)">
+            <summary>
+            Determines if there is an intersection between the current object and a <see cref="T:CryEngine.Ray"/>.
+            </summary>
+            <param name="ray">The ray to test.</param>
+            <returns>Whether the two objects intersected.</returns>
+        </member>
+        <member name="M:CryEngine.BoundingBox.Intersects(CryEngine.Ray@,System.Single@)">
+            <summary>
+            Determines if there is an intersection between the current object and a <see cref="T:CryEngine.Ray"/>.
+            </summary>
+            <param name="ray">The ray to test.</param>
+            <param name="distance">When the method completes, contains the distance of the intersection,
+            or 0 if there was no intersection.</param>
+            <returns>Whether the two objects intersected.</returns>
+        </member>
+        <member name="M:CryEngine.BoundingBox.Intersects(CryEngine.Ray@,CryEngine.Vec3@)">
+            <summary>
+            Determines if there is an intersection between the current object and a <see cref="T:CryEngine.Ray"/>.
+            </summary>
+            <param name="ray">The ray to test.</param>
+            <param name="point">When the method completes, contains the point of intersection,
+            or <see cref="T:CryEngine.Vec3"/> if there was no intersection.</param>
+            <returns>Whether the two objects intersected.</returns>
+        </member>
+        <member name="M:CryEngine.BoundingBox.Intersects(CryEngine.Plane@)">
+            <summary>
+            Determines if there is an intersection between the current object and a <see cref="T:CryEngine.Plane"/>.
+            </summary>
+            <param name="plane">The plane to test.</param>
+            <returns>Whether the two objects intersected.</returns>
+        </member>
+        <member name="M:CryEngine.BoundingBox.Intersects(CryEngine.BoundingBox@)">
+            <summary>
+            Determines if there is an intersection between the current object and a <see cref="T:CryEngine.BoundingBox"/>.
+            </summary>
+            <param name="box">The box to test.</param>
+            <returns>Whether the two objects intersected.</returns>
+        </member>
+        <member name="M:CryEngine.BoundingBox.Intersects(CryEngine.BoundingSphere@)">
+            <summary>
+            Determines if there is an intersection between the current object and a <see cref="T:CryEngine.BoundingSphere"/>.
+            </summary>
+            <param name="sphere">The sphere to test.</param>
+            <returns>Whether the two objects intersected.</returns>
+        </member>
+        <member name="M:CryEngine.BoundingBox.Contains(CryEngine.Vec3@)">
+            <summary>
+            Determines whether the current objects contains a point.
+            </summary>
+            <param name="point">The point to test.</param>
+            <returns>The type of containment the two objects have.</returns>
+        </member>
+        <member name="M:CryEngine.BoundingBox.Contains(CryEngine.BoundingBox@)">
+            <summary>
+            Determines whether the current objects contains a <see cref="T:CryEngine.BoundingBox"/>.
+            </summary>
+            <param name="box">The box to test.</param>
+            <returns>The type of containment the two objects have.</returns>
+        </member>
+        <member name="M:CryEngine.BoundingBox.Contains(CryEngine.BoundingSphere@)">
+            <summary>
+            Determines whether the current objects contains a <see cref="T:CryEngine.BoundingSphere"/>.
+            </summary>
+            <param name="sphere">The sphere to test.</param>
+            <returns>The type of containment the two objects have.</returns>
+        </member>
+        <member name="M:CryEngine.BoundingBox.FromPoints(CryEngine.Vec3[],CryEngine.BoundingBox@)">
+            <summary>
+            Constructs a <see cref="T:CryEngine.BoundingBox"/> that fully contains the given points.
+            </summary>
+            <param name="points">The points that will be contained by the box.</param>
+            <param name="result">When the method completes, contains the newly constructed bounding box.</param>
+            <exception cref="T:System.ArgumentNullException">Thrown when <paramref name="points"/> is <c>null</c>.</exception>
+        </member>
+        <member name="M:CryEngine.BoundingBox.FromPoints(CryEngine.Vec3[])">
+            <summary>
+            Constructs a <see cref="T:CryEngine.BoundingBox"/> that fully contains the given points.
+            </summary>
+            <param name="points">The points that will be contained by the box.</param>
+            <returns>The newly constructed bounding box.</returns>
+            <exception cref="T:System.ArgumentNullException">Thrown when <paramref name="points"/> is <c>null</c>.</exception>
+        </member>
+        <member name="M:CryEngine.BoundingBox.FromSphere(CryEngine.BoundingSphere@,CryEngine.BoundingBox@)">
+            <summary>
+            Constructs a <see cref="T:CryEngine.BoundingBox"/> from a given sphere.
+            </summary>
+            <param name="sphere">The sphere that will designate the extents of the box.</param>
+            <param name="result">When the method completes, contains the newly constructed bounding box.</param>
+        </member>
+        <member name="M:CryEngine.BoundingBox.FromSphere(CryEngine.BoundingSphere)">
+            <summary>
+            Constructs a <see cref="T:CryEngine.BoundingBox"/> from a given sphere.
+            </summary>
+            <param name="sphere">The sphere that will designate the extents of the box.</param>
+            <returns>The newly constructed bounding box.</returns>
+        </member>
+        <member name="M:CryEngine.BoundingBox.Merge(CryEngine.BoundingBox@,CryEngine.BoundingBox@,CryEngine.BoundingBox@)">
+            <summary>
+            Constructs a <see cref="T:CryEngine.BoundingBox"/> that is as large as the total combined area of the two specified boxes.
+            </summary>
+            <param name="value1">The first box to merge.</param>
+            <param name="value2">The second box to merge.</param>
+            <param name="result">When the method completes, contains the newly constructed bounding box.</param>
+        </member>
+        <member name="M:CryEngine.BoundingBox.Merge(CryEngine.BoundingBox,CryEngine.BoundingBox)">
+            <summary>
+            Constructs a <see cref="T:CryEngine.BoundingBox"/> that is as large as the total combined area of the two specified boxes.
+            </summary>
+            <param name="value1">The first box to merge.</param>
+            <param name="value2">The second box to merge.</param>
+            <returns>The newly constructed bounding box.</returns>
+        </member>
+        <member name="M:CryEngine.BoundingBox.op_Equality(CryEngine.BoundingBox,CryEngine.BoundingBox)">
+            <summary>
+            Tests for equality between two objects.
+            </summary>
+            <param name="left">The first value to compare.</param>
+            <param name="right">The second value to compare.</param>
+            <returns><c>true</c> if <paramref name="left"/> has the same value as <paramref name="right"/>; otherwise, <c>false</c>.</returns>
+        </member>
+        <member name="M:CryEngine.BoundingBox.op_Inequality(CryEngine.BoundingBox,CryEngine.BoundingBox)">
+            <summary>
+            Tests for inequality between two objects.
+            </summary>
+            <param name="left">The first value to compare.</param>
+            <param name="right">The second value to compare.</param>
+            <returns><c>true</c> if <paramref name="left"/> has a different value than <paramref name="right"/>; otherwise, <c>false</c>.</returns>
+        </member>
+        <member name="M:CryEngine.BoundingBox.ToString">
+            <summary>
+            Returns a <see cref="T:System.String"/> that represents this instance.
+            </summary>
+            <returns>
+            A <see cref="T:System.String"/> that represents this instance.
+            </returns>
+        </member>
+        <member name="M:CryEngine.BoundingBox.ToString(System.String)">
+            <summary>
+            Returns a <see cref="T:System.String"/> that represents this instance.
+            </summary>
+            <param name="format">The format.</param>
+            <returns>
+            A <see cref="T:System.String"/> that represents this instance.
+            </returns>
+        </member>
+        <member name="M:CryEngine.BoundingBox.ToString(System.IFormatProvider)">
+            <summary>
+            Returns a <see cref="T:System.String"/> that represents this instance.
+            </summary>
+            <param name="formatProvider">The format provider.</param>
+            <returns>
+            A <see cref="T:System.String"/> that represents this instance.
+            </returns>
+        </member>
+        <member name="M:CryEngine.BoundingBox.ToString(System.String,System.IFormatProvider)">
+            <summary>
+            Returns a <see cref="T:System.String"/> that represents this instance.
+            </summary>
+            <param name="format">The format.</param>
+            <param name="formatProvider">The format provider.</param>
+            <returns>
+            A <see cref="T:System.String"/> that represents this instance.
+            </returns>
+        </member>
+        <member name="M:CryEngine.BoundingBox.GetHashCode">
+            <summary>
+            Returns a hash code for this instance.
+            </summary>
+            <returns>
+            A hash code for this instance, suitable for use in hashing algorithms and data structures like a hash table. 
+            </returns>
+        </member>
+        <member name="M:CryEngine.BoundingBox.Equals(CryEngine.BoundingBox)">
+            <summary>
+            Determines whether the specified <see cref="T:CryEngine.Vec4"/> is equal to this instance.
+            </summary>
+            <param name="value">The <see cref="T:CryEngine.Vec4"/> to compare with this instance.</param>
+            <returns>
+            <c>true</c> if the specified <see cref="T:CryEngine.Vec4"/> is equal to this instance; otherwise, <c>false</c>.
+            </returns>
+        </member>
+        <member name="M:CryEngine.BoundingBox.Equals(System.Object)">
+            <summary>
+            Determines whether the specified <see cref="T:System.Object"/> is equal to this instance.
+            </summary>
+            <param name="value">The <see cref="T:System.Object"/> to compare with this instance.</param>
+            <returns>
+            <c>true</c> if the specified <see cref="T:System.Object"/> is equal to this instance; otherwise, <c>false</c>.
+            </returns>
+        </member>
+        <member name="T:CryEngine.ContainmentType">
+            <summary>
+            Describes how one bounding volume contains another.
+            </summary>
+        </member>
+        <member name="F:CryEngine.ContainmentType.Disjoint">
+            <summary>
+            The two bounding volumes don't intersect at all.
+            </summary>
+        </member>
+        <member name="F:CryEngine.ContainmentType.Contains">
+            <summary>
+            One bounding volume completely contains another.
+            </summary>
+        </member>
+        <member name="F:CryEngine.ContainmentType.Intersects">
+            <summary>
+            The two bounding volumes overlap.
+            </summary>
+        </member>
+        <member name="T:CryEngine.BoundingSphere">
+            <summary>
+            Represents a bounding sphere in three dimensional space.
+            </summary>
+        </member>
+        <member name="F:CryEngine.BoundingSphere.Center">
+            <summary>
+            The center of the sphere in three dimensional space.
+            </summary>
+        </member>
+        <member name="F:CryEngine.BoundingSphere.Radius">
+            <summary>
+            The radious of the sphere.
+            </summary>
+        </member>
+        <member name="M:CryEngine.BoundingSphere.#ctor(CryEngine.Vec3,System.Single)">
+            <summary>
+            Initializes a new instance of the <see cref="T:CryEngine.BoundingBox"/> struct.
+            </summary>
+            <param name="center">The center of the sphere in three dimensional space.</param>
+            <param name="radius">The radius of the sphere.</param>
+        </member>
+        <member name="M:CryEngine.BoundingSphere.Intersects(CryEngine.Ray@)">
+            <summary>
+            Determines if there is an intersection between the current object and a <see cref="T:CryEngine.Ray"/>.
+            </summary>
+            <param name="ray">The ray to test.</param>
+            <returns>Whether the two objects intersected.</returns>
+        </member>
+        <member name="M:CryEngine.BoundingSphere.Intersects(CryEngine.Ray@,System.Single@)">
+            <summary>
+            Determines if there is an intersection between the current object and a <see cref="T:CryEngine.Ray"/>.
+            </summary>
+            <param name="ray">The ray to test.</param>
+            <param name="distance">When the method completes, contains the distance of the intersection,
+            or 0 if there was no intersection.</param>
+            <returns>Whether the two objects intersected.</returns>
+        </member>
+        <member name="M:CryEngine.BoundingSphere.Intersects(CryEngine.Ray@,CryEngine.Vec3@)">
+            <summary>
+            Determines if there is an intersection between the current object and a <see cref="T:CryEngine.Ray"/>.
+            </summary>
+            <param name="ray">The ray to test.</param>
+            <param name="point">When the method completes, contains the point of intersection,
+            or <see cref="T:CryEngine.Vec3"/> if there was no intersection.</param>
+            <returns>Whether the two objects intersected.</returns>
+        </member>
+        <member name="M:CryEngine.BoundingSphere.Intersects(CryEngine.Plane@)">
+            <summary>
+            Determines if there is an intersection between the current object and a <see cref="T:CryEngine.Plane"/>.
+            </summary>
+            <param name="plane">The plane to test.</param>
+            <returns>Whether the two objects intersected.</returns>
+        </member>
+        <member name="M:CryEngine.BoundingSphere.Intersects(CryEngine.Vec3@,CryEngine.Vec3@,CryEngine.Vec3@)">
+            <summary>
+            Determines if there is an intersection between the current object and a triangle.
+            </summary>
+            <param name="vertex1">The first vertex of the triangle to test.</param>
+            <param name="vertex2">The second vertex of the triagnle to test.</param>
+            <param name="vertex3">The third vertex of the triangle to test.</param>
+            <returns>Whether the two objects intersected.</returns>
+        </member>
+        <member name="M:CryEngine.BoundingSphere.Intersects(CryEngine.BoundingBox@)">
+            <summary>
+            Determines if there is an intersection between the current object and a <see cref="T:CryEngine.BoundingBox"/>.
+            </summary>
+            <param name="box">The box to test.</param>
+            <returns>Whether the two objects intersected.</returns>
+        </member>
+        <member name="M:CryEngine.BoundingSphere.Intersects(CryEngine.BoundingSphere@)">
+            <summary>
+            Determines if there is an intersection between the current object and a <see cref="T:CryEngine.BoundingSphere"/>.
+            </summary>
+            <param name="sphere">The sphere to test.</param>
+            <returns>Whether the two objects intersected.</returns>
+        </member>
+        <member name="M:CryEngine.BoundingSphere.Contains(CryEngine.Vec3@)">
+            <summary>
+            Determines whether the current objects contains a point.
+            </summary>
+            <param name="point">The point to test.</param>
+            <returns>The type of containment the two objects have.</returns>
+        </member>
+        <member name="M:CryEngine.BoundingSphere.Contains(CryEngine.Vec3@,CryEngine.Vec3@,CryEngine.Vec3@)">
+            <summary>
+            Determines whether the current objects contains a triangle.
+            </summary>
+            <param name="vertex1">The first vertex of the triangle to test.</param>
+            <param name="vertex2">The second vertex of the triagnle to test.</param>
+            <param name="vertex3">The third vertex of the triangle to test.</param>
+            <returns>The type of containment the two objects have.</returns>
+        </member>
+        <member name="M:CryEngine.BoundingSphere.Contains(CryEngine.BoundingBox@)">
+            <summary>
+            Determines whether the current objects contains a <see cref="T:CryEngine.BoundingBox"/>.
+            </summary>
+            <param name="box">The box to test.</param>
+            <returns>The type of containment the two objects have.</returns>
+        </member>
+        <member name="M:CryEngine.BoundingSphere.Contains(CryEngine.BoundingSphere@)">
+            <summary>
+            Determines whether the current objects contains a <see cref="T:CryEngine.BoundingSphere"/>.
+            </summary>
+            <param name="sphere">The sphere to test.</param>
+            <returns>The type of containment the two objects have.</returns>
+        </member>
+        <member name="M:CryEngine.BoundingSphere.FromPoints(CryEngine.Vec3[],CryEngine.BoundingSphere@)">
+            <summary>
+            Constructs a <see cref="T:CryEngine.BoundingSphere"/> that fully contains the given points.
+            </summary>
+            <param name="points">The points that will be contained by the sphere.</param>
+            <param name="result">When the method completes, contains the newly constructed bounding sphere.</param>
+        </member>
+        <member name="M:CryEngine.BoundingSphere.FromPoints(CryEngine.Vec3[])">
+            <summary>
+            Constructs a <see cref="T:CryEngine.BoundingSphere"/> that fully contains the given points.
+            </summary>
+            <param name="points">The points that will be contained by the sphere.</param>
+            <returns>The newly constructed bounding sphere.</returns>
+        </member>
+        <member name="M:CryEngine.BoundingSphere.FromBox(CryEngine.BoundingBox@,CryEngine.BoundingSphere@)">
+            <summary>
+            Constructs a <see cref="T:CryEngine.BoundingSphere"/> from a given box.
+            </summary>
+            <param name="box">The box that will designate the extents of the sphere.</param>
+            <param name="result">When the method completes, the newly constructed bounding sphere.</param>
+        </member>
+        <member name="M:CryEngine.BoundingSphere.FromBox(CryEngine.BoundingBox)">
+            <summary>
+            Constructs a <see cref="T:CryEngine.BoundingSphere"/> from a given box.
+            </summary>
+            <param name="box">The box that will designate the extents of the sphere.</param>
+            <returns>The newly constructed bounding sphere.</returns>
+        </member>
+        <member name="M:CryEngine.BoundingSphere.Merge(CryEngine.BoundingSphere@,CryEngine.BoundingSphere@,CryEngine.BoundingSphere@)">
+            <summary>
+            Constructs a <see cref="T:CryEngine.BoundingSphere"/> that is the as large as the total combined area of the two specified spheres.
+            </summary>
+            <param name="value1">The first sphere to merge.</param>
+            <param name="value2">The second sphere to merge.</param>
+            <param name="result">When the method completes, contains the newly constructed bounding sphere.</param>
+        </member>
+        <member name="M:CryEngine.BoundingSphere.Merge(CryEngine.BoundingSphere,CryEngine.BoundingSphere)">
+            <summary>
+            Constructs a <see cref="T:CryEngine.BoundingSphere"/> that is the as large as the total combined area of the two specified spheres.
+            </summary>
+            <param name="value1">The first sphere to merge.</param>
+            <param name="value2">The second sphere to merge.</param>
+            <returns>The newly constructed bounding sphere.</returns>
+        </member>
+        <member name="M:CryEngine.BoundingSphere.op_Equality(CryEngine.BoundingSphere,CryEngine.BoundingSphere)">
+            <summary>
+            Tests for equality between two objects.
+            </summary>
+            <param name="left">The first value to compare.</param>
+            <param name="right">The second value to compare.</param>
+            <returns><c>true</c> if <paramref name="left"/> has the same value as <paramref name="right"/>; otherwise, <c>false</c>.</returns>
+        </member>
+        <member name="M:CryEngine.BoundingSphere.op_Inequality(CryEngine.BoundingSphere,CryEngine.BoundingSphere)">
+            <summary>
+            Tests for inequality between two objects.
+            </summary>
+            <param name="left">The first value to compare.</param>
+            <param name="right">The second value to compare.</param>
+            <returns><c>true</c> if <paramref name="left"/> has a different value than <paramref name="right"/>; otherwise, <c>false</c>.</returns>
+        </member>
+        <member name="M:CryEngine.BoundingSphere.ToString">
+            <summary>
+            Returns a <see cref="T:System.String"/> that represents this instance.
+            </summary>
+            <returns>
+            A <see cref="T:System.String"/> that represents this instance.
+            </returns>
+        </member>
+        <member name="M:CryEngine.BoundingSphere.ToString(System.String)">
+            <summary>
+            Returns a <see cref="T:System.String"/> that represents this instance.
+            </summary>
+            <param name="format">The format.</param>
+            <returns>
+            A <see cref="T:System.String"/> that represents this instance.
+            </returns>
+        </member>
+        <member name="M:CryEngine.BoundingSphere.ToString(System.IFormatProvider)">
+            <summary>
+            Returns a <see cref="T:System.String"/> that represents this instance.
+            </summary>
+            <param name="formatProvider">The format provider.</param>
+            <returns>
+            A <see cref="T:System.String"/> that represents this instance.
+            </returns>
+        </member>
+        <member name="M:CryEngine.BoundingSphere.ToString(System.String,System.IFormatProvider)">
+            <summary>
+            Returns a <see cref="T:System.String"/> that represents this instance.
+            </summary>
+            <param name="format">The format.</param>
+            <param name="formatProvider">The format provider.</param>
+            <returns>
+            A <see cref="T:System.String"/> that represents this instance.
+            </returns>
+        </member>
+        <member name="M:CryEngine.BoundingSphere.GetHashCode">
+            <summary>
+            Returns a hash code for this instance.
+            </summary>
+            <returns>
+            A hash code for this instance, suitable for use in hashing algorithms and data structures like a hash table. 
+            </returns>
+        </member>
+        <member name="M:CryEngine.BoundingSphere.Equals(CryEngine.BoundingSphere)">
+            <summary>
+            Determines whether the specified <see cref="T:CryEngine.Vec4"/> is equal to this instance.
+            </summary>
+            <param name="value">The <see cref="T:CryEngine.Vec4"/> to compare with this instance.</param>
+            <returns>
+            <c>true</c> if the specified <see cref="T:CryEngine.Vec4"/> is equal to this instance; otherwise, <c>false</c>.
+            </returns>
+        </member>
+        <member name="M:CryEngine.BoundingSphere.Equals(System.Object)">
+            <summary>
+            Determines whether the specified <see cref="T:System.Object"/> is equal to this instance.
+            </summary>
+            <param name="value">The <see cref="T:System.Object"/> to compare with this instance.</param>
+            <returns>
+            <c>true</c> if the specified <see cref="T:System.Object"/> is equal to this instance; otherwise, <c>false</c>.
+            </returns>
+        </member>
+        <member name="T:CryEngine.Color">
+            <summary>
+            Defines a colour in terms of its red, green, blue and alpha values.
+            </summary>
+        </member>
+        <member name="M:CryEngine.Color.#ctor(System.Single,System.Single,System.Single,System.Single)">
+            <summary>
+            Constructs a new colour object specifying the red, green, blue and alpha values.
+            </summary>
+            <param name="red"></param>
+            <param name="green"></param>
+            <param name="blue"></param>
+            <param name="alpha"></param>
+        </member>
+        <member name="M:CryEngine.Color.#ctor(System.Single,System.Single,System.Single)">
+            <summary>
+            Constructs a new colour object specifying the red, green, and blue values.
+            </summary>
+            <param name="red"></param>
+            <param name="green"></param>
+            <param name="blue"></param>
+        </member>
+        <member name="M:CryEngine.Color.#ctor(System.Single)">
+            <summary>
+            Constructs a new greyscale colour object.
+            </summary>
+            <param name="brightness">The brightness of the object, where 0 is black, and 1 is white.</param>
+        </member>
+        <member name="P:CryEngine.Color.R">
+            <summary>
+            The red value of the colour.
+            </summary>
+        </member>
+        <member name="P:CryEngine.Color.G">
+            <summary>
+            The green value of the colour.
+            </summary>
+        </member>
+        <member name="P:CryEngine.Color.B">
+            <summary>
+            The blue value of the colour.
+            </summary>
+        </member>
+        <member name="P:CryEngine.Color.A">
+            <summary>
+            The alpha value of the colour.
+            </summary>
+        </member>
+        <member name="M:CryEngine.Matrix34.ScaleColumn(CryEngine.Vec3)">
+            <summary>
+            apply scaling to the columns of the matrix.
+            </summary>
+            <param name="s"></param>
+        </member>
+        <member name="M:CryEngine.Matrix34.Scale(CryEngine.Vec3)">
+            <summary>
+            apply scaling to matrix.
+            </summary>
+            <returns></returns>
+        </member>
+        <member name="M:CryEngine.Matrix34.TransformVector(CryEngine.Vec3)">
+            <summary>
+            transforms a vector. the translation is not beeing considered
+            </summary>
+            <param name="p"></param>
+            <returns></returns>
+        </member>
+        <member name="M:CryEngine.Matrix34.TransformPoint(CryEngine.Vec3)">
+            <summary>
+            transforms a point and add translation vector
+            </summary>
+            <param name="p"></param>
+            <returns></returns>
+        </member>
+        <member name="M:CryEngine.Matrix34.OrthonormalizeFast">
+            <summary>
+            Remove scale from matrix.
+            </summary>
+        </member>
+        <member name="M:CryEngine.Matrix34.Determinant">
+            <summary>
+            determinant is ambiguous: only the upper-left-submatrix's determinant is calculated
+            </summary>
+            <returns></returns>
+        </member>
+        <member name="M:CryEngine.Matrix34.SetSlerp(CryEngine.Matrix34,CryEngine.Matrix34,System.Single)">
+            <summary>
+             Direct-Matrix-Slerp: for the sake of completeness, I have included the following expression 
+             for Spherical-Linear-Interpolation without using quaternions. This is much faster then converting 
+             both matrices into quaternions in order to do a quaternion slerp and then converting the slerped 
+             quaternion back into a matrix.
+             This is a high-precision calculation. Given two orthonormal 3x3 matrices this function calculates 
+             the shortest possible interpolation-path between the two rotations. The interpolation curve forms 
+             a great arc on the rotation sphere (geodesic). Not only does Slerp follow a great arc it follows 
+             the shortest great arc.	Furthermore Slerp has constant angular velocity. All in all Slerp is the 
+             optimal interpolation curve between two rotations. 
+             STABILITY PROBLEM: There are two singularities at angle=0 and angle=PI. At 0 the interpolation-axis 
+             is arbitrary, which means any axis will produce the same result because we have no rotation. Thats 
+             why I'm using (1,0,0). At PI the rotations point away from each other and the interpolation-axis 
+             is unpredictable. In this case I'm also using the axis (1,0,0). If the angle is ~0 or ~PI, then we 
+             have to normalize a very small vector and this can cause numerical instability. The quaternion-slerp 
+             has exactly the same problems.																	Ivo
+            </summary>
+            <param name="m"></param>
+            <param name="n"></param>
+            <param name="t"></param>
+            <example>Matrix33 slerp=Matrix33::CreateSlerp( m,n,0.333f );</example>
+        </member>
+        <member name="M:CryEngine.Matrix34.IsOrthonormal(System.Single)">
+            <summary>
+            check if we have an orthonormal-base (general case, works even with reflection matrices)
+            </summary>
+            <param name="threshold"></param>
+            <returns></returns>
+        </member>
+        <member name="T:CryEngine.Plane">
+            <summary>
+            Represents a plane in three dimensional space.
+            </summary>
+        </member>
+        <member name="F:CryEngine.Plane.Normal">
+            <summary>
+            The normal vector of the plane.
+            </summary>
+        </member>
+        <member name="F:CryEngine.Plane.D">
+            <summary>
+            The distance of the plane along its normal from the origin.
+            </summary>
+        </member>
+        <member name="M:CryEngine.Plane.#ctor(System.Single)">
+            <summary>
+            Initializes a new instance of the <see cref="T:CryEngine.Plane"/> struct.
+            </summary>
+            <param name="value">The value that will be assigned to all components.</param>
+        </member>
+        <member name="M:CryEngine.Plane.#ctor(System.Single,System.Single,System.Single,System.Single)">
+            <summary>
+            Initializes a new instance of the <see cref="T:CryEngine.Plane"/> struct.
+            </summary>
+            <param name="a">The X component of the normal.</param>
+            <param name="b">The Y component of the normal.</param>
+            <param name="c">The Z component of the normal.</param>
+            <param name="d">The distance of the plane along its normal from the origin.</param>
+        </member>
+        <member name="M:CryEngine.Plane.#ctor(CryEngine.Vec3,System.Single)">
+            <summary>
+            Initializes a new instance of the <see cref="T:CryEngine.Plane"/> struct.
+            </summary>
+            <param name="value">The normal of the plane.</param>
+            <param name="d">The distance of the plane along its normal from the origin</param>
+        </member>
+        <member name="M:CryEngine.Plane.#ctor(CryEngine.Vec3,CryEngine.Vec3)">
+            <summary>
+            Initializes a new instance of the <see cref="T:CryEngine.Plane"/> struct.
+            </summary>
+            <param name="point">Any point that lies along the plane.</param>
+            <param name="normal">The normal of the plane.</param>
+        </member>
+        <member name="M:CryEngine.Plane.#ctor(CryEngine.Vec3,CryEngine.Vec3,CryEngine.Vec3)">
+            <summary>
+            Initializes a new instance of the <see cref="T:CryEngine.Plane"/> struct.
+            </summary>
+            <param name="point1">First point of a triangle defining the plane.</param>
+            <param name="point2">Second point of a triangle defining the plane.</param>
+            <param name="point3">Third point of a triangle defining the plane.</param>
+        </member>
+        <member name="M:CryEngine.Plane.#ctor(System.Single[])">
+            <summary>
+            Initializes a new instance of the <see cref="T:CryEngine.Plane"/> struct.
+            </summary>
+            <param name="values">The values to assign to the A, B, C, and D components of the plane. This must be an array with four elements.</param>
+            <exception cref="T:System.ArgumentNullException">Thrown when <paramref name="values"/> is <c>null</c>.</exception>
+            <exception cref="T:System.ArgumentOutOfRangeException">Thrown when <paramref name="values"/> contains more or less than four elements.</exception>
+        </member>
+        <member name="M:CryEngine.Plane.Normalize">
+            <summary>
+            Changes the coefficients of the normal vector of the plane to make it of unit length.
+            </summary>
+        </member>
+        <member name="M:CryEngine.Plane.ToArray">
+            <summary>
+            Creates an array containing the elements of the plane.
+            </summary>
+            <returns>A four-element array containing the components of the plane.</returns>
+        </member>
+        <member name="M:CryEngine.Plane.Intersects(CryEngine.Vec3@)">
+            <summary>
+            Determines if there is an intersection between the current object and a point.
+            </summary>
+            <param name="point">The point to test.</param>
+            <returns>Whether the two objects intersected.</returns>
+        </member>
+        <member name="M:CryEngine.Plane.Intersects(CryEngine.Ray@)">
+            <summary>
+            Determines if there is an intersection between the current object and a <see cref="T:CryEngine.Ray"/>.
+            </summary>
+            <param name="ray">The ray to test.</param>
+            <returns>Whether the two objects intersected.</returns>
+        </member>
+        <member name="M:CryEngine.Plane.Intersects(CryEngine.Ray@,System.Single@)">
+            <summary>
+            Determines if there is an intersection between the current object and a <see cref="T:CryEngine.Ray"/>.
+            </summary>
+            <param name="ray">The ray to test.</param>
+            <param name="distance">When the method completes, contains the distance of the intersection,
+            or 0 if there was no intersection.</param>
+            <returns>Whether the two objects intersected.</returns>
+        </member>
+        <member name="M:CryEngine.Plane.Intersects(CryEngine.Ray@,CryEngine.Vec3@)">
+            <summary>
+            Determines if there is an intersection between the current object and a <see cref="T:CryEngine.Ray"/>.
+            </summary>
+            <param name="ray">The ray to test.</param>
+            <param name="point">When the method completes, contains the point of intersection,
+            or <see cref="T:CryEngine.Vec3"/> if there was no intersection.</param>
+            <returns>Whether the two objects intersected.</returns>
+        </member>
+        <member name="M:CryEngine.Plane.Intersects(CryEngine.Plane@)">
+            <summary>
+            Determines if there is an intersection between the current object and a <see cref="T:CryEngine.Plane"/>.
+            </summary>
+            <param name="plane">The plane to test.</param>
+            <returns>Whether the two objects intersected.</returns>
+        </member>
+        <member name="M:CryEngine.Plane.Intersects(CryEngine.Plane@,CryEngine.Ray@)">
+            <summary>
+            Determines if there is an intersection between the current object and a <see cref="T:CryEngine.Plane"/>.
+            </summary>
+            <param name="plane">The plane to test.</param>
+            <param name="line">When the method completes, contains the line of intersection
+            as a <see cref="T:CryEngine.Ray"/>, or a zero ray if there was no intersection.</param>
+            <returns>Whether the two objects intersected.</returns>
+        </member>
+        <member name="M:CryEngine.Plane.Intersects(CryEngine.Vec3@,CryEngine.Vec3@,CryEngine.Vec3@)">
+            <summary>
+            Determines if there is an intersection between the current object and a triangle.
+            </summary>
+            <param name="vertex1">The first vertex of the triangle to test.</param>
+            <param name="vertex2">The second vertex of the triagnle to test.</param>
+            <param name="vertex3">The third vertex of the triangle to test.</param>
+            <returns>Whether the two objects intersected.</returns>
+        </member>
+        <member name="M:CryEngine.Plane.Intersects(CryEngine.BoundingBox@)">
+            <summary>
+            Determines if there is an intersection between the current object and a <see cref="T:CryEngine.BoundingBox"/>.
+            </summary>
+            <param name="box">The box to test.</param>
+            <returns>Whether the two objects intersected.</returns>
+        </member>
+        <member name="M:CryEngine.Plane.Intersects(CryEngine.BoundingSphere@)">
+            <summary>
+            Determines if there is an intersection between the current object and a <see cref="T:CryEngine.BoundingSphere"/>.
+            </summary>
+            <param name="sphere">The sphere to test.</param>
+            <returns>Whether the two objects intersected.</returns>
+        </member>
+        <member name="M:CryEngine.Plane.Multiply(CryEngine.Plane@,System.Single,CryEngine.Plane@)">
+            <summary>
+            Scales each component of the plane by the given scaling factor.
+            </summary>
+            <param name="value">The plane to scale.</param>
+            <param name="scale">The amount by which to scale the plane.</param>
+            <param name="result">When the method completes, contains the scaled plane.</param>
+        </member>
+        <member name="M:CryEngine.Plane.Multiply(CryEngine.Plane,System.Single)">
+            <summary>
+            Scales each component of the plane by the given scaling factor.
+            </summary>
+            <param name="value">The plane to scale.</param>
+            <param name="scale">The amount by which to scale the plane.</param>
+            <returns>The scaled plane.</returns>
+        </member>
+        <member name="M:CryEngine.Plane.Scale(CryEngine.Plane@,System.Single,CryEngine.Plane@)">
+            <summary>
+            Scales the distance component of the plane by the given scaling factor.
+            </summary>
+            <param name="value">The plane to scale.</param>
+            <param name="scale">The amount by which to scale the plane.</param>
+            <param name="result">When the method completes, contains the scaled plane.</param>
+        </member>
+        <member name="M:CryEngine.Plane.Scale(CryEngine.Plane,System.Single)">
+            <summary>
+            Scales the distance component of the plane by the given scaling factor.
+            </summary>
+            <param name="value">The plane to scale.</param>
+            <param name="scale">The amount by which to scale the plane.</param>
+            <returns>The scaled plane.</returns>
+        </member>
+        <member name="M:CryEngine.Plane.Dot(CryEngine.Plane@,CryEngine.Vec4@,System.Single@)">
+            <summary>
+            Calculates the dot product of the specified vector and plane.
+            </summary>
+            <param name="left">The source plane.</param>
+            <param name="right">The source vector.</param>
+            <param name="result">When the method completes, contains the dot product of the specified plane and vector.</param>
+        </member>
+        <member name="M:CryEngine.Plane.Dot(CryEngine.Plane,CryEngine.Vec4)">
+            <summary>
+            Calculates the dot product of the specified vector and plane.
+            </summary>
+            <param name="left">The source plane.</param>
+            <param name="right">The source vector.</param>
+            <returns>The dot product of the specified plane and vector.</returns>
+        </member>
+        <member name="M:CryEngine.Plane.DotCoordinate(CryEngine.Plane@,CryEngine.Vec3@,System.Single@)">
+            <summary>
+            Calculates the dot product of a specified vector and the normal of the plane plus the distance value of the plane.
+            </summary>
+            <param name="left">The source plane.</param>
+            <param name="right">The source vector.</param>
+            <param name="result">When the method completes, contains the dot product of a specified vector and the normal of the Plane plus the distance value of the plane.</param>
+        </member>
+        <member name="M:CryEngine.Plane.DotCoordinate(CryEngine.Plane,CryEngine.Vec3)">
+            <summary>
+            Calculates the dot product of a specified vector and the normal of the plane plus the distance value of the plane.
+            </summary>
+            <param name="left">The source plane.</param>
+            <param name="right">The source vector.</param>
+            <returns>The dot product of a specified vector and the normal of the Plane plus the distance value of the plane.</returns>
+        </member>
+        <member name="M:CryEngine.Plane.DotNormal(CryEngine.Plane@,CryEngine.Vec3@,System.Single@)">
+            <summary>
+            Calculates the dot product of the specified vector and the normal of the plane.
+            </summary>
+            <param name="left">The source plane.</param>
+            <param name="right">The source vector.</param>
+            <param name="result">When the method completes, contains the dot product of the specified vector and the normal of the plane.</param>
+        </member>
+        <member name="M:CryEngine.Plane.DotNormal(CryEngine.Plane,CryEngine.Vec3)">
+            <summary>
+            Calculates the dot product of the specified vector and the normal of the plane.
+            </summary>
+            <param name="left">The source plane.</param>
+            <param name="right">The source vector.</param>
+            <returns>The dot product of the specified vector and the normal of the plane.</returns>
+        </member>
+        <member name="M:CryEngine.Plane.Normalize(CryEngine.Plane@,CryEngine.Plane@)">
+            <summary>
+            Changes the coefficients of the normal vector of the plane to make it of unit length.
+            </summary>
+            <param name="plane">The source plane.</param>
+            <param name="result">When the method completes, contains the normalized plane.</param>
+        </member>
+        <member name="M:CryEngine.Plane.Normalize(CryEngine.Plane)">
+            <summary>
+            Changes the coefficients of the normal vector of the plane to make it of unit length.
+            </summary>
+            <param name="plane">The source plane.</param>
+            <returns>The normalized plane.</returns>
+        </member>
+        <member name="M:CryEngine.Plane.Transform(CryEngine.Plane@,CryEngine.Quat@,CryEngine.Plane@)">
+            <summary>
+            Transforms a normalized plane by a quaternion rotation.
+            </summary>
+            <param name="plane">The normalized source plane.</param>
+            <param name="rotation">The quaternion rotation.</param>
+            <param name="result">When the method completes, contains the transformed plane.</param>
+        </member>
+        <member name="M:CryEngine.Plane.Transform(CryEngine.Plane,CryEngine.Quat)">
+            <summary>
+            Transforms a normalized plane by a quaternion rotation.
+            </summary>
+            <param name="plane">The normalized source plane.</param>
+            <param name="rotation">The quaternion rotation.</param>
+            <returns>The transformed plane.</returns>
+        </member>
+        <member name="M:CryEngine.Plane.Transform(CryEngine.Plane[],CryEngine.Quat@)">
+            <summary>
+            Transforms an array of normalized planes by a quaternion rotation.
+            </summary>
+            <param name="planes">The array of normalized planes to transform.</param>
+            <param name="rotation">The quaternion rotation.</param>
+            <exception cref="T:System.ArgumentNullException">Thrown when <paramref name="planes"/> is <c>null</c>.</exception>
+        </member>
+        <member name="M:CryEngine.Plane.op_Multiply(System.Single,CryEngine.Plane)">
+            <summary>
+            Scales each component of the plane by the given value.
+            </summary>
+            <param name="scale">The amount by which to scale the plane.</param>
+            <param name="plane">The plane to scale.</param>
+            <returns>The scaled plane.</returns>
+        </member>
+        <member name="M:CryEngine.Plane.op_Multiply(CryEngine.Plane,System.Single)">
+            <summary>
+            Scales each component of the plane by the given value.
+            </summary>
+            <param name="plane">The plane to scale.</param>
+            <param name="scale">The amount by which to scale the plane.</param>
+            <returns>The scaled plane.</returns>
+        </member>
+        <member name="M:CryEngine.Plane.op_Equality(CryEngine.Plane,CryEngine.Plane)">
+            <summary>
+            Tests for equality between two objects.
+            </summary>
+            <param name="left">The first value to compare.</param>
+            <param name="right">The second value to compare.</param>
+            <returns><c>true</c> if <paramref name="left"/> has the same value as <paramref name="right"/>; otherwise, <c>false</c>.</returns>
+        </member>
+        <member name="M:CryEngine.Plane.op_Inequality(CryEngine.Plane,CryEngine.Plane)">
+            <summary>
+            Tests for inequality between two objects.
+            </summary>
+            <param name="left">The first value to compare.</param>
+            <param name="right">The second value to compare.</param>
+            <returns><c>true</c> if <paramref name="left"/> has a different value than <paramref name="right"/>; otherwise, <c>false</c>.</returns>
+        </member>
+        <member name="M:CryEngine.Plane.ToString">
+            <summary>
+            Returns a <see cref="T:System.String"/> that represents this instance.
+            </summary>
+            <returns>
+            A <see cref="T:System.String"/> that represents this instance.
+            </returns>
+        </member>
+        <member name="M:CryEngine.Plane.ToString(System.String)">
+            <summary>
+            Returns a <see cref="T:System.String"/> that represents this instance.
+            </summary>
+            <param name="format">The format.</param>
+            <returns>
+            A <see cref="T:System.String"/> that represents this instance.
+            </returns>
+        </member>
+        <member name="M:CryEngine.Plane.ToString(System.IFormatProvider)">
+            <summary>
+            Returns a <see cref="T:System.String"/> that represents this instance.
+            </summary>
+            <param name="formatProvider">The format provider.</param>
+            <returns>
+            A <see cref="T:System.String"/> that represents this instance.
+            </returns>
+        </member>
+        <member name="M:CryEngine.Plane.ToString(System.String,System.IFormatProvider)">
+            <summary>
+            Returns a <see cref="T:System.String"/> that represents this instance.
+            </summary>
+            <param name="format">The format.</param>
+            <param name="formatProvider">The format provider.</param>
+            <returns>
+            A <see cref="T:System.String"/> that represents this instance.
+            </returns>
+        </member>
+        <member name="M:CryEngine.Plane.GetHashCode">
+            <summary>
+            Returns a hash code for this instance.
+            </summary>
+            <returns>
+            A hash code for this instance, suitable for use in hashing algorithms and data structures like a hash table. 
+            </returns>
+        </member>
+        <member name="M:CryEngine.Plane.Equals(CryEngine.Plane)">
+            <summary>
+            Determines whether the specified <see cref="T:CryEngine.Vec4"/> is equal to this instance.
+            </summary>
+            <param name="value">The <see cref="T:CryEngine.Vec4"/> to compare with this instance.</param>
+            <returns>
+            <c>true</c> if the specified <see cref="T:CryEngine.Vec4"/> is equal to this instance; otherwise, <c>false</c>.
+            </returns>
+        </member>
+        <member name="M:CryEngine.Plane.Equals(System.Object)">
+            <summary>
+            Determines whether the specified <see cref="T:System.Object"/> is equal to this instance.
+            </summary>
+            <param name="value">The <see cref="T:System.Object"/> to compare with this instance.</param>
+            <returns>
+            <c>true</c> if the specified <see cref="T:System.Object"/> is equal to this instance; otherwise, <c>false</c>.
+            </returns>
+        </member>
+        <member name="P:CryEngine.Plane.Item(System.Int32)">
+            <summary>
+            Gets or sets the component at the specified index.
+            </summary>
+            <value>The value of the A, B, C, or D component, depending on the index.</value>
+            <param name="index">The index of the component to access. Use 0 for the A component, 1 for the B component, 2 for the C component, and 3 for the D component.</param>
+            <returns>The value of the component at the specified index.</returns>
+            <exception cref="T:System.ArgumentOutOfRangeException">Thrown when the <paramref name="index"/> is out of the range [0, 3].</exception>
+        </member>
+        <member name="T:CryEngine.PlaneIntersectionType">
+            <summary>
+            Describes the result of an intersection with a plane in three dimensions.
+            </summary>
+        </member>
+        <member name="F:CryEngine.PlaneIntersectionType.Back">
+            <summary>
+            The object is behind the plane.
+            </summary>
+        </member>
+        <member name="F:CryEngine.PlaneIntersectionType.Front">
+            <summary>
+            The object is in front of the plane.
+            </summary>
+        </member>
+        <member name="F:CryEngine.PlaneIntersectionType.Intersecting">
+            <summary>
+            The object is intersecting the plane.
+            </summary>
+        </member>
+        <member name="T:CryEngine.Ray">
+            <summary>
+            Represents a three dimensional line based on a point in space and a direction.
+            </summary>
+        </member>
+        <member name="F:CryEngine.Ray.Position">
+            <summary>
+            The position in three dimensional space where the ray starts.
+            </summary>
+        </member>
+        <member name="F:CryEngine.Ray.Direction">
+            <summary>
+            The normalized direction in which the ray points.
+            </summary>
+        </member>
+        <member name="M:CryEngine.Ray.#ctor(CryEngine.Vec3,CryEngine.Vec3)">
+            <summary>
+            Initializes a new instance of the <see cref="T:CryEngine.Ray"/> struct.
+            </summary>
+            <param name="position">The position in three dimensional space of the origin of the ray.</param>
+            <param name="direction">The normalized direction of the ray.</param>
+        </member>
+        <member name="M:CryEngine.Ray.Cast(CryEngine.RaycastHit@,CryEngine.EntityQueryFlags,CryEngine.RayWorldIntersectionFlags,System.Int32,CryEngine.EntityId[])">
+            <summary>
+            Steps through the entity grid and raytraces entities
+            traces a finite ray from org along dir
+            </summary>
+            <param name="hits"></param>
+            <param name="objectTypes"></param>
+            <param name="flags"></param>
+            <param name="maxHits"></param>
+            <param name="skipEntities"></param>
+            <returns>The total amount of hits detected (solid and pierceable)</returns>
+        </member>
+        <member name="M:CryEngine.Ray.Intersects(CryEngine.Vec3@)">
+            <summary>
+            Determines if there is an intersection between the current object and a point.
+            </summary>
+            <param name="point">The point to test.</param>
+            <returns>Whether the two objects intersected.</returns>
+        </member>
+        <member name="M:CryEngine.Ray.Intersects(CryEngine.Ray@)">
+            <summary>
+            Determines if there is an intersection between the current object and a <see cref="T:CryEngine.Ray"/>.
+            </summary>
+            <param name="ray">The ray to test.</param>
+            <returns>Whether the two objects intersected.</returns>
+        </member>
+        <member name="M:CryEngine.Ray.Intersects(CryEngine.Ray@,CryEngine.Vec3@)">
+            <summary>
+            Determines if there is an intersection between the current object and a <see cref="T:CryEngine.Ray"/>.
+            </summary>
+            <param name="ray">The ray to test.</param>
+            <param name="point">When the method completes, contains the point of intersection,
+            or <see cref="T:CryEngine.Vec3"/> if there was no intersection.</param>
+            <returns>Whether the two objects intersected.</returns>
+        </member>
+        <member name="M:CryEngine.Ray.Intersects(CryEngine.Plane@)">
+            <summary>
+            Determines if there is an intersection between the current object and a <see cref="T:CryEngine.Plane"/>.
+            </summary>
+            <param name="plane">The plane to test</param>
+            <returns>Whether the two objects intersected.</returns>
+        </member>
+        <member name="M:CryEngine.Ray.Intersects(CryEngine.Plane@,System.Single@)">
+            <summary>
+            Determines if there is an intersection between the current object and a <see cref="T:CryEngine.Plane"/>.
+            </summary>
+            <param name="plane">The plane to test.</param>
+            <param name="distance">When the method completes, contains the distance of the intersection,
+            or 0 if there was no intersection.</param>
+            <returns>Whether the two objects intersected.</returns>
+        </member>
+        <member name="M:CryEngine.Ray.Intersects(CryEngine.Plane@,CryEngine.Vec3@)">
+            <summary>
+            Determines if there is an intersection between the current object and a <see cref="T:CryEngine.Plane"/>.
+            </summary>
+            <param name="plane">The plane to test.</param>
+            <param name="point">When the method completes, contains the point of intersection,
+            or <see cref="T:CryEngine.Vec3"/> if there was no intersection.</param>
+            <returns>Whether the two objects intersected.</returns>
+        </member>
+        <member name="M:CryEngine.Ray.Intersects(CryEngine.Vec3@,CryEngine.Vec3@,CryEngine.Vec3@)">
+            <summary>
+            Determines if there is an intersection between the current object and a triangle.
+            </summary>
+            <param name="vertex1">The first vertex of the triangle to test.</param>
+            <param name="vertex2">The second vertex of the triangle to test.</param>
+            <param name="vertex3">The third vertex of the triangle to test.</param>
+            <returns>Whether the two objects intersected.</returns>
+        </member>
+        <member name="M:CryEngine.Ray.Intersects(CryEngine.Vec3@,CryEngine.Vec3@,CryEngine.Vec3@,System.Single@)">
+            <summary>
+            Determines if there is an intersection between the current object and a triangle.
+            </summary>
+            <param name="vertex1">The first vertex of the triangle to test.</param>
+            <param name="vertex2">The second vertex of the triangle to test.</param>
+            <param name="vertex3">The third vertex of the triangle to test.</param>
+            <param name="distance">When the method completes, contains the distance of the intersection,
+            or 0 if there was no intersection.</param>
+            <returns>Whether the two objects intersected.</returns>
+        </member>
+        <member name="M:CryEngine.Ray.Intersects(CryEngine.Vec3@,CryEngine.Vec3@,CryEngine.Vec3@,CryEngine.Vec3@)">
+            <summary>
+            Determines if there is an intersection between the current object and a triangle.
+            </summary>
+            <param name="vertex1">The first vertex of the triangle to test.</param>
+            <param name="vertex2">The second vertex of the triangle to test.</param>
+            <param name="vertex3">The third vertex of the triangle to test.</param>
+            <param name="point">When the method completes, contains the point of intersection,
+            or <see cref="T:CryEngine.Vec3"/> if there was no intersection.</param>
+            <returns>Whether the two objects intersected.</returns>
+        </member>
+        <member name="M:CryEngine.Ray.Intersects(CryEngine.BoundingBox@)">
+            <summary>
+            Determines if there is an intersection between the current object and a <see cref="T:CryEngine.BoundingBox"/>.
+            </summary>
+            <param name="box">The box to test.</param>
+            <returns>Whether the two objects intersected.</returns>
+        </member>
+        <member name="M:CryEngine.Ray.Intersects(CryEngine.BoundingBox@,System.Single@)">
+            <summary>
+            Determines if there is an intersection between the current object and a <see cref="T:CryEngine.BoundingBox"/>.
+            </summary>
+            <param name="box">The box to test.</param>
+            <param name="distance">When the method completes, contains the distance of the intersection,
+            or 0 if there was no intersection.</param>
+            <returns>Whether the two objects intersected.</returns>
+        </member>
+        <member name="M:CryEngine.Ray.Intersects(CryEngine.BoundingBox@,CryEngine.Vec3@)">
+            <summary>
+            Determines if there is an intersection between the current object and a <see cref="T:CryEngine.BoundingBox"/>.
+            </summary>
+            <param name="box">The box to test.</param>
+            <param name="point">When the method completes, contains the point of intersection,
+            or <see cref="T:CryEngine.Vec3"/> if there was no intersection.</param>
+            <returns>Whether the two objects intersected.</returns>
+        </member>
+        <member name="M:CryEngine.Ray.Intersects(CryEngine.BoundingSphere@)">
+            <summary>
+            Determines if there is an intersection between the current object and a <see cref="T:CryEngine.BoundingSphere"/>.
+            </summary>
+            <param name="sphere">The sphere to test.</param>
+            <returns>Whether the two objects intersected.</returns>
+        </member>
+        <member name="M:CryEngine.Ray.Intersects(CryEngine.BoundingSphere@,System.Single@)">
+            <summary>
+            Determines if there is an intersection between the current object and a <see cref="T:CryEngine.BoundingSphere"/>.
+            </summary>
+            <param name="sphere">The sphere to test.</param>
+            <param name="distance">When the method completes, contains the distance of the intersection,
+            or 0 if there was no intersection.</param>
+            <returns>Whether the two objects intersected.</returns>
+        </member>
+        <member name="M:CryEngine.Ray.Intersects(CryEngine.BoundingSphere@,CryEngine.Vec3@)">
+            <summary>
+            Determines if there is an intersection between the current object and a <see cref="T:CryEngine.BoundingSphere"/>.
+            </summary>
+            <param name="sphere">The sphere to test.</param>
+            <param name="point">When the method completes, contains the point of intersection,
+            or <see cref="T:CryEngine.Vec3"/> if there was no intersection.</param>
+            <returns>Whether the two objects intersected.</returns>
+        </member>
+        <member name="M:CryEngine.Ray.op_Equality(CryEngine.Ray,CryEngine.Ray)">
+            <summary>
+            Tests for equality between two objects.
+            </summary>
+            <param name="left">The first value to compare.</param>
+            <param name="right">The second value to compare.</param>
+            <returns><c>true</c> if <paramref name="left"/> has the same value as <paramref name="right"/>; otherwise, <c>false</c>.</returns>
+        </member>
+        <member name="M:CryEngine.Ray.op_Inequality(CryEngine.Ray,CryEngine.Ray)">
+            <summary>
+            Tests for inequality between two objects.
+            </summary>
+            <param name="left">The first value to compare.</param>
+            <param name="right">The second value to compare.</param>
+            <returns><c>true</c> if <paramref name="left"/> has a different value than <paramref name="right"/>; otherwise, <c>false</c>.</returns>
+        </member>
+        <member name="M:CryEngine.Ray.ToString">
+            <summary>
+            Returns a <see cref="T:System.String"/> that represents this instance.
+            </summary>
+            <returns>
+            A <see cref="T:System.String"/> that represents this instance.
+            </returns>
+        </member>
+        <member name="M:CryEngine.Ray.ToString(System.String)">
+            <summary>
+            Returns a <see cref="T:System.String"/> that represents this instance.
+            </summary>
+            <param name="format">The format.</param>
+            <returns>
+            A <see cref="T:System.String"/> that represents this instance.
+            </returns>
+        </member>
+        <member name="M:CryEngine.Ray.ToString(System.IFormatProvider)">
+            <summary>
+            Returns a <see cref="T:System.String"/> that represents this instance.
+            </summary>
+            <param name="formatProvider">The format provider.</param>
+            <returns>
+            A <see cref="T:System.String"/> that represents this instance.
+            </returns>
+        </member>
+        <member name="M:CryEngine.Ray.ToString(System.String,System.IFormatProvider)">
+            <summary>
+            Returns a <see cref="T:System.String"/> that represents this instance.
+            </summary>
+            <param name="format">The format.</param>
+            <param name="formatProvider">The format provider.</param>
+            <returns>
+            A <see cref="T:System.String"/> that represents this instance.
+            </returns>
+        </member>
+        <member name="M:CryEngine.Ray.GetHashCode">
+            <summary>
+            Returns a hash code for this instance.
+            </summary>
+            <returns>
+            A hash code for this instance, suitable for use in hashing algorithms and data structures like a hash table. 
+            </returns>
+        </member>
+        <member name="M:CryEngine.Ray.Equals(CryEngine.Ray)">
+            <summary>
+            Determines whether the specified <see cref="T:CryEngine.Vec4"/> is equal to this instance.
+            </summary>
+            <param name="value">The <see cref="T:CryEngine.Vec4"/> to compare with this instance.</param>
+            <returns>
+            <c>true</c> if the specified <see cref="T:CryEngine.Vec4"/> is equal to this instance; otherwise, <c>false</c>.
+            </returns>
+        </member>
+        <member name="M:CryEngine.Ray.Equals(System.Object)">
+            <summary>
+            Determines whether the specified <see cref="T:System.Object"/> is equal to this instance.
+            </summary>
+            <param name="value">The <see cref="T:System.Object"/> to compare with this instance.</param>
+            <returns>
+            <c>true</c> if the specified <see cref="T:System.Object"/> is equal to this instance; otherwise, <c>false</c>.
+            </returns>
+        </member>
+        <member name="T:CryEngine.Vec2">
+            <summary>
+            Represents a two dimensional mathematical vector.
+            </summary>
+        </member>
+        <member name="F:CryEngine.Vec2.X">
+            <summary>
+            The X component of the vector.
+            </summary>
+        </member>
+        <member name="F:CryEngine.Vec2.Y">
+            <summary>
+            The Y component of the vector.
+            </summary>
+        </member>
+        <member name="M:CryEngine.Vec2.#ctor(System.Single)">
+            <summary>
+            Initializes a new instance of the <see cref="T:CryEngine.Vec2"/> struct.
+            </summary>
+            <param name="value">The value that will be assigned to all components.</param>
+        </member>
+        <member name="M:CryEngine.Vec2.#ctor(System.Single,System.Single)">
+            <summary>
+            Initializes a new instance of the <see cref="T:CryEngine.Vec2"/> struct.
+            </summary>
+            <param name="x">Initial value for the X component of the vector.</param>
+            <param name="y">Initial value for the Y component of the vector.</param>
+        </member>
+        <member name="M:CryEngine.Vec2.#ctor(System.Single[])">
+            <summary>
+            Initializes a new instance of the <see cref="T:CryEngine.Vec2"/> struct.
+            </summary>
+            <param name="values">The values to assign to the X and Y components of the vector. This must be an array with two elements.</param>
+            <exception cref="T:System.ArgumentNullException">Thrown when <paramref name="values"/> is <c>null</c>.</exception>
+            <exception cref="T:System.ArgumentOutOfRangeException">Thrown when <paramref name="values"/> contains more or less than two elements.</exception>
+        </member>
+        <member name="M:CryEngine.Vec2.Length">
+            <summary>
+            Calculates the length of the vector.
+            </summary>
+            <returns>The length of the vector.</returns>
+            <remarks>
+            <see cref="M:CryEngine.Vec2.LengthSquared"/> may be preferred when only the relative length is needed
+            and speed is of the essence.
+            </remarks>
+        </member>
+        <member name="M:CryEngine.Vec2.LengthSquared">
+            <summary>
+            Calculates the squared length of the vector.
+            </summary>
+            <returns>The squared length of the vector.</returns>
+            <remarks>
+            This method may be preferred to <see cref="M:CryEngine.Vec2.Length"/> when only a relative length is needed
+            and speed is of the essence.
+            </remarks>
+        </member>
+        <member name="M:CryEngine.Vec2.Normalize">
+            <summary>
+            Converts the vector into a unit vector.
+            </summary>
+        </member>
+        <member name="M:CryEngine.Vec2.ToArray">
+            <summary>
+            Creates an array containing the elements of the vector.
+            </summary>
+            <returns>A two-element array containing the components of the vector.</returns>
+        </member>
+        <member name="M:CryEngine.Vec2.Add(CryEngine.Vec2@,CryEngine.Vec2@,CryEngine.Vec2@)">
+            <summary>
+            Adds two vectors.
+            </summary>
+            <param name="left">The first vector to add.</param>
+            <param name="right">The second vector to add.</param>
+            <param name="result">When the method completes, contains the sum of the two vectors.</param>
+        </member>
+        <member name="M:CryEngine.Vec2.Add(CryEngine.Vec2,CryEngine.Vec2)">
+            <summary>
+            Adds two vectors.
+            </summary>
+            <param name="left">The first vector to add.</param>
+            <param name="right">The second vector to add.</param>
+            <returns>The sum of the two vectors.</returns>
+        </member>
+        <member name="M:CryEngine.Vec2.Subtract(CryEngine.Vec2@,CryEngine.Vec2@,CryEngine.Vec2@)">
+            <summary>
+            Subtracts two vectors.
+            </summary>
+            <param name="left">The first vector to subtract.</param>
+            <param name="right">The second vector to subtract.</param>
+            <param name="result">When the method completes, contains the difference of the two vectors.</param>
+        </member>
+        <member name="M:CryEngine.Vec2.Subtract(CryEngine.Vec2,CryEngine.Vec2)">
+            <summary>
+            Subtracts two vectors.
+            </summary>
+            <param name="left">The first vector to subtract.</param>
+            <param name="right">The second vector to subtract.</param>
+            <returns>The difference of the two vectors.</returns>
+        </member>
+        <member name="M:CryEngine.Vec2.Multiply(CryEngine.Vec2@,System.Single,CryEngine.Vec2@)">
+            <summary>
+            Scales a vector by the given value.
+            </summary>
+            <param name="value">The vector to scale.</param>
+            <param name="scale">The amount by which to scale the vector.</param>
+            <param name="result">When the method completes, contains the scaled vector.</param>
+        </member>
+        <member name="M:CryEngine.Vec2.Multiply(CryEngine.Vec2,System.Single)">
+            <summary>
+            Scales a vector by the given value.
+            </summary>
+            <param name="value">The vector to scale.</param>
+            <param name="scale">The amount by which to scale the vector.</param>
+            <returns>The scaled vector.</returns>
+        </member>
+        <member name="M:CryEngine.Vec2.Modulate(CryEngine.Vec2@,CryEngine.Vec2@,CryEngine.Vec2@)">
+            <summary>
+            Modulates a vector with another by performing component-wise multiplication.
+            </summary>
+            <param name="left">The first vector to modulate.</param>
+            <param name="right">The second vector to modulate.</param>
+            <param name="result">When the method completes, contains the modulated vector.</param>
+        </member>
+        <member name="M:CryEngine.Vec2.Modulate(CryEngine.Vec2,CryEngine.Vec2)">
+            <summary>
+            Modulates a vector with another by performing component-wise multiplication.
+            </summary>
+            <param name="left">The first vector to modulate.</param>
+            <param name="right">The second vector to modulate.</param>
+            <returns>The modulated vector.</returns>
+        </member>
+        <member name="M:CryEngine.Vec2.Divide(CryEngine.Vec2@,System.Single,CryEngine.Vec2@)">
+            <summary>
+            Scales a vector by the given value.
+            </summary>
+            <param name="value">The vector to scale.</param>
+            <param name="scale">The amount by which to scale the vector.</param>
+            <param name="result">When the method completes, contains the scaled vector.</param>
+        </member>
+        <member name="M:CryEngine.Vec2.Divide(CryEngine.Vec2,System.Single)">
+            <summary>
+            Scales a vector by the given value.
+            </summary>
+            <param name="value">The vector to scale.</param>
+            <param name="scale">The amount by which to scale the vector.</param>
+            <returns>The scaled vector.</returns>
+        </member>
+        <member name="M:CryEngine.Vec2.Negate(CryEngine.Vec2@,CryEngine.Vec2@)">
+            <summary>
+            Reverses the direction of a given vector.
+            </summary>
+            <param name="value">The vector to negate.</param>
+            <param name="result">When the method completes, contains a vector facing in the opposite direction.</param>
+        </member>
+        <member name="M:CryEngine.Vec2.Negate(CryEngine.Vec2)">
+            <summary>
+            Reverses the direction of a given vector.
+            </summary>
+            <param name="value">The vector to negate.</param>
+            <returns>A vector facing in the opposite direction.</returns>
+        </member>
+        <member name="M:CryEngine.Vec2.Barycentric(CryEngine.Vec2@,CryEngine.Vec2@,CryEngine.Vec2@,System.Single,System.Single,CryEngine.Vec2@)">
+            <summary>
+            Returns a <see cref="T:CryEngine.Vec2"/> containing the 2D Cartesian coordinates of a point specified in Barycentric coordinates relative to a 2D triangle.
+            </summary>
+            <param name="value1">A <see cref="T:CryEngine.Vec2"/> containing the 2D Cartesian coordinates of vertex 1 of the triangle.</param>
+            <param name="value2">A <see cref="T:CryEngine.Vec2"/> containing the 2D Cartesian coordinates of vertex 2 of the triangle.</param>
+            <param name="value3">A <see cref="T:CryEngine.Vec2"/> containing the 2D Cartesian coordinates of vertex 3 of the triangle.</param>
+            <param name="amount1">Barycentric coordinate b2, which expresses the weighting factor toward vertex 2 (specified in <paramref name="value2"/>).</param>
+            <param name="amount2">Barycentric coordinate b3, which expresses the weighting factor toward vertex 3 (specified in <paramref name="value3"/>).</param>
+            <param name="result">When the method completes, contains the 2D Cartesian coordinates of the specified point.</param>
+        </member>
+        <member name="M:CryEngine.Vec2.Barycentric(CryEngine.Vec2,CryEngine.Vec2,CryEngine.Vec2,System.Single,System.Single)">
+            <summary>
+            Returns a <see cref="T:CryEngine.Vec2"/> containing the 2D Cartesian coordinates of a point specified in Barycentric coordinates relative to a 2D triangle.
+            </summary>
+            <param name="value1">A <see cref="T:CryEngine.Vec2"/> containing the 2D Cartesian coordinates of vertex 1 of the triangle.</param>
+            <param name="value2">A <see cref="T:CryEngine.Vec2"/> containing the 2D Cartesian coordinates of vertex 2 of the triangle.</param>
+            <param name="value3">A <see cref="T:CryEngine.Vec2"/> containing the 2D Cartesian coordinates of vertex 3 of the triangle.</param>
+            <param name="amount1">Barycentric coordinate b2, which expresses the weighting factor toward vertex 2 (specified in <paramref name="value2"/>).</param>
+            <param name="amount2">Barycentric coordinate b3, which expresses the weighting factor toward vertex 3 (specified in <paramref name="value3"/>).</param>
+            <returns>A new <see cref="T:CryEngine.Vec2"/> containing the 2D Cartesian coordinates of the specified point.</returns>
+        </member>
+        <member name="M:CryEngine.Vec2.Clamp(CryEngine.Vec2@,CryEngine.Vec2@,CryEngine.Vec2@,CryEngine.Vec2@)">
+            <summary>
+            Restricts a value to be within a specified range.
+            </summary>
+            <param name="value">The value to clamp.</param>
+            <param name="min">The minimum value.</param>
+            <param name="max">The maximum value.</param>
+            <param name="result">When the method completes, contains the clamped value.</param>
+        </member>
+        <member name="M:CryEngine.Vec2.Clamp(CryEngine.Vec2,CryEngine.Vec2,CryEngine.Vec2)">
+            <summary>
+            Restricts a value to be within a specified range.
+            </summary>
+            <param name="value">The value to clamp.</param>
+            <param name="min">The minimum value.</param>
+            <param name="max">The maximum value.</param>
+            <returns>The clamped value.</returns>
+        </member>
+        <member name="M:CryEngine.Vec2.Distance(CryEngine.Vec2@,CryEngine.Vec2@,System.Single@)">
+            <summary>
+            Calculates the distance between two vectors.
+            </summary>
+            <param name="value1">The first vector.</param>
+            <param name="value2">The second vector.</param>
+            <param name="result">When the method completes, contains the distance between the two vectors.</param>
+            <remarks>
+            <see cref="M:CryEngine.Vec2.DistanceSquared(CryEngine.Vec2@,CryEngine.Vec2@,System.Single@)"/> may be preferred when only the relative distance is needed
+            and speed is of the essence.
+            </remarks>
+        </member>
+        <member name="M:CryEngine.Vec2.Distance(CryEngine.Vec2,CryEngine.Vec2)">
+            <summary>
+            Calculates the distance between two vectors.
+            </summary>
+            <param name="value1">The first vector.</param>
+            <param name="value2">The second vector.</param>
+            <returns>The distance between the two vectors.</returns>
+            <remarks>
+            <see cref="M:CryEngine.Vec2.DistanceSquared(CryEngine.Vec2,CryEngine.Vec2)"/> may be preferred when only the relative distance is needed
+            and speed is of the essence.
+            </remarks>
+        </member>
+        <member name="M:CryEngine.Vec2.DistanceSquared(CryEngine.Vec2@,CryEngine.Vec2@,System.Single@)">
+            <summary>
+            Calculates the squared distance between two vectors.
+            </summary>
+            <param name="value1">The first vector.</param>
+            <param name="value2">The second vector</param>
+            <param name="result">When the method completes, contains the squared distance between the two vectors.</param>
+            <remarks>Distance squared is the value before taking the square root. 
+            Distance squared can often be used in place of distance if relative comparisons are being made. 
+            For example, consider three points A, B, and C. To determine whether B or C is further from A, 
+            compare the distance between A and B to the distance between A and C. Calculating the two distances 
+            involves two square roots, which are computationally expensive. However, using distance squared 
+            provides the same information and avoids calculating two square roots.
+            </remarks>
+        </member>
+        <member name="M:CryEngine.Vec2.DistanceSquared(CryEngine.Vec2,CryEngine.Vec2)">
+            <summary>
+            Calculates the squared distance between two vectors.
+            </summary>
+            <param name="value1">The first vector.</param>
+            <param name="value2">The second vector.</param>
+            <returns>The squared distance between the two vectors.</returns>
+            <remarks>Distance squared is the value before taking the square root. 
+            Distance squared can often be used in place of distance if relative comparisons are being made. 
+            For example, consider three points A, B, and C. To determine whether B or C is further from A, 
+            compare the distance between A and B to the distance between A and C. Calculating the two distances 
+            involves two square roots, which are computationally expensive. However, using distance squared 
+            provides the same information and avoids calculating two square roots.
+            </remarks>
+        </member>
+        <member name="M:CryEngine.Vec2.Dot(CryEngine.Vec2@,CryEngine.Vec2@,System.Single@)">
+            <summary>
+            Calculates the dot product of two vectors.
+            </summary>
+            <param name="left">First source vector.</param>
+            <param name="right">Second source vector.</param>
+            <param name="result">When the method completes, contains the dot product of the two vectors.</param>
+        </member>
+        <member name="M:CryEngine.Vec2.Dot(CryEngine.Vec2,CryEngine.Vec2)">
+            <summary>
+            Calculates the dot product of two vectors.
+            </summary>
+            <param name="left">First source vector.</param>
+            <param name="right">Second source vector.</param>
+            <returns>The dot product of the two vectors.</returns>
+        </member>
+        <member name="M:CryEngine.Vec2.Perp(CryEngine.Vec2@,CryEngine.Vec2@)">
+            <summary>
+            Calculates a vector that is perpendicular to the given vector.
+            </summary>
+            <param name="vector">The vector to base the perpendicular vector on.</param>
+            <param name="result">When the method completes, contains the perpendicular vector.</param>
+            <remarks>
+            This method finds the perpendicular vector using a 90 degree counterclockwise rotation.
+            </remarks>
+        </member>
+        <member name="M:CryEngine.Vec2.Perp(CryEngine.Vec2)">
+            <summary>
+            Calculates a vector that is perpendicular to the given vector.
+            </summary>
+            <param name="vector">The vector to base the perpendicular vector on.</param>
+            <returns>The perpendicular vector.</returns>
+            <remarks>
+            This method finds the perpendicular vector using a 90 degree counterclockwise rotation.
+            </remarks>
+        </member>
+        <member name="M:CryEngine.Vec2.PerpDot(CryEngine.Vec2@,CryEngine.Vec2@,System.Single@)">
+            <summary>
+            Calculates the perp dot product.
+            </summary>
+            <param name="left">First source vector.</param>
+            <param name="right">Second source vector.</param>
+            <param name="result">When the method completes, contains the perp dot product of the two vectors.</param>
+            <remarks>
+            The perp dot product is defined as taking the dot product of the perpendicular vector
+            of the left vector with the right vector.
+            </remarks>
+        </member>
+        <member name="M:CryEngine.Vec2.PerpDot(CryEngine.Vec2,CryEngine.Vec2)">
+            <summary>
+            Calculates the perp dot product.
+            </summary>
+            <param name="left">First source vector.</param>
+            <param name="right">Second source vector.</param>
+            <returns>The perp dot product of the two vectors.</returns>
+            <remarks>
+            The perp dot product is defined as taking the dot product of the perpendicular vector
+            of the left vector with the right vector.
+            </remarks>
+        </member>
+        <member name="M:CryEngine.Vec2.Normalize(CryEngine.Vec2@,CryEngine.Vec2@)">
+            <summary>
+            Converts the vector into a unit vector.
+            </summary>
+            <param name="value">The vector to normalize.</param>
+            <param name="result">When the method completes, contains the normalized vector.</param>
+        </member>
+        <member name="M:CryEngine.Vec2.Normalize(CryEngine.Vec2)">
+            <summary>
+            Converts the vector into a unit vector.
+            </summary>
+            <param name="value">The vector to normalize.</param>
+            <returns>The normalized vector.</returns>
+        </member>
+        <member name="M:CryEngine.Vec2.Lerp(CryEngine.Vec2@,CryEngine.Vec2@,System.Single,CryEngine.Vec2@)">
+            <summary>
+            Performs a linear interpolation between two vectors.
+            </summary>
+            <param name="start">Start vector.</param>
+            <param name="end">End vector.</param>
+            <param name="amount">Value between 0 and 1 indicating the weight of <paramref name="end"/>.</param>
+            <param name="result">When the method completes, contains the linear interpolation of the two vectors.</param>
+            <remarks>
+            This method performs the linear interpolation based on the following formula.
+            <code>start + (end - start) * amount</code>
+            Passing <paramref name="amount"/> a value of 0 will cause <paramref name="start"/> to be returned; a value of 1 will cause <paramref name="end"/> to be returned. 
+            </remarks>
+        </member>
+        <member name="M:CryEngine.Vec2.Lerp(CryEngine.Vec2,CryEngine.Vec2,System.Single)">
+            <summary>
+            Performs a linear interpolation between two vectors.
+            </summary>
+            <param name="start">Start vector.</param>
+            <param name="end">End vector.</param>
+            <param name="amount">Value between 0 and 1 indicating the weight of <paramref name="end"/>.</param>
+            <returns>The linear interpolation of the two vectors.</returns>
+            <remarks>
+            This method performs the linear interpolation based on the following formula.
+            <code>start + (end - start) * amount</code>
+            Passing <paramref name="amount"/> a value of 0 will cause <paramref name="start"/> to be returned; a value of 1 will cause <paramref name="end"/> to be returned. 
+            </remarks>
+        </member>
+        <member name="M:CryEngine.Vec2.SmoothStep(CryEngine.Vec2@,CryEngine.Vec2@,System.Single,CryEngine.Vec2@)">
+            <summary>
+            Performs a cubic interpolation between two vectors.
+            </summary>
+            <param name="start">Start vector.</param>
+            <param name="end">End vector.</param>
+            <param name="amount">Value between 0 and 1 indicating the weight of <paramref name="end"/>.</param>
+            <param name="result">When the method completes, contains the cubic interpolation of the two vectors.</param>
+        </member>
+        <member name="M:CryEngine.Vec2.SmoothStep(CryEngine.Vec2,CryEngine.Vec2,System.Single)">
+            <summary>
+            Performs a cubic interpolation between two vectors.
+            </summary>
+            <param name="start">Start vector.</param>
+            <param name="end">End vector.</param>
+            <param name="amount">Value between 0 and 1 indicating the weight of <paramref name="end"/>.</param>
+            <returns>The cubic interpolation of the two vectors.</returns>
+        </member>
+        <member name="M:CryEngine.Vec2.Hermite(CryEngine.Vec2@,CryEngine.Vec2@,CryEngine.Vec2@,CryEngine.Vec2@,System.Single,CryEngine.Vec2@)">
+            <summary>
+            Performs a Hermite spline interpolation.
+            </summary>
+            <param name="value1">First source position vector.</param>
+            <param name="tangent1">First source tangent vector.</param>
+            <param name="value2">Second source position vector.</param>
+            <param name="tangent2">Second source tangent vector.</param>
+            <param name="amount">Weighting factor.</param>
+            <param name="result">When the method completes, contains the result of the Hermite spline interpolation.</param>
+        </member>
+        <member name="M:CryEngine.Vec2.Hermite(CryEngine.Vec2,CryEngine.Vec2,CryEngine.Vec2,CryEngine.Vec2,System.Single)">
+            <summary>
+            Performs a Hermite spline interpolation.
+            </summary>
+            <param name="value1">First source position vector.</param>
+            <param name="tangent1">First source tangent vector.</param>
+            <param name="value2">Second source position vector.</param>
+            <param name="tangent2">Second source tangent vector.</param>
+            <param name="amount">Weighting factor.</param>
+            <returns>The result of the Hermite spline interpolation.</returns>
+        </member>
+        <member name="M:CryEngine.Vec2.CatmullRom(CryEngine.Vec2@,CryEngine.Vec2@,CryEngine.Vec2@,CryEngine.Vec2@,System.Single,CryEngine.Vec2@)">
+            <summary>
+            Performs a Catmull-Rom interpolation using the specified positions.
+            </summary>
+            <param name="value1">The first position in the interpolation.</param>
+            <param name="value2">The second position in the interpolation.</param>
+            <param name="value3">The third position in the interpolation.</param>
+            <param name="value4">The fourth position in the interpolation.</param>
+            <param name="amount">Weighting factor.</param>
+            <param name="result">When the method completes, contains the result of the Catmull-Rom interpolation.</param>
+        </member>
+        <member name="M:CryEngine.Vec2.CatmullRom(CryEngine.Vec2,CryEngine.Vec2,CryEngine.Vec2,CryEngine.Vec2,System.Single)">
+            <summary>
+            Performs a Catmull-Rom interpolation using the specified positions.
+            </summary>
+            <param name="value1">The first position in the interpolation.</param>
+            <param name="value2">The second position in the interpolation.</param>
+            <param name="value3">The third position in the interpolation.</param>
+            <param name="value4">The fourth position in the interpolation.</param>
+            <param name="amount">Weighting factor.</param>
+            <returns>A vector that is the result of the Catmull-Rom interpolation.</returns>
+        </member>
+        <member name="M:CryEngine.Vec2.Max(CryEngine.Vec2@,CryEngine.Vec2@,CryEngine.Vec2@)">
+            <summary>
+            Returns a vector containing the smallest components of the specified vectors.
+            </summary>
+            <param name="left">The first source vector.</param>
+            <param name="right">The second source vector.</param>
+            <param name="result">When the method completes, contains an new vector composed of the largest components of the source vectors.</param>
+        </member>
+        <member name="M:CryEngine.Vec2.Max(CryEngine.Vec2,CryEngine.Vec2)">
+            <summary>
+            Returns a vector containing the largest components of the specified vectors.
+            </summary>
+            <param name="left">The first source vector.</param>
+            <param name="right">The second source vector.</param>
+            <returns>A vector containing the largest components of the source vectors.</returns>
+        </member>
+        <member name="M:CryEngine.Vec2.Min(CryEngine.Vec2@,CryEngine.Vec2@,CryEngine.Vec2@)">
+            <summary>
+            Returns a vector containing the smallest components of the specified vectors.
+            </summary>
+            <param name="left">The first source vector.</param>
+            <param name="right">The second source vector.</param>
+            <param name="result">When the method completes, contains an new vector composed of the smallest components of the source vectors.</param>
+        </member>
+        <member name="M:CryEngine.Vec2.Min(CryEngine.Vec2,CryEngine.Vec2)">
+            <summary>
+            Returns a vector containing the smallest components of the specified vectors.
+            </summary>
+            <param name="left">The first source vector.</param>
+            <param name="right">The second source vector.</param>
+            <returns>A vector containing the smallest components of the source vectors.</returns>
+        </member>
+        <member name="M:CryEngine.Vec2.Reflect(CryEngine.Vec2@,CryEngine.Vec2@,CryEngine.Vec2@)">
+            <summary>
+            Returns the reflection of a vector off a surface that has the specified normal. 
+            </summary>
+            <param name="vector">The source vector.</param>
+            <param name="normal">Normal of the surface.</param>
+            <param name="result">When the method completes, contains the reflected vector.</param>
+            <remarks>Reflect only gives the direction of a reflection off a surface, it does not determine 
+            whether the original vector was close enough to the surface to hit it.</remarks>
+        </member>
+        <member name="M:CryEngine.Vec2.Reflect(CryEngine.Vec2,CryEngine.Vec2)">
+            <summary>
+            Returns the reflection of a vector off a surface that has the specified normal. 
+            </summary>
+            <param name="vector">The source vector.</param>
+            <param name="normal">Normal of the surface.</param>
+            <returns>The reflected vector.</returns>
+            <remarks>Reflect only gives the direction of a reflection off a surface, it does not determine 
+            whether the original vector was close enough to the surface to hit it.</remarks>
+        </member>
+        <member name="M:CryEngine.Vec2.Orthogonalize(CryEngine.Vec2[],CryEngine.Vec2[])">
+            <summary>
+            Orthogonalizes a list of vectors.
+            </summary>
+            <param name="destination">The list of orthogonalized vectors.</param>
+            <param name="source">The list of vectors to orthogonalize.</param>
+            <remarks>
+            <para>Orthogonalization is the process of making all vectors orthogonal to each other. This
+            means that any given vector in the list will be orthogonal to any other given vector in the
+            list.</para>
+            <para>Because this method uses the modified Gram-Schmidt process, the resulting vectors
+            tend to be numerically unstable. The numeric stability decreases according to the vectors
+            position in the list so that the first vector is the most stable and the last vector is the
+            least stable.</para>
+            </remarks>
+            <exception cref="T:System.ArgumentNullException">Thrown when <paramref name="source"/> or <paramref name="destination"/> is <c>null</c>.</exception>
+            <exception cref="T:System.ArgumentOutOfRangeException">Thrown when <paramref name="destination"/> is shorter in length than <paramref name="source"/>.</exception>
+        </member>
+        <member name="M:CryEngine.Vec2.Orthonormalize(CryEngine.Vec2[],CryEngine.Vec2[])">
+            <summary>
+            Orthonormalizes a list of vectors.
+            </summary>
+            <param name="destination">The list of orthonormalized vectors.</param>
+            <param name="source">The list of vectors to orthonormalize.</param>
+            <remarks>
+            <para>Orthonormalization is the process of making all vectors orthogonal to each
+            other and making all vectors of unit length. This means that any given vector will
+            be orthogonal to any other given vector in the list.</para>
+            <para>Because this method uses the modified Gram-Schmidt process, the resulting vectors
+            tend to be numerically unstable. The numeric stability decreases according to the vectors
+            position in the list so that the first vector is the most stable and the last vector is the
+            least stable.</para>
+            </remarks>
+            <exception cref="T:System.ArgumentNullException">Thrown when <paramref name="source"/> or <paramref name="destination"/> is <c>null</c>.</exception>
+            <exception cref="T:System.ArgumentOutOfRangeException">Thrown when <paramref name="destination"/> is shorter in length than <paramref name="source"/>.</exception>
+        </member>
+        <member name="M:CryEngine.Vec2.Transform(CryEngine.Vec2@,CryEngine.Quat@,CryEngine.Vec2@)">
+            <summary>
+            Transforms a 2D vector by the given <see cref="T:CryEngine.Quat"/> rotation.
+            </summary>
+            <param name="vector">The vector to rotate.</param>
+            <param name="rotation">The <see cref="T:CryEngine.Quat"/> rotation to apply.</param>
+            <param name="result">When the method completes, contains the transformed <see cref="T:CryEngine.Vec4"/>.</param>
+        </member>
+        <member name="M:CryEngine.Vec2.Transform(CryEngine.Vec2,CryEngine.Quat)">
+            <summary>
+            Transforms a 2D vector by the given <see cref="T:CryEngine.Quat"/> rotation.
+            </summary>
+            <param name="vector">The vector to rotate.</param>
+            <param name="rotation">The <see cref="T:CryEngine.Quat"/> rotation to apply.</param>
+            <returns>The transformed <see cref="T:CryEngine.Vec4"/>.</returns>
+        </member>
+        <member name="M:CryEngine.Vec2.Transform(CryEngine.Vec2[],CryEngine.Quat@,CryEngine.Vec2[])">
+            <summary>
+            Transforms an array of vectors by the given <see cref="T:CryEngine.Quat"/> rotation.
+            </summary>
+            <param name="source">The array of vectors to transform.</param>
+            <param name="rotation">The <see cref="T:CryEngine.Quat"/> rotation to apply.</param>
+            <param name="destination">The array for which the transformed vectors are stored.
+            This array may be the same array as <paramref name="source"/>.</param>
+            <exception cref="T:System.ArgumentNullException">Thrown when <paramref name="source"/> or <paramref name="destination"/> is <c>null</c>.</exception>
+            <exception cref="T:System.ArgumentOutOfRangeException">Thrown when <paramref name="destination"/> is shorter in length than <paramref name="source"/>.</exception>
+        </member>
+        <member name="M:CryEngine.Vec2.op_Addition(CryEngine.Vec2,CryEngine.Vec2)">
+            <summary>
+            Adds two vectors.
+            </summary>
+            <param name="left">The first vector to add.</param>
+            <param name="right">The second vector to add.</param>
+            <returns>The sum of the two vectors.</returns>
+        </member>
+        <member name="M:CryEngine.Vec2.op_UnaryPlus(CryEngine.Vec2)">
+            <summary>
+            Assert a vector (return it unchanged).
+            </summary>
+            <param name="value">The vector to assert (unchange).</param>
+            <returns>The asserted (unchanged) vector.</returns>
+        </member>
+        <member name="M:CryEngine.Vec2.op_Subtraction(CryEngine.Vec2,CryEngine.Vec2)">
+            <summary>
+            Subtracts two vectors.
+            </summary>
+            <param name="left">The first vector to subtract.</param>
+            <param name="right">The second vector to subtract.</param>
+            <returns>The difference of the two vectors.</returns>
+        </member>
+        <member name="M:CryEngine.Vec2.op_UnaryNegation(CryEngine.Vec2)">
+            <summary>
+            Reverses the direction of a given vector.
+            </summary>
+            <param name="value">The vector to negate.</param>
+            <returns>A vector facing in the opposite direction.</returns>
+        </member>
+        <member name="M:CryEngine.Vec2.op_Multiply(System.Single,CryEngine.Vec2)">
+            <summary>
+            Scales a vector by the given value.
+            </summary>
+            <param name="value">The vector to scale.</param>
+            <param name="scale">The amount by which to scale the vector.</param>
+            <returns>The scaled vector.</returns>
+        </member>
+        <member name="M:CryEngine.Vec2.op_Multiply(CryEngine.Vec2,System.Single)">
+            <summary>
+            Scales a vector by the given value.
+            </summary>
+            <param name="value">The vector to scale.</param>
+            <param name="scale">The amount by which to scale the vector.</param>
+            <returns>The scaled vector.</returns>
+        </member>
+        <member name="M:CryEngine.Vec2.op_Division(CryEngine.Vec2,System.Single)">
+            <summary>
+            Scales a vector by the given value.
+            </summary>
+            <param name="value">The vector to scale.</param>
+            <param name="scale">The amount by which to scale the vector.</param>
+            <returns>The scaled vector.</returns>
+        </member>
+        <member name="M:CryEngine.Vec2.op_Equality(CryEngine.Vec2,CryEngine.Vec2)">
+            <summary>
+            Tests for equality between two objects.
+            </summary>
+            <param name="left">The first value to compare.</param>
+            <param name="right">The second value to compare.</param>
+            <returns><c>true</c> if <paramref name="left"/> has the same value as <paramref name="right"/>; otherwise, <c>false</c>.</returns>
+        </member>
+        <member name="M:CryEngine.Vec2.op_Inequality(CryEngine.Vec2,CryEngine.Vec2)">
+            <summary>
+            Tests for inequality between two objects.
+            </summary>
+            <param name="left">The first value to compare.</param>
+            <param name="right">The second value to compare.</param>
+            <returns><c>true</c> if <paramref name="left"/> has a different value than <paramref name="right"/>; otherwise, <c>false</c>.</returns>
+        </member>
+        <member name="M:CryEngine.Vec2.op_Explicit(CryEngine.Vec2)~CryEngine.Vec3">
+            <summary>
+            Performs an explicit conversion from <see cref="T:CryEngine.Vec2"/> to <see cref="T:CryEngine.Vec3"/>.
+            </summary>
+            <param name="value">The value.</param>
+            <returns>The result of the conversion.</returns>
+        </member>
+        <member name="M:CryEngine.Vec2.op_Explicit(CryEngine.Vec2)~CryEngine.Vec4">
+            <summary>
+            Performs an explicit conversion from <see cref="T:CryEngine.Vec2"/> to <see cref="T:CryEngine.Vec4"/>.
+            </summary>
+            <param name="value">The value.</param>
+            <returns>The result of the conversion.</returns>
+        </member>
+        <member name="M:CryEngine.Vec2.ToString">
+            <summary>
+            Returns a <see cref="T:System.String"/> that represents this instance.
+            </summary>
+            <returns>
+            A <see cref="T:System.String"/> that represents this instance.
+            </returns>
+        </member>
+        <member name="M:CryEngine.Vec2.ToString(System.String)">
+            <summary>
+            Returns a <see cref="T:System.String"/> that represents this instance.
+            </summary>
+            <param name="format">The format.</param>
+            <returns>
+            A <see cref="T:System.String"/> that represents this instance.
+            </returns>
+        </member>
+        <member name="M:CryEngine.Vec2.ToString(System.IFormatProvider)">
+            <summary>
+            Returns a <see cref="T:System.String"/> that represents this instance.
+            </summary>
+            <param name="formatProvider">The format provider.</param>
+            <returns>
+            A <see cref="T:System.String"/> that represents this instance.
+            </returns>
+        </member>
+        <member name="M:CryEngine.Vec2.ToString(System.String,System.IFormatProvider)">
+            <summary>
+            Returns a <see cref="T:System.String"/> that represents this instance.
+            </summary>
+            <param name="format">The format.</param>
+            <param name="formatProvider">The format provider.</param>
+            <returns>
+            A <see cref="T:System.String"/> that represents this instance.
+            </returns>
+        </member>
+        <member name="M:CryEngine.Vec2.GetHashCode">
+            <summary>
+            Returns a hash code for this instance.
+            </summary>
+            <returns>
+            A hash code for this instance, suitable for use in hashing algorithms and data structures like a hash table. 
+            </returns>
+        </member>
+        <member name="M:CryEngine.Vec2.Equals(CryEngine.Vec2)">
+            <summary>
+            Determines whether the specified <see cref="T:CryEngine.Vec2"/> is equal to this instance.
+            </summary>
+            <param name="other">The <see cref="T:CryEngine.Vec2"/> to compare with this instance.</param>
+            <returns>
+            <c>true</c> if the specified <see cref="T:CryEngine.Vec2"/> is equal to this instance; otherwise, <c>false</c>.
+            </returns>
+        </member>
+        <member name="M:CryEngine.Vec2.Equals(CryEngine.Vec2,System.Single)">
+            <summary>
+            Determines whether the specified <see cref="T:CryEngine.Vec2"/> is equal to this instance using an epsilon value.
+            </summary>
+            <param name="other">The <see cref="T:CryEngine.Vec2"/> to compare with this instance.</param>
+            <param name="epsilon">The amount of error allowed.</param>
+            <returns>
+            <c>true</c> if the specified <see cref="T:CryEngine.Vec2"/> is equal to this instance; otherwise, <c>false</c>.
+            </returns>
+        </member>
+        <member name="M:CryEngine.Vec2.Equals(System.Object)">
+            <summary>
+            Determines whether the specified <see cref="T:System.Object"/> is equal to this instance.
+            </summary>
+            <param name="value">The <see cref="T:System.Object"/> to compare with this instance.</param>
+            <returns>
+            <c>true</c> if the specified <see cref="T:System.Object"/> is equal to this instance; otherwise, <c>false</c>.
+            </returns>
+        </member>
+        <member name="P:CryEngine.Vec2.IsNormalized">
+            <summary>
+            Gets a value indicting whether this instance is normalized.
+            </summary>
+        </member>
+        <member name="P:CryEngine.Vec2.Item(System.Int32)">
+            <summary>
+            Gets or sets the component at the specified index.
+            </summary>
+            <value>The value of the X or Y component, depending on the index.</value>
+            <param name="index">The index of the component to access. Use 0 for the X component and 1 for the Y component.</param>
+            <returns>The value of the component at the specified index.</returns>
+            <exception cref="T:System.ArgumentOutOfRangeException">Thrown when the <paramref name="index"/> is out of the range [0, 1].</exception>
+        </member>
+        <member name="T:CryEngine.Vec4">
+            <summary>
+            Represents a four dimensional mathematical vector.
+            </summary>
+        </member>
+        <member name="F:CryEngine.Vec4.X">
+            <summary>
+            The X component of the vector.
+            </summary>
+        </member>
+        <member name="F:CryEngine.Vec4.Y">
+            <summary>
+            The Y component of the vector.
+            </summary>
+        </member>
+        <member name="F:CryEngine.Vec4.Z">
+            <summary>
+            The Z component of the vector.
+            </summary>
+        </member>
+        <member name="F:CryEngine.Vec4.W">
+            <summary>
+            The W component of the vector.
+            </summary>
+        </member>
+        <member name="M:CryEngine.Vec4.#ctor(System.Single)">
+            <summary>
+            Initializes a new instance of the <see cref="T:CryEngine.Vec4"/> struct.
+            </summary>
+            <param name="value">The value that will be assigned to all components.</param>
+        </member>
+        <member name="M:CryEngine.Vec4.#ctor(System.Single,System.Single,System.Single,System.Single)">
+            <summary>
+            Initializes a new instance of the <see cref="T:CryEngine.Vec4"/> struct.
+            </summary>
+            <param name="x">Initial value for the X component of the vector.</param>
+            <param name="y">Initial value for the Y component of the vector.</param>
+            <param name="z">Initial value for the Z component of the vector.</param>
+            <param name="w">Initial value for the W component of the vector.</param>
+        </member>
+        <member name="M:CryEngine.Vec4.#ctor(CryEngine.Vec3,System.Single)">
+            <summary>
+            Initializes a new instance of the <see cref="T:CryEngine.Vec4"/> struct.
+            </summary>
+            <param name="value">A vector containing the values with which to initialize the X, Y, and Z components.</param>
+            <param name="w">Initial value for the W component of the vector.</param>
+        </member>
+        <member name="M:CryEngine.Vec4.#ctor(CryEngine.Vec2,System.Single,System.Single)">
+            <summary>
+            Initializes a new instance of the <see cref="T:CryEngine.Vec4"/> struct.
+            </summary>
+            <param name="value">A vector containing the values with which to initialize the X and Y components.</param>
+            <param name="z">Initial value for the Z component of the vector.</param>
+            <param name="w">Initial value for the W component of the vector.</param>
+        </member>
+        <member name="M:CryEngine.Vec4.#ctor(System.Single[])">
+            <summary>
+            Initializes a new instance of the <see cref="T:CryEngine.Vec4"/> struct.
+            </summary>
+            <param name="values">The values to assign to the X, Y, Z, and W components of the vector. This must be an array with four elements.</param>
+            <exception cref="T:System.ArgumentNullException">Thrown when <paramref name="values"/> is <c>null</c>.</exception>
+            <exception cref="T:System.ArgumentOutOfRangeException">Thrown when <paramref name="values"/> contains more or less than four elements.</exception>
+        </member>
+        <member name="M:CryEngine.Vec4.Length">
+            <summary>
+            Calculates the length of the vector.
+            </summary>
+            <returns>The length of the vector.</returns>
+            <remarks>
+            <see cref="M:CryEngine.Vec4.LengthSquared"/> may be preferred when only the relative length is needed
+            and speed is of the essence.
+            </remarks>
+        </member>
+        <member name="M:CryEngine.Vec4.LengthSquared">
+            <summary>
+            Calculates the squared length of the vector.
+            </summary>
+            <returns>The squared length of the vector.</returns>
+            <remarks>
+            This method may be preferred to <see cref="M:CryEngine.Vec4.Length"/> when only a relative length is needed
+            and speed is of the essence.
+            </remarks>
+        </member>
+        <member name="M:CryEngine.Vec4.Normalize">
+            <summary>
+            Converts the vector into a unit vector.
+            </summary>
+        </member>
+        <member name="M:CryEngine.Vec4.ToArray">
+            <summary>
+            Creates an array containing the elements of the vector.
+            </summary>
+            <returns>A four-element array containing the components of the vector.</returns>
+        </member>
+        <member name="M:CryEngine.Vec4.Add(CryEngine.Vec4@,CryEngine.Vec4@,CryEngine.Vec4@)">
+            <summary>
+            Adds two vectors.
+            </summary>
+            <param name="left">The first vector to add.</param>
+            <param name="right">The second vector to add.</param>
+            <param name="result">When the method completes, contains the sum of the two vectors.</param>
+        </member>
+        <member name="M:CryEngine.Vec4.Add(CryEngine.Vec4,CryEngine.Vec4)">
+            <summary>
+            Adds two vectors.
+            </summary>
+            <param name="left">The first vector to add.</param>
+            <param name="right">The second vector to add.</param>
+            <returns>The sum of the two vectors.</returns>
+        </member>
+        <member name="M:CryEngine.Vec4.Subtract(CryEngine.Vec4@,CryEngine.Vec4@,CryEngine.Vec4@)">
+            <summary>
+            Subtracts two vectors.
+            </summary>
+            <param name="left">The first vector to subtract.</param>
+            <param name="right">The second vector to subtract.</param>
+            <param name="result">When the method completes, contains the difference of the two vectors.</param>
+        </member>
+        <member name="M:CryEngine.Vec4.Subtract(CryEngine.Vec4,CryEngine.Vec4)">
+            <summary>
+            Subtracts two vectors.
+            </summary>
+            <param name="left">The first vector to subtract.</param>
+            <param name="right">The second vector to subtract.</param>
+            <returns>The difference of the two vectors.</returns>
+        </member>
+        <member name="M:CryEngine.Vec4.Multiply(CryEngine.Vec4@,System.Single,CryEngine.Vec4@)">
+            <summary>
+            Scales a vector by the given value.
+            </summary>
+            <param name="value">The vector to scale.</param>
+            <param name="scale">The amount by which to scale the vector.</param>
+            <param name="result">When the method completes, contains the scaled vector.</param>
+        </member>
+        <member name="M:CryEngine.Vec4.Multiply(CryEngine.Vec4,System.Single)">
+            <summary>
+            Scales a vector by the given value.
+            </summary>
+            <param name="value">The vector to scale.</param>
+            <param name="scale">The amount by which to scale the vector.</param>
+            <returns>The scaled vector.</returns>
+        </member>
+        <member name="M:CryEngine.Vec4.Modulate(CryEngine.Vec4@,CryEngine.Vec4@,CryEngine.Vec4@)">
+            <summary>
+            Modulates a vector with another by performing component-wise multiplication.
+            </summary>
+            <param name="left">The first vector to modulate.</param>
+            <param name="right">The second vector to modulate.</param>
+            <param name="result">When the method completes, contains the modulated vector.</param>
+        </member>
+        <member name="M:CryEngine.Vec4.Modulate(CryEngine.Vec4,CryEngine.Vec4)">
+            <summary>
+            Modulates a vector with another by performing component-wise multiplication.
+            </summary>
+            <param name="left">The first vector to modulate.</param>
+            <param name="right">The second vector to modulate.</param>
+            <returns>The modulated vector.</returns>
+        </member>
+        <member name="M:CryEngine.Vec4.Divide(CryEngine.Vec4@,System.Single,CryEngine.Vec4@)">
+            <summary>
+            Scales a vector by the given value.
+            </summary>
+            <param name="value">The vector to scale.</param>
+            <param name="scale">The amount by which to scale the vector.</param>
+            <param name="result">When the method completes, contains the scaled vector.</param>
+        </member>
+        <member name="M:CryEngine.Vec4.Divide(CryEngine.Vec4,System.Single)">
+            <summary>
+            Scales a vector by the given value.
+            </summary>
+            <param name="value">The vector to scale.</param>
+            <param name="scale">The amount by which to scale the vector.</param>
+            <returns>The scaled vector.</returns>
+        </member>
+        <member name="M:CryEngine.Vec4.Negate(CryEngine.Vec4@,CryEngine.Vec4@)">
+            <summary>
+            Reverses the direction of a given vector.
+            </summary>
+            <param name="value">The vector to negate.</param>
+            <param name="result">When the method completes, contains a vector facing in the opposite direction.</param>
+        </member>
+        <member name="M:CryEngine.Vec4.Negate(CryEngine.Vec4)">
+            <summary>
+            Reverses the direction of a given vector.
+            </summary>
+            <param name="value">The vector to negate.</param>
+            <returns>A vector facing in the opposite direction.</returns>
+        </member>
+        <member name="M:CryEngine.Vec4.Barycentric(CryEngine.Vec4@,CryEngine.Vec4@,CryEngine.Vec4@,System.Single,System.Single,CryEngine.Vec4@)">
+            <summary>
+            Returns a <see cref="T:CryEngine.Vec4"/> containing the 4D Cartesian coordinates of a point specified in Barycentric coordinates relative to a 4D triangle.
+            </summary>
+            <param name="value1">A <see cref="T:CryEngine.Vec4"/> containing the 4D Cartesian coordinates of vertex 1 of the triangle.</param>
+            <param name="value2">A <see cref="T:CryEngine.Vec4"/> containing the 4D Cartesian coordinates of vertex 2 of the triangle.</param>
+            <param name="value3">A <see cref="T:CryEngine.Vec4"/> containing the 4D Cartesian coordinates of vertex 3 of the triangle.</param>
+            <param name="amount1">Barycentric coordinate b2, which expresses the weighting factor toward vertex 2 (specified in <paramref name="value2"/>).</param>
+            <param name="amount2">Barycentric coordinate b3, which expresses the weighting factor toward vertex 3 (specified in <paramref name="value3"/>).</param>
+            <param name="result">When the method completes, contains the 4D Cartesian coordinates of the specified point.</param>
+        </member>
+        <member name="M:CryEngine.Vec4.Barycentric(CryEngine.Vec4,CryEngine.Vec4,CryEngine.Vec4,System.Single,System.Single)">
+            <summary>
+            Returns a <see cref="T:CryEngine.Vec4"/> containing the 4D Cartesian coordinates of a point specified in Barycentric coordinates relative to a 4D triangle.
+            </summary>
+            <param name="value1">A <see cref="T:CryEngine.Vec4"/> containing the 4D Cartesian coordinates of vertex 1 of the triangle.</param>
+            <param name="value2">A <see cref="T:CryEngine.Vec4"/> containing the 4D Cartesian coordinates of vertex 2 of the triangle.</param>
+            <param name="value3">A <see cref="T:CryEngine.Vec4"/> containing the 4D Cartesian coordinates of vertex 3 of the triangle.</param>
+            <param name="amount1">Barycentric coordinate b2, which expresses the weighting factor toward vertex 2 (specified in <paramref name="value2"/>).</param>
+            <param name="amount2">Barycentric coordinate b3, which expresses the weighting factor toward vertex 3 (specified in <paramref name="value3"/>).</param>
+            <returns>A new <see cref="T:CryEngine.Vec4"/> containing the 4D Cartesian coordinates of the specified point.</returns>
+        </member>
+        <member name="M:CryEngine.Vec4.Clamp(CryEngine.Vec4@,CryEngine.Vec4@,CryEngine.Vec4@,CryEngine.Vec4@)">
+            <summary>
+            Restricts a value to be within a specified range.
+            </summary>
+            <param name="value">The value to clamp.</param>
+            <param name="min">The minimum value.</param>
+            <param name="max">The maximum value.</param>
+            <param name="result">When the method completes, contains the clamped value.</param>
+        </member>
+        <member name="M:CryEngine.Vec4.Clamp(CryEngine.Vec4,CryEngine.Vec4,CryEngine.Vec4)">
+            <summary>
+            Restricts a value to be within a specified range.
+            </summary>
+            <param name="value">The value to clamp.</param>
+            <param name="min">The minimum value.</param>
+            <param name="max">The maximum value.</param>
+            <returns>The clamped value.</returns>
+        </member>
+        <member name="M:CryEngine.Vec4.Distance(CryEngine.Vec4@,CryEngine.Vec4@,System.Single@)">
+            <summary>
+            Calculates the distance between two vectors.
+            </summary>
+            <param name="value1">The first vector.</param>
+            <param name="value2">The second vector.</param>
+            <param name="result">When the method completes, contains the distance between the two vectors.</param>
+            <remarks>
+            <see cref="M:CryEngine.Vec4.DistanceSquared(CryEngine.Vec4@,CryEngine.Vec4@,System.Single@)"/> may be preferred when only the relative distance is needed
+            and speed is of the essence.
+            </remarks>
+        </member>
+        <member name="M:CryEngine.Vec4.Distance(CryEngine.Vec4,CryEngine.Vec4)">
+            <summary>
+            Calculates the distance between two vectors.
+            </summary>
+            <param name="value1">The first vector.</param>
+            <param name="value2">The second vector.</param>
+            <returns>The distance between the two vectors.</returns>
+            <remarks>
+            <see cref="M:CryEngine.Vec4.DistanceSquared(CryEngine.Vec4,CryEngine.Vec4)"/> may be preferred when only the relative distance is needed
+            and speed is of the essence.
+            </remarks>
+        </member>
+        <member name="M:CryEngine.Vec4.DistanceSquared(CryEngine.Vec4@,CryEngine.Vec4@,System.Single@)">
+            <summary>
+            Calculates the squared distance between two vectors.
+            </summary>
+            <param name="value1">The first vector.</param>
+            <param name="value2">The second vector.</param>
+            <param name="result">When the method completes, contains the squared distance between the two vectors.</param>
+            <remarks>Distance squared is the value before taking the square root. 
+            Distance squared can often be used in place of distance if relative comparisons are being made. 
+            For example, consider three points A, B, and C. To determine whether B or C is further from A, 
+            compare the distance between A and B to the distance between A and C. Calculating the two distances 
+            involves two square roots, which are computationally expensive. However, using distance squared 
+            provides the same information and avoids calculating two square roots.
+            </remarks>
+        </member>
+        <member name="M:CryEngine.Vec4.DistanceSquared(CryEngine.Vec4,CryEngine.Vec4)">
+            <summary>
+            Calculates the squared distance between two vectors.
+            </summary>
+            <param name="value1">The first vector.</param>
+            <param name="value2">The second vector.</param>
+            <returns>The squared distance between the two vectors.</returns>
+            <remarks>Distance squared is the value before taking the square root. 
+            Distance squared can often be used in place of distance if relative comparisons are being made. 
+            For example, consider three points A, B, and C. To determine whether B or C is further from A, 
+            compare the distance between A and B to the distance between A and C. Calculating the two distances 
+            involves two square roots, which are computationally expensive. However, using distance squared 
+            provides the same information and avoids calculating two square roots.
+            </remarks>
+        </member>
+        <member name="M:CryEngine.Vec4.Dot(CryEngine.Vec4@,CryEngine.Vec4@,System.Single@)">
+            <summary>
+            Calculates the dot product of two vectors.
+            </summary>
+            <param name="left">First source vector</param>
+            <param name="right">Second source vector.</param>
+            <param name="result">When the method completes, contains the dot product of the two vectors.</param>
+        </member>
+        <member name="M:CryEngine.Vec4.Dot(CryEngine.Vec4,CryEngine.Vec4)">
+            <summary>
+            Calculates the dot product of two vectors.
+            </summary>
+            <param name="left">First source vector.</param>
+            <param name="right">Second source vector.</param>
+            <returns>The dot product of the two vectors.</returns>
+        </member>
+        <member name="M:CryEngine.Vec4.Normalize(CryEngine.Vec4@,CryEngine.Vec4@)">
+            <summary>
+            Converts the vector into a unit vector.
+            </summary>
+            <param name="value">The vector to normalize.</param>
+            <param name="result">When the method completes, contains the normalized vector.</param>
+        </member>
+        <member name="M:CryEngine.Vec4.Normalize(CryEngine.Vec4)">
+            <summary>
+            Converts the vector into a unit vector.
+            </summary>
+            <param name="value">The vector to normalize.</param>
+            <returns>The normalized vector.</returns>
+        </member>
+        <member name="M:CryEngine.Vec4.Lerp(CryEngine.Vec4@,CryEngine.Vec4@,System.Single,CryEngine.Vec4@)">
+            <summary>
+            Performs a linear interpolation between two vectors.
+            </summary>
+            <param name="start">Start vector.</param>
+            <param name="end">End vector.</param>
+            <param name="amount">Value between 0 and 1 indicating the weight of <paramref name="end"/>.</param>
+            <param name="result">When the method completes, contains the linear interpolation of the two vectors.</param>
+            <remarks>
+            This method performs the linear interpolation based on the following formula.
+            <code>start + (end - start) * amount</code>
+            Passing <paramref name="amount"/> a value of 0 will cause <paramref name="start"/> to be returned; a value of 1 will cause <paramref name="end"/> to be returned. 
+            </remarks>
+        </member>
+        <member name="M:CryEngine.Vec4.Lerp(CryEngine.Vec4,CryEngine.Vec4,System.Single)">
+            <summary>
+            Performs a linear interpolation between two vectors.
+            </summary>
+            <param name="start">Start vector.</param>
+            <param name="end">End vector.</param>
+            <param name="amount">Value between 0 and 1 indicating the weight of <paramref name="end"/>.</param>
+            <returns>The linear interpolation of the two vectors.</returns>
+            <remarks>
+            This method performs the linear interpolation based on the following formula.
+            <code>start + (end - start) * amount</code>
+            Passing <paramref name="amount"/> a value of 0 will cause <paramref name="start"/> to be returned; a value of 1 will cause <paramref name="end"/> to be returned. 
+            </remarks>
+        </member>
+        <member name="M:CryEngine.Vec4.SmoothStep(CryEngine.Vec4@,CryEngine.Vec4@,System.Single,CryEngine.Vec4@)">
+            <summary>
+            Performs a cubic interpolation between two vectors.
+            </summary>
+            <param name="start">Start vector.</param>
+            <param name="end">End vector.</param>
+            <param name="amount">Value between 0 and 1 indicating the weight of <paramref name="end"/>.</param>
+            <param name="result">When the method completes, contains the cubic interpolation of the two vectors.</param>
+        </member>
+        <member name="M:CryEngine.Vec4.SmoothStep(CryEngine.Vec4,CryEngine.Vec4,System.Single)">
+            <summary>
+            Performs a cubic interpolation between two vectors.
+            </summary>
+            <param name="start">Start vector.</param>
+            <param name="end">End vector.</param>
+            <param name="amount">Value between 0 and 1 indicating the weight of <paramref name="end"/>.</param>
+            <returns>The cubic interpolation of the two vectors.</returns>
+        </member>
+        <member name="M:CryEngine.Vec4.Hermite(CryEngine.Vec4@,CryEngine.Vec4@,CryEngine.Vec4@,CryEngine.Vec4@,System.Single,CryEngine.Vec4@)">
+            <summary>
+            Performs a Hermite spline interpolation.
+            </summary>
+            <param name="value1">First source position vector.</param>
+            <param name="tangent1">First source tangent vector.</param>
+            <param name="value2">Second source position vector.</param>
+            <param name="tangent2">Second source tangent vector.</param>
+            <param name="amount">Weighting factor.</param>
+            <param name="result">When the method completes, contains the result of the Hermite spline interpolation.</param>
+        </member>
+        <member name="M:CryEngine.Vec4.Hermite(CryEngine.Vec4,CryEngine.Vec4,CryEngine.Vec4,CryEngine.Vec4,System.Single)">
+            <summary>
+            Performs a Hermite spline interpolation.
+            </summary>
+            <param name="value1">First source position vector.</param>
+            <param name="tangent1">First source tangent vector.</param>
+            <param name="value2">Second source position vector.</param>
+            <param name="tangent2">Second source tangent vector.</param>
+            <param name="amount">Weighting factor.</param>
+            <returns>The result of the Hermite spline interpolation.</returns>
+        </member>
+        <member name="M:CryEngine.Vec4.CatmullRom(CryEngine.Vec4@,CryEngine.Vec4@,CryEngine.Vec4@,CryEngine.Vec4@,System.Single,CryEngine.Vec4@)">
+            <summary>
+            Performs a Catmull-Rom interpolation using the specified positions.
+            </summary>
+            <param name="value1">The first position in the interpolation.</param>
+            <param name="value2">The second position in the interpolation.</param>
+            <param name="value3">The third position in the interpolation.</param>
+            <param name="value4">The fourth position in the interpolation.</param>
+            <param name="amount">Weighting factor.</param>
+            <param name="result">When the method completes, contains the result of the Catmull-Rom interpolation.</param>
+        </member>
+        <member name="M:CryEngine.Vec4.CatmullRom(CryEngine.Vec4,CryEngine.Vec4,CryEngine.Vec4,CryEngine.Vec4,System.Single)">
+            <summary>
+            Performs a Catmull-Rom interpolation using the specified positions.
+            </summary>
+            <param name="value1">The first position in the interpolation.</param>
+            <param name="value2">The second position in the interpolation.</param>
+            <param name="value3">The third position in the interpolation.</param>
+            <param name="value4">The fourth position in the interpolation.</param>
+            <param name="amount">Weighting factor.</param>
+            <returns>A vector that is the result of the Catmull-Rom interpolation.</returns>
+        </member>
+        <member name="M:CryEngine.Vec4.Max(CryEngine.Vec4@,CryEngine.Vec4@,CryEngine.Vec4@)">
+            <summary>
+            Returns a vector containing the smallest components of the specified vectors.
+            </summary>
+            <param name="left">The first source vector.</param>
+            <param name="right">The second source vector.</param>
+            <param name="result">When the method completes, contains an new vector composed of the largest components of the source vectors.</param>
+        </member>
+        <member name="M:CryEngine.Vec4.Max(CryEngine.Vec4,CryEngine.Vec4)">
+            <summary>
+            Returns a vector containing the largest components of the specified vectors.
+            </summary>
+            <param name="left">The first source vector.</param>
+            <param name="right">The second source vector.</param>
+            <returns>A vector containing the largest components of the source vectors.</returns>
+        </member>
+        <member name="M:CryEngine.Vec4.Min(CryEngine.Vec4@,CryEngine.Vec4@,CryEngine.Vec4@)">
+            <summary>
+            Returns a vector containing the smallest components of the specified vectors.
+            </summary>
+            <param name="left">The first source vector.</param>
+            <param name="right">The second source vector.</param>
+            <param name="result">When the method completes, contains an new vector composed of the smallest components of the source vectors.</param>
+        </member>
+        <member name="M:CryEngine.Vec4.Min(CryEngine.Vec4,CryEngine.Vec4)">
+            <summary>
+            Returns a vector containing the smallest components of the specified vectors.
+            </summary>
+            <param name="left">The first source vector.</param>
+            <param name="right">The second source vector.</param>
+            <returns>A vector containing the smallest components of the source vectors.</returns>
+        </member>
+        <member name="M:CryEngine.Vec4.Orthogonalize(CryEngine.Vec4[],CryEngine.Vec4[])">
+            <summary>
+            Orthogonalizes a list of vectors.
+            </summary>
+            <param name="destination">The list of orthogonalized vectors.</param>
+            <param name="source">The list of vectors to orthogonalize.</param>
+            <remarks>
+            <para>Orthogonalization is the process of making all vectors orthogonal to each other. This
+            means that any given vector in the list will be orthogonal to any other given vector in the
+            list.</para>
+            <para>Because this method uses the modified Gram-Schmidt process, the resulting vectors
+            tend to be numerically unstable. The numeric stability decreases according to the vectors
+            position in the list so that the first vector is the most stable and the last vector is the
+            least stable.</para>
+            </remarks>
+            <exception cref="T:System.ArgumentNullException">Thrown when <paramref name="source"/> or <paramref name="destination"/> is <c>null</c>.</exception>
+            <exception cref="T:System.ArgumentOutOfRangeException">Thrown when <paramref name="destination"/> is shorter in length than <paramref name="source"/>.</exception>
+        </member>
+        <member name="M:CryEngine.Vec4.Orthonormalize(CryEngine.Vec4[],CryEngine.Vec4[])">
+            <summary>
+            Orthonormalizes a list of vectors.
+            </summary>
+            <param name="destination">The list of orthonormalized vectors.</param>
+            <param name="source">The list of vectors to orthonormalize.</param>
+            <remarks>
+            <para>Orthonormalization is the process of making all vectors orthogonal to each
+            other and making all vectors of unit length. This means that any given vector will
+            be orthogonal to any other given vector in the list.</para>
+            <para>Because this method uses the modified Gram-Schmidt process, the resulting vectors
+            tend to be numerically unstable. The numeric stability decreases according to the vectors
+            position in the list so that the first vector is the most stable and the last vector is the
+            least stable.</para>
+            </remarks>
+            <exception cref="T:System.ArgumentNullException">Thrown when <paramref name="source"/> or <paramref name="destination"/> is <c>null</c>.</exception>
+            <exception cref="T:System.ArgumentOutOfRangeException">Thrown when <paramref name="destination"/> is shorter in length than <paramref name="source"/>.</exception>
+        </member>
+        <member name="M:CryEngine.Vec4.Transform(CryEngine.Vec4@,CryEngine.Quat@,CryEngine.Vec4@)">
+            <summary>
+            Transforms a 4D vector by the given <see cref="T:CryEngine.Quat"/> rotation.
+            </summary>
+            <param name="vector">The vector to rotate.</param>
+            <param name="rotation">The <see cref="T:CryEngine.Quat"/> rotation to apply.</param>
+            <param name="result">When the method completes, contains the transformed <see cref="T:CryEngine.Vec4"/>.</param>
+        </member>
+        <member name="M:CryEngine.Vec4.Transform(CryEngine.Vec4,CryEngine.Quat)">
+            <summary>
+            Transforms a 4D vector by the given <see cref="T:CryEngine.Quat"/> rotation.
+            </summary>
+            <param name="vector">The vector to rotate.</param>
+            <param name="rotation">The <see cref="T:CryEngine.Quat"/> rotation to apply.</param>
+            <returns>The transformed <see cref="T:CryEngine.Vec4"/>.</returns>
+        </member>
+        <member name="M:CryEngine.Vec4.Transform(CryEngine.Vec4[],CryEngine.Quat@,CryEngine.Vec4[])">
+            <summary>
+            Transforms an array of vectors by the given <see cref="T:CryEngine.Quat"/> rotation.
+            </summary>
+            <param name="source">The array of vectors to transform.</param>
+            <param name="rotation">The <see cref="T:CryEngine.Quat"/> rotation to apply.</param>
+            <param name="destination">The array for which the transformed vectors are stored.
+            This array may be the same array as <paramref name="source"/>.</param>
+            <exception cref="T:System.ArgumentNullException">Thrown when <paramref name="source"/> or <paramref name="destination"/> is <c>null</c>.</exception>
+            <exception cref="T:System.ArgumentOutOfRangeException">Thrown when <paramref name="destination"/> is shorter in length than <paramref name="source"/>.</exception>
+        </member>
+        <member name="M:CryEngine.Vec4.op_Addition(CryEngine.Vec4,CryEngine.Vec4)">
+            <summary>
+            Adds two vectors.
+            </summary>
+            <param name="left">The first vector to add.</param>
+            <param name="right">The second vector to add.</param>
+            <returns>The sum of the two vectors.</returns>
+        </member>
+        <member name="M:CryEngine.Vec4.op_UnaryPlus(CryEngine.Vec4)">
+            <summary>
+            Assert a vector (return it unchanged).
+            </summary>
+            <param name="value">The vector to assert (unchange).</param>
+            <returns>The asserted (unchanged) vector.</returns>
+        </member>
+        <member name="M:CryEngine.Vec4.op_Subtraction(CryEngine.Vec4,CryEngine.Vec4)">
+            <summary>
+            Subtracts two vectors.
+            </summary>
+            <param name="left">The first vector to subtract.</param>
+            <param name="right">The second vector to subtract.</param>
+            <returns>The difference of the two vectors.</returns>
+        </member>
+        <member name="M:CryEngine.Vec4.op_UnaryNegation(CryEngine.Vec4)">
+            <summary>
+            Reverses the direction of a given vector.
+            </summary>
+            <param name="value">The vector to negate.</param>
+            <returns>A vector facing in the opposite direction.</returns>
+        </member>
+        <member name="M:CryEngine.Vec4.op_Multiply(System.Single,CryEngine.Vec4)">
+            <summary>
+            Scales a vector by the given value.
+            </summary>
+            <param name="value">The vector to scale.</param>
+            <param name="scale">The amount by which to scale the vector.</param>
+            <returns>The scaled vector.</returns>
+        </member>
+        <member name="M:CryEngine.Vec4.op_Multiply(CryEngine.Vec4,System.Single)">
+            <summary>
+            Scales a vector by the given value.
+            </summary>
+            <param name="value">The vector to scale.</param>
+            <param name="scale">The amount by which to scale the vector.</param>
+            <returns>The scaled vector.</returns>
+        </member>
+        <member name="M:CryEngine.Vec4.op_Division(CryEngine.Vec4,System.Single)">
+            <summary>
+            Scales a vector by the given value.
+            </summary>
+            <param name="value">The vector to scale.</param>
+            <param name="scale">The amount by which to scale the vector.</param>
+            <returns>The scaled vector.</returns>
+        </member>
+        <member name="M:CryEngine.Vec4.op_Equality(CryEngine.Vec4,CryEngine.Vec4)">
+            <summary>
+            Tests for equality between two objects.
+            </summary>
+            <param name="left">The first value to compare.</param>
+            <param name="right">The second value to compare.</param>
+            <returns><c>true</c> if <paramref name="left"/> has the same value as <paramref name="right"/>; otherwise, <c>false</c>.</returns>
+        </member>
+        <member name="M:CryEngine.Vec4.op_Inequality(CryEngine.Vec4,CryEngine.Vec4)">
+            <summary>
+            Tests for inequality between two objects.
+            </summary>
+            <param name="left">The first value to compare.</param>
+            <param name="right">The second value to compare.</param>
+            <returns><c>true</c> if <paramref name="left"/> has a different value than <paramref name="right"/>; otherwise, <c>false</c>.</returns>
+        </member>
+        <member name="M:CryEngine.Vec4.op_Explicit(CryEngine.Vec4)~CryEngine.Vec2">
+            <summary>
+            Performs an explicit conversion from <see cref="T:CryEngine.Vec4"/> to <see cref="T:CryEngine.Vec2"/>.
+            </summary>
+            <param name="value">The value.</param>
+            <returns>The result of the conversion.</returns>
+        </member>
+        <member name="M:CryEngine.Vec4.op_Explicit(CryEngine.Vec4)~CryEngine.Vec3">
+            <summary>
+            Performs an explicit conversion from <see cref="T:CryEngine.Vec4"/> to <see cref="T:CryEngine.Vec3"/>.
+            </summary>
+            <param name="value">The value.</param>
+            <returns>The result of the conversion.</returns>
+        </member>
+        <member name="M:CryEngine.Vec4.ToString">
+            <summary>
+            Returns a <see cref="T:System.String"/> that represents this instance.
+            </summary>
+            <returns>
+            A <see cref="T:System.String"/> that represents this instance.
+            </returns>
+        </member>
+        <member name="M:CryEngine.Vec4.ToString(System.String)">
+            <summary>
+            Returns a <see cref="T:System.String"/> that represents this instance.
+            </summary>
+            <param name="format">The format.</param>
+            <returns>
+            A <see cref="T:System.String"/> that represents this instance.
+            </returns>
+        </member>
+        <member name="M:CryEngine.Vec4.ToString(System.IFormatProvider)">
+            <summary>
+            Returns a <see cref="T:System.String"/> that represents this instance.
+            </summary>
+            <param name="formatProvider">The format provider.</param>
+            <returns>
+            A <see cref="T:System.String"/> that represents this instance.
+            </returns>
+        </member>
+        <member name="M:CryEngine.Vec4.ToString(System.String,System.IFormatProvider)">
+            <summary>
+            Returns a <see cref="T:System.String"/> that represents this instance.
+            </summary>
+            <param name="format">The format.</param>
+            <param name="formatProvider">The format provider.</param>
+            <returns>
+            A <see cref="T:System.String"/> that represents this instance.
+            </returns>
+        </member>
+        <member name="M:CryEngine.Vec4.GetHashCode">
+            <summary>
+            Returns a hash code for this instance.
+            </summary>
+            <returns>
+            A hash code for this instance, suitable for use in hashing algorithms and data structures like a hash table. 
+            </returns>
+        </member>
+        <member name="M:CryEngine.Vec4.Equals(CryEngine.Vec4)">
+            <summary>
+            Determines whether the specified <see cref="T:CryEngine.Vec4"/> is equal to this instance.
+            </summary>
+            <param name="other">The <see cref="T:CryEngine.Vec4"/> to compare with this instance.</param>
+            <returns>
+            <c>true</c> if the specified <see cref="T:CryEngine.Vec4"/> is equal to this instance; otherwise, <c>false</c>.
+            </returns>
+        </member>
+        <member name="M:CryEngine.Vec4.Equals(CryEngine.Vec4,System.Single)">
+            <summary>
+            Determines whether the specified <see cref="T:CryEngine.Vec4"/> is equal to this instance.
+            </summary>
+            <param name="other">The <see cref="T:CryEngine.Vec4"/> to compare with this instance.</param>
+            <param name="epsilon">The amount of error allowed.</param>
+            <returns>
+            <c>true</c> if the specified <see cref="T:CryEngine.Vec4"/> is equal to this instance; otherwise, <c>false</c>.
+            </returns>
+        </member>
+        <member name="M:CryEngine.Vec4.Equals(System.Object)">
+            <summary>
+            Determines whether the specified <see cref="T:System.Object"/> is equal to this instance.
+            </summary>
+            <param name="obj">The <see cref="T:System.Object"/> to compare with this instance.</param>
+            <returns>
+            <c>true</c> if the specified <see cref="T:System.Object"/> is equal to this instance; otherwise, <c>false</c>.
+            </returns>
+        </member>
+        <member name="P:CryEngine.Vec4.IsNormalized">
+            <summary>
+            Gets a value indicting whether this instance is normalized.
+            </summary>
+        </member>
+        <member name="P:CryEngine.Vec4.Item(System.Int32)">
+            <summary>
+            Gets or sets the component at the specified index.
+            </summary>
+            <value>The value of the X, Y, Z, or W component, depending on the index.</value>
+            <param name="index">The index of the component to access. Use 0 for the X component, 1 for the Y component, 2 for the Z component, and 3 for the W component.</param>
+            <returns>The value of the component at the specified index.</returns>
+            <exception cref="T:System.ArgumentOutOfRangeException">Thrown when the <paramref name="index"/> is out of the range [0, 3].</exception>
+        </member>
+        <member name="T:CryEngine.Testing.Assert">
+            <summary>
+            Contains methods used to make assertions for testing purposes.
+            </summary>
+        </member>
+        <member name="M:CryEngine.Testing.Assert.IsTrue(System.Boolean)">
+            <summary>
+            Asserts that a given statement is true.
+            </summary>
+            <param name="value">The value to be asserted as true.</param>
+            <exception cref="T:CryEngine.Testing.AssertionFailedException">Thrown if the value is false.</exception>
+        </member>
+        <member name="M:CryEngine.Testing.Assert.Throws``1(System.Action,System.Boolean)">
+            <summary>
+            Asserts that a given expression throws an exception of type T.
+            </summary>
+            <typeparam name="T">The expression that should be thrown within the supplied method.</typeparam>
+            <param name="method">The method in which the expression should be thrown.</param>
+            <param name="includeChildren">Specifies whether subclassed exceptions should be counted as valid.</param>
+            <returns>The exception that was thrown as expected.</returns>
+            <exception cref="T:CryEngine.Testing.AssertionFailedException">Thrown if an exception of type T is not thrown.</exception>
+        </member>
+        <member name="T:CryEngine.Testing.TestCollectionAttribute">
+            <summary>
+            Indicates that a class should be loaded by the unit tester.
+            </summary>
+        </member>
+        <member name="T:CryEngine.Testing.TestAttribute">
+            <summary>
+            Indicates that a method should be run as a test.
+            Requires that the method belong to a class decorated with a TestCollectionAttribute.
+            </summary>
+        </member>
+        <member name="T:CryEngine.Testing.IgnoreTestAttribute">
+            <summary>
+            Indicates that a test should be ignored.
+            Ignored tests will not be reported as a success; they will be reported as ignored.
+            </summary>
+        </member>
+        <member name="T:CryEngine.Testing.AssertionFailedException">
+            <summary>
+            The exception that is thrown when a false assertion is made.
+            </summary>
+        </member>
+        <member name="T:CryEngine.Testing.ConsoleTestListener">
+            <summary>
+            Example report listener, used to log the results of a test run to the console.
+            </summary>
+        </member>
+        <member name="M:CryEngine.Testing.ConsoleTestListener.#ctor">
+            <summary>
+            Constructs a new ConsoleTestListener and subscribes to the TestManager.Run event.
+            </summary>
+        </member>
+        <member name="M:CryEngine.Testing.ConsoleTestListener.OnTestsRun(CryEngine.Testing.TestReport)">
+            <summary>
+            Called when a report is received.
+            </summary>
+            <param name="report">The report, containing all test information.</param>
+        </member>
+        <member name="F:CryEngine.Testing.Internals.ReportForm.components">
+            <summary>
+            Required designer variable.
+            </summary>
+        </member>
+        <member name="M:CryEngine.Testing.Internals.ReportForm.Dispose(System.Boolean)">
+            <summary>
+            Clean up any resources being used.
+            </summary>
+            <param name="disposing">true if managed resources should be disposed; otherwise, false.</param>
+        </member>
+        <member name="M:CryEngine.Testing.Internals.ReportForm.InitializeComponent">
+            <summary>
+            Required method for Designer support - do not modify
+            the contents of this method with the code editor.
+            </summary>
+        </member>
+        <member name="T:CryEngine.Testing.TestReport">
+            <summary>
+            Contains all the test data for a single run.
+            </summary>
+        </member>
+        <member name="P:CryEngine.Testing.TestReport.Collections">
+            <summary>
+            The test collections which were run.
+            </summary>
+        </member>
+        <member name="P:CryEngine.Testing.TestReport.TimeTaken">
+            <summary>
+            The time the entire unit test set took to execute.
+            </summary>
+        </member>
+        <member name="T:CryEngine.Testing.TestResult">
+            <summary>
+            Indicates the actual result of a given single test.
+            </summary>
+        </member>
+        <member name="T:CryEngine.Testing.TestResultInfo">
+            <summary>
+            Contains detailed information on the result of a test.
+            </summary>
+        </member>
+        <member name="P:CryEngine.Testing.TestResultInfo.Name">
+            <summary>
+            The name of the test.
+            </summary>
+        </member>
+        <member name="P:CryEngine.Testing.TestResultInfo.Description">
+            <summary>
+            The optional test description.
+            </summary>
+        </member>
+        <member name="P:CryEngine.Testing.TestResultInfo.Result">
+            <summary>
+            The result of the test.
+            </summary>
+        </member>
+        <member name="P:CryEngine.Testing.TestResultInfo.Stack">
+            <summary>
+            The full stracktrace for this test, if it failed.
+            </summary>
+        </member>
+        <member name="P:CryEngine.Testing.TestResultInfo.FirstFrame">
+            <summary>
+            For convenience, the first desired frame from the stack.
+            If the frame is inside CryBrary due to an assertion, we drop down one frame.
+            </summary>
+        </member>
+        <member name="P:CryEngine.Testing.TestResultInfo.Exception">
+            <summary>
+            The exception that caused this test to fail, if it did.
+            </summary>
+        </member>
+        <member name="T:CryEngine.Testing.TestCollectionResult">
+            <summary>
+            Contains the results for a set of tests.
+            </summary>
+        </member>
+        <member name="P:CryEngine.Testing.TestCollectionResult.Name">
+            <summary>
+            The name of this collection.
+            </summary>
+        </member>
+        <member name="P:CryEngine.Testing.TestCollectionResult.Description">
+            <summary>
+            The optional collection description.
+            </summary>
+        </member>
+        <member name="P:CryEngine.Testing.TestCollectionResult.Results">
+            <summary>
+            The individual results for the tests in this collection.
+            </summary>
+        </member>
+        <member name="T:CryEngine.Serialization.AppDomainSerializer">
+            <summary>
+            Handles serializing script instances for an app domain reload.
+            </summary>
+        </member>
+        <member name="F:CryEngine.Math.ZeroTolerance">
+            <summary>
+            The value for which all absolute numbers smaller than are considered equal to zero.
+            </summary>
+        </member>
+        <member name="M:CryEngine.Math.DegreesToRadians(System.Double)">
+            <summary>
+            Converts degrees to radians
+            </summary>
+            <param name="angle"></param>
+            <returns></returns>
+        </member>
+        <member name="M:CryEngine.Math.DegreesToRadians(System.Single)">
+            <summary>
+            Converts degrees to radians
+            </summary>
+            <param name="angle"></param>
+            <returns></returns>
+        </member>
+        <member name="M:CryEngine.Math.RadiansToDegrees(System.Double)">
+            <summary>
+            Converts radians to degrees
+            </summary>
+            <param name="angle"></param>
+            <returns></returns>
+        </member>
+        <member name="M:CryEngine.Math.RadiansToDegrees(System.Single)">
+            <summary>
+            Converts radians to degrees
+            </summary>
+            <param name="angle"></param>
+            <returns></returns>
+        </member>
+        <member name="M:CryEngine.Math.Sqrt(System.Double)">
+            <summary>
+            Returns the square root of a specified number.
+            </summary>
+            <param name="d"></param>
+            <returns></returns>
+        </member>
+        <member name="M:CryEngine.Math.Sqrt(System.Single)">
+            <summary>
+            Returns the square root of a specified number.
+            </summary>
+            <param name="d"></param>
+            <returns></returns>
+        </member>
+        <member name="M:CryEngine.Math.IsInRange``1(``0,``0,``0)">
+            <summary>
+            Determines whether a value is inside the specified range.
+            </summary>
+            <typeparam name="T"></typeparam>
+            <param name="value"></param>
+            <param name="min"></param>
+            <param name="max"></param>
+            <returns></returns>
+        </member>
+        <member name="M:CryEngine.Math.Clamp``1(``0,``0,``0)">
+            <summary>
+            Clamps a value given a specified range.
+            </summary>
+            <typeparam name="T"></typeparam>
+            <param name="value"></param>
+            <param name="min"></param>
+            <param name="max"></param>
+            <returns></returns>
+        </member>
+        <member name="T:CryEngine.Engine">
+            <summary>
+            Provides an direct interface to the 3DEngine.
+            </summary>
+        </member>
+        <member name="P:CryEngine.RaycastHit.ColliderId">
+            <summary>
+            PhysicalEntityId, not yet implemented.
+            </summary>
+        </member>
+        <member name="F:CryEngine.RayWorldIntersectionFlags.SeperateImportantHits">
+            <summary>
+            among pierceble hits, materials with sf_important will have priority
+            </summary>
+        </member>
+        <member name="F:CryEngine.RayWorldIntersectionFlags.CollissionTypeBit">
+            <summary>
+            used to manually specify collision geometry types (default is geom_colltype_ray)
+            </summary>
+        </member>
+        <member name="F:CryEngine.RayWorldIntersectionFlags.CollissionTypeAny">
+            <summary>
+            if several colltype flag are specified, switches between requiring all or any of them in a geometry
+            </summary>
+        </member>
+        <member name="F:CryEngine.RayWorldIntersectionFlags.Queue">
+            <summary>
+            queues the RWI request, when done it'll generate EventPhysRWIResult
+            </summary>
+        </member>
+        <member name="F:CryEngine.RayWorldIntersectionFlags.ForcePiercableNonCollidable">
+            <summary>
+            non-colliding geometries will be treated as pierceable regardless of the actual material
+            </summary>
+        </member>
+        <member name="F:CryEngine.RayWorldIntersectionFlags.DebugTrace">
+            <summary>
+            marks the rwi to be a debug rwi (used for spu debugging, only valid in non-release builds)
+            </summary>
+        </member>
+        <member name="F:CryEngine.RayWorldIntersectionFlags.UpdateLastHit">
+            <summary>
+            update phitLast with the current hit results (should be set if the last hit should be reused for a "warm" start)
+            </summary>
+        </member>
+        <member name="F:CryEngine.RayWorldIntersectionFlags.AnyHit">
+            <summary>
+            returns the first found hit for meshes, not necessarily the closest
+            </summary>
+        </member>
+        <member name="T:CryEngine.EntityQueryFlags">
+            <summary>
+            Used for GetEntitiesInBox and RayWorldIntersection
+            </summary>
+        </member>
+        <member name="F:CryEngine.EntityQueryFlags.SortByMass">
+            <summary>
+            sort by mass in ascending order
+            </summary>
+        </member>
+        <member name="F:CryEngine.EntityQueryFlags.AllocateList">
+            <summary>
+            if not set, the function will return an internal pointer
+            </summary>
+        </member>
+        <member name="F:CryEngine.EntityQueryFlags.AddRefResults">
+            <summary>
+            will call AddRef on each entity in the list (expecting the caller call Release)
+            </summary>
+        </member>
+        <member name="F:CryEngine.EntityQueryFlags.Water">
+            <summary>
+            can only be used in RayWorldIntersection
+            </summary>
+        </member>
+        <member name="F:CryEngine.EntityQueryFlags.NoOnDemandActivation">
+            <summary>
+            can only be used in RayWorldIntersection
+            </summary>
+        </member>
+        <member name="F:CryEngine.EntityQueryFlags.DelayedDeformations">
+            <summary>
+            queues procedural breakage requests; can only be used in SimulateExplosion
+            </summary>
+        </member>
+        <member name="M:CryEngine.Renderer.LoadTexture(System.String)">
+            <summary>
+            Loads a texture into memory and generates its ID.
+            </summary>
+            <param name="texturePath">The path to the texture.</param>
+            <returns></returns>
+        </member>
+        <member name="M:CryEngine.Renderer.DrawTexture(System.Int32,System.Int32,System.Int32,System.Int32,System.Int32)">
+            <summary>
+            Draws a texture to the screen for one frame.
+            </summary>
+            <param name="xPos">The x position on the screen, relative to the top-left corner.</param>
+            <param name="yPos">The y position on the screen, relative to the top-left corner.</param>
+            <param name="width">The width to render the texture at.</param>
+            <param name="height">The height to render the texture at.</param>
+            <param name="textureId">The ID of the texture (obtained using Renderer.LoadTexture(path)).</param>
+        </member>
+        <member name="P:CryEngine.Renderer.ScreenHeight">
+            <summary>
+            The width of the screen in pixels.
+            </summary>
+        </member>
+        <member name="P:CryEngine.Renderer.ScreenWidth">
+            <summary>
+            The height of the screen in pixels.
+            </summary>
+        </member>
+        <member name="M:CryEngine.Network.InitializeNetworkStatics(System.Boolean,System.Boolean)">
+            <summary>
+            Initializes static variables which never change, i.e. IsEditor.
+            </summary>
+            <param name="isEditor"></param>
+            <param name="isDedicated"></param>
+        </member>
+        <member name="M:CryEngine.Network.InitializeNetwork(System.Boolean,System.Boolean,System.Boolean)">
+            <summary>
+            Initializes variables which change, i.e. IsServer.
+            </summary>
+            <param name="isMultiplayer"></param>
+            <param name="isClient"></param>
+            <param name="isServer"></param>
+        </member>
+        <member name="M:CryEngine.Input.RegisterAction(System.String,CryEngine.ActionMapEventDelegate)">
+            <summary>
+            Registers an event declared in the players actionmap. Without invoking this, Your KeyEventDelegate will never be invoked with the new action.
+            </summary>
+            <param name="actionName"></param>
+            <param name="eventDelegate"></param>
+        </member>
+        <member name="F:CryEngine.KeyEvent.OnPress">
+            <summary>
+            Used when the action key is pressed
+            </summary>
+        </member>
+        <member name="F:CryEngine.KeyEvent.OnRelease">
+            <summary>
+            Used when the action key is released
+            </summary>
+        </member>
+        <member name="F:CryEngine.KeyEvent.OnHold">
+            <summary>
+            Used when the action key is held
+            </summary>
+        </member>
+        <member name="F:CryEngine.KeyEvent.AnalogCmd">
+            <summary>
+            Used when analog compare op succeeds
+            </summary>
+        </member>
+        <member name="T:CryEngine.Quat">
+            <summary>
+            Represents a four dimensional mathematical quaternion.
+            </summary>
+        </member>
+        <member name="F:CryEngine.Quat.Identity">
+            <summary>
+            The identity <see cref="T:CryEngine.Quat"/> (0, 0, 0, 1).
+            </summary>
+        </member>
+        <member name="F:CryEngine.Quat.V">
+            <summary>
+            The X, Y and Z components of the quaternion.
+            </summary>
+        </member>
+        <member name="F:CryEngine.Quat.W">
+            <summary>
+            The W component of the quaternion.
+            </summary>
+        </member>
+        <member name="M:CryEngine.Quat.#ctor(System.Single)">
+            <summary>
+            Initializes a new instance of the <see cref="T:CryEngine.Quat"/> struct.
+            </summary>
+            <param name="value">The value that will be assigned to all components.</param>
+        </member>
+        <member name="M:CryEngine.Quat.#ctor(CryEngine.Vec4)">
+            <summary>
+            Initializes a new instance of the <see cref="T:CryEngine.Quat"/> struct.
+            </summary>
+            <param name="value">A vector containing the values with which to initialize the components.</param>
+        </member>
+        <member name="M:CryEngine.Quat.#ctor(CryEngine.Vec3,System.Single)">
+            <summary>
+            Initializes a new instance of the <see cref="T:CryEngine.Quat"/> struct.
+            </summary>
+            <param name="value">A vector containing the values with which to initialize the X, Y, and Z components.</param>
+            <param name="w">Initial value for the W component of the quaternion.</param>
+        </member>
+        <member name="M:CryEngine.Quat.#ctor(CryEngine.Vec2,System.Single,System.Single)">
+            <summary>
+            Initializes a new instance of the <see cref="T:CryEngine.Quat"/> struct.
+            </summary>
+            <param name="value">A vector containing the values with which to initialize the X and Y components.</param>
+            <param name="z">Initial value for the Z component of the quaternion.</param>
+            <param name="w">Initial value for the W component of the quaternion.</param>
+        </member>
+        <member name="M:CryEngine.Quat.#ctor(System.Single,System.Single,System.Single,System.Single)">
+            <summary>
+            Initializes a new instance of the <see cref="T:CryEngine.Quat"/> struct.
+            </summary>
+            <param name="x">Initial value for the X component of the quaternion.</param>
+            <param name="y">Initial value for the Y component of the quaternion.</param>
+            <param name="z">Initial value for the Z component of the quaternion.</param>
+            <param name="w">Initial value for the W component of the quaternion.</param>
+        </member>
+        <member name="M:CryEngine.Quat.#ctor(System.Single[])">
+            <summary>
+            Initializes a new instance of the <see cref="T:CryEngine.Quat"/> struct.
+            </summary>
+            <param name="values">The values to assign to the X, Y, Z, and W components of the quaternion. This must be an array with four elements.</param>
+            <exception cref="T:System.ArgumentNullException">Thrown when <paramref name="values"/> is <c>null</c>.</exception>
+            <exception cref="T:System.ArgumentOutOfRangeException">Thrown when <paramref name="values"/> contains more or less than four elements.</exception>
+        </member>
+        <member name="M:CryEngine.Quat.Conjugate">
+            <summary>
+            Conjugates the quaternion.
+            </summary>
+        </member>
+        <member name="M:CryEngine.Quat.Invert">
+            <summary>
+            Conjugates and renormalizes the quaternion.
+            </summary>
+        </member>
+        <member name="M:CryEngine.Quat.Length">
+            <summary>
+            Calculates the length of the quaternion.
+            </summary>
+            <returns>The length of the quaternion.</returns>
+            <remarks>
+            <see cref="M:CryEngine.Quat.LengthSquared"/> may be preferred when only the relative length is needed
+            and speed is of the essence.
+            </remarks>
+        </member>
+        <member name="M:CryEngine.Quat.LengthSquared">
+            <summary>
+            Calculates the squared length of the quaternion.
+            </summary>
+            <returns>The squared length of the quaternion.</returns>
+            <remarks>
+            This method may be preferred to <see cref="M:CryEngine.Quat.Length"/> when only a relative length is needed
+            and speed is of the essence.
+            </remarks>
+        </member>
+        <member name="M:CryEngine.Quat.Normalize">
+            <summary>
+            Converts the quaternion into a unit quaternion.
+            </summary>
+        </member>
+        <member name="M:CryEngine.Quat.ToArray">
+            <summary>
+            Creates an array containing the elements of the quaternion.
+            </summary>
+            <returns>A four-element array containing the components of the quaternion.</returns>
+        </member>
+        <member name="M:CryEngine.Quat.Barycentric(CryEngine.Quat@,CryEngine.Quat@,CryEngine.Quat@,System.Single,System.Single,CryEngine.Quat@)">
+            <summary>
+            Returns a <see cref="T:CryEngine.Quat"/> containing the 4D Cartesian coordinates of a point specified in Barycentric coordinates relative to a 2D triangle.
+            </summary>
+            <param name="value1">A <see cref="T:CryEngine.Quat"/> containing the 4D Cartesian coordinates of vertex 1 of the triangle.</param>
+            <param name="value2">A <see cref="T:CryEngine.Quat"/> containing the 4D Cartesian coordinates of vertex 2 of the triangle.</param>
+            <param name="value3">A <see cref="T:CryEngine.Quat"/> containing the 4D Cartesian coordinates of vertex 3 of the triangle.</param>
+            <param name="amount1">Barycentric coordinate b2, which expresses the weighting factor toward vertex 2 (specified in <paramref name="value2"/>).</param>
+            <param name="amount2">Barycentric coordinate b3, which expresses the weighting factor toward vertex 3 (specified in <paramref name="value3"/>).</param>
+            <param name="result">When the method completes, contains a new <see cref="T:CryEngine.Quat"/> containing the 4D Cartesian coordinates of the specified point.</param>
+        </member>
+        <member name="M:CryEngine.Quat.Barycentric(CryEngine.Quat,CryEngine.Quat,CryEngine.Quat,System.Single,System.Single)">
+            <summary>
+            Returns a <see cref="T:CryEngine.Quat"/> containing the 4D Cartesian coordinates of a point specified in Barycentric coordinates relative to a 2D triangle.
+            </summary>
+            <param name="value1">A <see cref="T:CryEngine.Quat"/> containing the 4D Cartesian coordinates of vertex 1 of the triangle.</param>
+            <param name="value2">A <see cref="T:CryEngine.Quat"/> containing the 4D Cartesian coordinates of vertex 2 of the triangle.</param>
+            <param name="value3">A <see cref="T:CryEngine.Quat"/> containing the 4D Cartesian coordinates of vertex 3 of the triangle.</param>
+            <param name="amount1">Barycentric coordinate b2, which expresses the weighting factor toward vertex 2 (specified in <paramref name="value2"/>).</param>
+            <param name="amount2">Barycentric coordinate b3, which expresses the weighting factor toward vertex 3 (specified in <paramref name="value3"/>).</param>
+            <returns>A new <see cref="T:CryEngine.Quat"/> containing the 4D Cartesian coordinates of the specified point.</returns>
+        </member>
+        <member name="M:CryEngine.Quat.Conjugate(CryEngine.Quat@,CryEngine.Quat@)">
+            <summary>
+            Conjugates a quaternion.
+            </summary>
+            <param name="value">The quaternion to conjugate.</param>
+            <param name="result">When the method completes, contains the conjugated quaternion.</param>
+        </member>
+        <member name="M:CryEngine.Quat.Conjugate(CryEngine.Quat)">
+            <summary>
+            Conjugates a quaternion.
+            </summary>
+            <param name="value">The quaternion to conjugate.</param>
+            <returns>The conjugated quaternion.</returns>
+        </member>
+        <member name="M:CryEngine.Quat.Dot(CryEngine.Quat@,CryEngine.Quat@,System.Single@)">
+            <summary>
+            Calculates the dot product of two quaternions.
+            </summary>
+            <param name="left">First source quaternion.</param>
+            <param name="right">Second source quaternion.</param>
+            <param name="result">When the method completes, contains the dot product of the two quaternions.</param>
+        </member>
+        <member name="M:CryEngine.Quat.Dot(CryEngine.Quat,CryEngine.Quat)">
+            <summary>
+            Calculates the dot product of two quaternions.
+            </summary>
+            <param name="left">First source quaternion.</param>
+            <param name="right">Second source quaternion.</param>
+            <returns>The dot product of the two quaternions.</returns>
+        </member>
+        <member name="M:CryEngine.Quat.Exponential(CryEngine.Quat@,CryEngine.Quat@)">
+            <summary>
+            Exponentiates a quaternion.
+            </summary>
+            <param name="value">The quaternion to exponentiate.</param>
+            <param name="result">When the method completes, contains the exponentiated quaternion.</param>
+        </member>
+        <member name="M:CryEngine.Quat.Exponential(CryEngine.Quat)">
+            <summary>
+            Exponentiates a quaternion.
+            </summary>
+            <param name="value">The quaternion to exponentiate.</param>
+            <returns>The exponentiated quaternion.</returns>
+        </member>
+        <member name="M:CryEngine.Quat.Invert(CryEngine.Quat@,CryEngine.Quat@)">
+            <summary>
+            Conjugates and renormalizes the quaternion.
+            </summary>
+            <param name="value">The quaternion to conjugate and renormalize.</param>
+            <param name="result">When the method completes, contains the conjugated and renormalized quaternion.</param>
+        </member>
+        <member name="M:CryEngine.Quat.Invert(CryEngine.Quat)">
+            <summary>
+            Conjugates and renormalizes the quaternion.
+            </summary>
+            <param name="value">The quaternion to conjugate and renormalize.</param>
+            <returns>The conjugated and renormalized quaternion.</returns>
+        </member>
+        <member name="M:CryEngine.Quat.Lerp(CryEngine.Quat@,CryEngine.Quat@,System.Single,CryEngine.Quat@)">
+            <summary>
+            Performs a linear interpolation between two quaternions.
+            </summary>
+            <param name="start">Start quaternion.</param>
+            <param name="end">End quaternion.</param>
+            <param name="amount">Value between 0 and 1 indicating the weight of <paramref name="end"/>.</param>
+            <param name="result">When the method completes, contains the linear interpolation of the two quaternions.</param>
+            <remarks>
+            This method performs the linear interpolation based on the following formula.
+            <code>start + (end - start) * amount</code>
+            Passing <paramref name="amount"/> a value of 0 will cause <paramref name="start"/> to be returned; a value of 1 will cause <paramref name="end"/> to be returned. 
+            </remarks>
+        </member>
+        <member name="M:CryEngine.Quat.Lerp(CryEngine.Quat,CryEngine.Quat,System.Single)">
+            <summary>
+            Performs a linear interpolation between two quaternion.
+            </summary>
+            <param name="start">Start quaternion.</param>
+            <param name="end">End quaternion.</param>
+            <param name="amount">Value between 0 and 1 indicating the weight of <paramref name="end"/>.</param>
+            <returns>The linear interpolation of the two quaternions.</returns>
+            <remarks>
+            This method performs the linear interpolation based on the following formula.
+            <code>start + (end - start) * amount</code>
+            Passing <paramref name="amount"/> a value of 0 will cause <paramref name="start"/> to be returned; a value of 1 will cause <paramref name="end"/> to be returned. 
+            </remarks>
+        </member>
+        <member name="M:CryEngine.Quat.Logarithm(CryEngine.Quat@,CryEngine.Quat@)">
+            <summary>
+            Calculates the natural logarithm of the specified quaternion.
+            </summary>
+            <param name="value">The quaternion whose logarithm will be calculated.</param>
+            <param name="result">When the method completes, contains the natural logarithm of the quaternion.</param>
+        </member>
+        <member name="M:CryEngine.Quat.Logarithm(CryEngine.Quat)">
+            <summary>
+            Calculates the natural logarithm of the specified quaternion.
+            </summary>
+            <param name="value">The quaternion whose logarithm will be calculated.</param>
+            <returns>The natural logarithm of the quaternion.</returns>
+        </member>
+        <member name="M:CryEngine.Quat.Normalize(CryEngine.Quat@,CryEngine.Quat@)">
+            <summary>
+            Converts the quaternion into a unit quaternion.
+            </summary>
+            <param name="value">The quaternion to normalize.</param>
+            <param name="result">When the method completes, contains the normalized quaternion.</param>
+        </member>
+        <member name="M:CryEngine.Quat.Normalize(CryEngine.Quat)">
+            <summary>
+            Converts the quaternion into a unit quaternion.
+            </summary>
+            <param name="value">The quaternion to normalize.</param>
+            <returns>The normalized quaternion.</returns>
+        </member>
+        <member name="M:CryEngine.Quat.RotationAxis(CryEngine.Vec3@,System.Single,CryEngine.Quat@)">
+            <summary>
+            Creates a quaternion given a rotation and an axis.
+            </summary>
+            <param name="axis">The axis of rotation.</param>
+            <param name="angle">The angle of rotation.</param>
+            <param name="result">When the method completes, contains the newly created quaternion.</param>
+        </member>
+        <member name="M:CryEngine.Quat.RotationAxis(CryEngine.Vec3,System.Single)">
+            <summary>
+            Creates a quaternion given a rotation and an axis.
+            </summary>
+            <param name="axis">The axis of rotation.</param>
+            <param name="angle">The angle of rotation.</param>
+            <returns>The newly created quaternion.</returns>
+        </member>
+        <member name="M:CryEngine.Quat.RotationYawPitchRoll(System.Single,System.Single,System.Single,CryEngine.Quat@)">
+            <summary>
+            Creates a quaternion given a yaw, pitch, and roll value.
+            </summary>
+            <param name="yaw">The yaw of rotation.</param>
+            <param name="pitch">The pitch of rotation.</param>
+            <param name="roll">The roll of rotation.</param>
+            <param name="result">When the method completes, contains the newly created quaternion.</param>
+        </member>
+        <member name="M:CryEngine.Quat.RotationYawPitchRoll(System.Single,System.Single,System.Single)">
+            <summary>
+            Creates a quaternion given a yaw, pitch, and roll value.
+            </summary>
+            <param name="yaw">The yaw of rotation.</param>
+            <param name="pitch">The pitch of rotation.</param>
+            <param name="roll">The roll of rotation.</param>
+            <returns>The newly created quaternion.</returns>
+        </member>
+        <member name="M:CryEngine.Quat.Slerp(CryEngine.Quat@,CryEngine.Quat@,System.Single,CryEngine.Quat@)">
+            <summary>
+            Interpolates between two quaternions, using spherical linear interpolation.
+            </summary>
+            <param name="start">Start quaternion.</param>
+            <param name="end">End quaternion.</param>
+            <param name="amount">Value between 0 and 1 indicating the weight of <paramref name="end"/>.</param>
+            <param name="result">When the method completes, contains the spherical linear interpolation of the two quaternions.</param>
+        </member>
+        <member name="M:CryEngine.Quat.Slerp(CryEngine.Quat,CryEngine.Quat,System.Single)">
+            <summary>
+            Interpolates between two quaternions, using spherical linear interpolation.
+            </summary>
+            <param name="start">Start quaternion.</param>
+            <param name="end">End quaternion.</param>
+            <param name="amount">Value between 0 and 1 indicating the weight of <paramref name="end"/>.</param>
+            <returns>The spherical linear interpolation of the two quaternions.</returns>
+        </member>
+        <member name="M:CryEngine.Quat.Squad(CryEngine.Quat@,CryEngine.Quat@,CryEngine.Quat@,CryEngine.Quat@,System.Single,CryEngine.Quat@)">
+            <summary>
+            Interpolates between quaternions, using spherical quadrangle interpolation.
+            </summary>
+            <param name="value1">First source quaternion.</param>
+            <param name="value2">Second source quaternion.</param>
+            <param name="value3">Thrid source quaternion.</param>
+            <param name="value4">Fourth source quaternion.</param>
+            <param name="amount">Value between 0 and 1 indicating the weight of interpolation.</param>
+            <param name="result">When the method completes, contains the spherical quadrangle interpolation of the quaternions.</param>
+        </member>
+        <member name="M:CryEngine.Quat.Squad(CryEngine.Quat,CryEngine.Quat,CryEngine.Quat,CryEngine.Quat,System.Single)">
+            <summary>
+            Interpolates between quaternions, using spherical quadrangle interpolation.
+            </summary>
+            <param name="value1">First source quaternion.</param>
+            <param name="value2">Second source quaternion.</param>
+            <param name="value3">Thrid source quaternion.</param>
+            <param name="value4">Fourth source quaternion.</param>
+            <param name="amount">Value between 0 and 1 indicating the weight of interpolation.</param>
+            <returns>The spherical quadrangle interpolation of the quaternions.</returns>
+        </member>
+        <member name="M:CryEngine.Quat.SquadSetup(CryEngine.Quat,CryEngine.Quat,CryEngine.Quat,CryEngine.Quat)">
+            <summary>
+            Sets up control points for spherical quadrangle interpolation.
+            </summary>
+            <param name="value1">First source quaternion.</param>
+            <param name="value2">Second source quaternion.</param>
+            <param name="value3">Third source quaternion.</param>
+            <param name="value4">Fourth source quaternion.</param>
+            <returns>An array of three quaternions that represent control points for spherical quadrangle interpolation.</returns>
+        </member>
+        <member name="M:CryEngine.Quat.op_Addition(CryEngine.Quat,CryEngine.Quat)">
+            <summary>
+            Adds two quaternions.
+            </summary>
+            <param name="left">The first quaternion to add.</param>
+            <param name="right">The second quaternion to add.</param>
+            <returns>The sum of the two quaternions.</returns>
+        </member>
+        <member name="M:CryEngine.Quat.op_Subtraction(CryEngine.Quat,CryEngine.Quat)">
+            <summary>
+            Subtracts two quaternions.
+            </summary>
+            <param name="left">The first quaternion to subtract.</param>
+            <param name="right">The second quaternion to subtract.</param>
+            <returns>The difference of the two quaternions.</returns>
+        </member>
+        <member name="M:CryEngine.Quat.op_UnaryNegation(CryEngine.Quat)">
+            <summary>
+            Reverses the direction of a given quaternion.
+            </summary>
+            <param name="value">The quaternion to negate.</param>
+            <returns>A quaternion facing in the opposite direction.</returns>
+        </member>
+        <member name="M:CryEngine.Quat.op_Multiply(System.Single,CryEngine.Quat)">
+            <summary>
+            Scales a quaternion by the given value.
+            </summary>
+            <param name="value">The quaternion to scale.</param>
+            <param name="scale">The amount by which to scale the quaternion.</param>
+            <returns>The scaled quaternion.</returns>
+        </member>
+        <member name="M:CryEngine.Quat.op_Multiply(CryEngine.Quat,System.Single)">
+            <summary>
+            Scales a quaternion by the given value.
+            </summary>
+            <param name="value">The quaternion to scale.</param>
+            <param name="scale">The amount by which to scale the quaternion.</param>
+            <returns>The scaled quaternion.</returns>
+        </member>
+        <member name="M:CryEngine.Quat.op_Multiply(CryEngine.Quat,CryEngine.Quat)">
+            <summary>
+            Multiplies a quaternion by another.
+            </summary>
+            <param name="left">The first quaternion to multiply.</param>
+            <param name="right">The second quaternion to multiply.</param>
+            <returns>The multiplied quaternion.</returns>
+        </member>
+        <member name="M:CryEngine.Quat.op_Equality(CryEngine.Quat,CryEngine.Quat)">
+            <summary>
+            Tests for equality between two objects.
+            </summary>
+            <param name="left">The first value to compare.</param>
+            <param name="right">The second value to compare.</param>
+            <returns><c>true</c> if <paramref name="left"/> has the same value as <paramref name="right"/>; otherwise, <c>false</c>.</returns>
+        </member>
+        <member name="M:CryEngine.Quat.op_Inequality(CryEngine.Quat,CryEngine.Quat)">
+            <summary>
+            Tests for inequality between two objects.
+            </summary>
+            <param name="left">The first value to compare.</param>
+            <param name="right">The second value to compare.</param>
+            <returns><c>true</c> if <paramref name="left"/> has a different value than <paramref name="right"/>; otherwise, <c>false</c>.</returns>
+        </member>
+        <member name="M:CryEngine.Quat.ToString">
+            <summary>
+            Returns a <see cref="T:System.String"/> that represents this instance.
+            </summary>
+            <returns>
+            A <see cref="T:System.String"/> that represents this instance.
+            </returns>
+        </member>
+        <member name="M:CryEngine.Quat.ToString(System.String)">
+            <summary>
+            Returns a <see cref="T:System.String"/> that represents this instance.
+            </summary>
+            <param name="format">The format.</param>
+            <returns>
+            A <see cref="T:System.String"/> that represents this instance.
+            </returns>
+        </member>
+        <member name="M:CryEngine.Quat.ToString(System.IFormatProvider)">
+            <summary>
+            Returns a <see cref="T:System.String"/> that represents this instance.
+            </summary>
+            <param name="formatProvider">The format provider.</param>
+            <returns>
+            A <see cref="T:System.String"/> that represents this instance.
+            </returns>
+        </member>
+        <member name="M:CryEngine.Quat.ToString(System.String,System.IFormatProvider)">
+            <summary>
+            Returns a <see cref="T:System.String"/> that represents this instance.
+            </summary>
+            <param name="format">The format.</param>
+            <param name="formatProvider">The format provider.</param>
+            <returns>
+            A <see cref="T:System.String"/> that represents this instance.
+            </returns>
+        </member>
+        <member name="M:CryEngine.Quat.GetHashCode">
+            <summary>
+            Returns a hash code for this instance.
+            </summary>
+            <returns>
+            A hash code for this instance, suitable for use in hashing algorithms and data structures like a hash table. 
+            </returns>
+        </member>
+        <member name="M:CryEngine.Quat.Equals(CryEngine.Quat)">
+            <summary>
+            Determines whether the specified <see cref="T:CryEngine.Quat"/> is equal to this instance.
+            </summary>
+            <param name="other">The <see cref="T:CryEngine.Quat"/> to compare with this instance.</param>
+            <returns>
+            <c>true</c> if the specified <see cref="T:CryEngine.Quat"/> is equal to this instance; otherwise, <c>false</c>.
+            </returns>
+        </member>
+        <member name="M:CryEngine.Quat.Equals(CryEngine.Quat,System.Single)">
+            <summary>
+            Determines whether the specified <see cref="T:CryEngine.Quat"/> is equal to this instance.
+            </summary>
+            <param name="other">The <see cref="T:CryEngine.Quat"/> to compare with this instance.</param>
+            <param name="epsilon">The amount of error allowed.</param>
+            <returns>
+            <c>true</c> if the specified <see cref="T:CryEngine.Quat"/> is equal to this instance; otherwise, <c>false</c>.
+            </returns>
+        </member>
+        <member name="M:CryEngine.Quat.Equals(System.Object)">
+            <summary>
+            Determines whether the specified <see cref="T:System.Object"/> is equal to this instance.
+            </summary>
+            <param name="value">The <see cref="T:System.Object"/> to compare with this instance.</param>
+            <returns>
+            <c>true</c> if the specified <see cref="T:System.Object"/> is equal to this instance; otherwise, <c>false</c>.
+            </returns>
+        </member>
+        <member name="P:CryEngine.Quat.IsIdentity">
+            <summary>
+            Gets a value indicating whether this instance is equivalent to the identity quaternion.
+            </summary>
+            <value>
+            <c>true</c> if this instance is an identity quaternion; otherwise, <c>false</c>.
+            </value>
+        </member>
+        <member name="P:CryEngine.Quat.IsNormalized">
+            <summary>
+            Gets a value indicting whether this instance is normalized.
+            </summary>
+        </member>
+        <member name="P:CryEngine.Quat.Angle">
+            <summary>
+            Gets the angle of the quaternion.
+            </summary>
+            <value>The quaternion's angle.</value>
+        </member>
+        <member name="P:CryEngine.Quat.Axis">
+            <summary>
+            Gets the axis components of the quaternion.
+            </summary>
+            <value>The axis components of the quaternion.</value>
+        </member>
+        <member name="P:CryEngine.Quat.Item(System.Int32)">
+            <summary>
+            Gets or sets the component at the specified index.
+            </summary>
+            <value>The value of the X, Y, Z, or W component, depending on the index.</value>
+            <param name="index">The index of the component to access. Use 0 for the X component, 1 for the Y component, 2 for the Z component, and 3 for the W component.</param>
+            <returns>The value of the component at the specified index.</returns>
+            <exception cref="T:System.ArgumentOutOfRangeException">Thrown when the <paramref name="index"/> is out of the range [0, 3].</exception>
+        </member>
+        <member name="T:CryEngine.ExcludeFromCompilationAttribute">
+            <summary>
+            If this attribute is attached to a class, it will be excluded from compilation.
+            </summary>
+        </member>
+        <member name="T:CryEngine.EntityAttribute">
+            <summary>
+            Defines additional information used by the entity registration system.
+            </summary>
+        </member>
+        <member name="P:CryEngine.EntityAttribute.Name">
+            <summary>
+            Sets the Entity class name. Uses class name if not set.
+            </summary>
+        </member>
+        <member name="P:CryEngine.EntityAttribute.EditorHelper">
+            <summary>
+            The helper mesh displayed inside Sandbox.
+            </summary>
+        </member>
+        <member name="P:CryEngine.EntityAttribute.Flags">
+            <summary>
+            The class flags for this entity.
+            </summary>
+        </member>
+        <member name="P:CryEngine.EntityAttribute.Category">
+            <summary>
+            The category in which the entity will be placed.
+            Does not currently function. All entities are placed inside the Default folder.
+            </summary>
+        </member>
+        <member name="P:CryEngine.EntityAttribute.Icon">
+            <summary>
+            The helper graphic displayed inside Sandbox.
+            </summary>
+        </member>
+        <member name="T:CryEngine.EditorPropertyAttribute">
+            <summary>
+            Defines a property that is displayed and editable inside Sandbox.
+            </summary>
+        </member>
+        <member name="P:CryEngine.EditorPropertyAttribute.Min">
+            <summary>
+            
+            </summary>
+        </member>
+        <member name="P:CryEngine.EditorPropertyAttribute.Max">
+            <summary>
+            
+            </summary>
+        </member>
+        <member name="P:CryEngine.EditorPropertyAttribute.Type">
+            <summary>
+            If set, overrides the field type.
+            Should be used for special types such as files.
+            </summary>
+        </member>
+        <member name="P:CryEngine.EditorPropertyAttribute.Description">
+            <summary>
+            The description to display when the user hovers over this property inside Sandbox.
+            </summary>
+        </member>
+        <member name="T:CryEngine.EntityPropertyType">
+            <summary>
+            Defines the list of supported editor types.
+            Bool is not currently functioning.
+            </summary>
+        </member>
+        <member name="M:CryEngine.CVar.Register(System.String,System.Int32,System.String,CryEngine.CVarFlags)">
+            <summary>
+            Registers a CVar.
+            </summary>
+            <param name="name"></param>
+            <param name="value"></param>
+            <param name="help"></param>
+            <param name="flags"></param>
+            <returns></returns>
+        </member>
+        <member name="M:CryEngine.CVar.Register(System.String,System.Single,System.String,CryEngine.CVarFlags)">
+            <summary>
+            Registers a CVar.
+            </summary>
+            <param name="name"></param>
+            <param name="value"></param>
+            <param name="help"></param>
+            <param name="flags"></param>
+            <returns></returns>
+        </member>
+        <member name="M:CryEngine.CVar.Register(System.String,System.String,System.String,CryEngine.CVarFlags)">
+            <summary>
+            Registers a CVar.
+            </summary>
+            <param name="name"></param>
+            <param name="value"></param>
+            <param name="help"></param>
+            <param name="flags"></param>
+            <returns></returns>
+        </member>
+        <member name="M:CryEngine.CVar.Get(System.String)">
+            <summary>
+            Gets a CVar by name
+            </summary>
+            <param name="name">The name of the CVar to retrieve</param>
+            <returns></returns>
+        </member>
+        <member name="M:CryEngine.CVar.TryGet(System.String,CryEngine.CVar@)">
+            <summary>
+            Firstly checks whether a specified CVar is valid, then if so, modifies the cvar reference
+            </summary>
+            <param name="name">The name of the CVar to retrieve</param>
+            <param name="cvar">The CVar object to modify (usually blank)</param>
+            <returns>True if the CVar exists, otherwise false</returns>
+        </member>
+        <member name="T:CryEngine.StaticCVarField">
+            <summary>
+            CVar created using CVarAttribute, targeting a field.
+            </summary>
+        </member>
+        <member name="T:CryEngine.StaticCVarProperty">
+            <summary>
+            CVar created using CVarAttribute, targeting a property.
+            </summary>
+        </member>
+        <member name="T:CryEngine.DynamicCVar">
+            <summary>
+            CVar created at run-time
+            </summary>
+        </member>
+        <member name="M:CryEngine.DynamicCVar.#ctor(System.String,System.Object,CryEngine.CVarFlags,System.String)">
+            <summary>
+            Used by CryConsole.RegisterCVar to construct the CVar.
+            </summary>
+            <param name="name"></param>
+            <param name="value"></param>
+            <param name="flags"></param>
+            <param name="help"></param>
+        </member>
+        <member name="T:CryEngine.ExternalCVar">
+            <summary>
+            CVar created outside CryMono
+            </summary>
+        </member>
+        <member name="F:CryEngine.CVarFlags.None">
+            <summary>
+            just to have one recognizable spot where the flags are located in the Register call
+            </summary>
+        </member>
+        <member name="F:CryEngine.CVarFlags.Cheat">
+            <summary>
+            stays in the default state when cheats are disabled
+            </summary>
+        </member>
+        <member name="F:CryEngine.CVarFlags.ReadOnly">
+            <summary>
+            can not be changed by the user
+            </summary>
+        </member>
+        <member name="F:CryEngine.CVarFlags.WarningNotUsed">
+            <summary>
+             shows warning that this var was not used in config file
+            </summary>
+        </member>
+        <member name="F:CryEngine.CVarFlags.CopyName">
+            <summary>
+            otherwise the const char * to the name will be stored without copying the memory
+            </summary>
+        </member>
+        <member name="F:CryEngine.CVarFlags.Modified">
+            <summary>
+            Set when variable value modified.
+            </summary>
+        </member>
+        <member name="F:CryEngine.CVarFlags.WasInConfig">
+            <summary>
+            Set when variable was present in config file.
+            </summary>
+        </member>
+        <member name="F:CryEngine.CVarFlags.Bitfield">
+            <summary>
+            Allow bitfield setting syntax.
+            </summary>
+        </member>
+        <member name="F:CryEngine.CVarFlags.RestrictedMode">
+            <summary>
+            is visible and usable in restricted (normal user) console mode
+            </summary>
+        </member>
+        <member name="F:CryEngine.CVarFlags.Invisible">
+            <summary>
+            Invisible to the user in console
+            </summary>
+        </member>
+        <member name="F:CryEngine.CVarFlags.AlwaysOnChange">
+            <summary>
+            Always accept variable value and call on change callback even if variable value didnt change
+            </summary>
+        </member>
+        <member name="F:CryEngine.CVarFlags.BlockFrame">
+            <summary>
+            Blocks the execution of console commands for one frame
+            </summary>
+        </member>
+        <member name="F:CryEngine.CVarFlags.ConstCVar">
+            <summary>
+            Set if it is a const cvar not to be set inside cfg-files
+            </summary>
+        </member>
+        <member name="F:CryEngine.CVarFlags.CheatAlwaysCheck">
+            <summary>
+            This variable is critical to check in every hash, since it's extremely vulnerable
+            </summary>
+        </member>
+        <member name="F:CryEngine.CVarFlags.CheatNoCheck">
+            <summary>
+            This variable is set as VF_CHEAT but doesn't have to be checked/hashed since it's harmless to workaround
+            </summary>
+        </member>
+        <member name="F:CryEngine.CVarFlags.NotNetSyncedInternal">
+            <summary>
+            can be changed on client and when connecting the var not sent to the client (is set for all vars in Game/scripts/Network/cvars.txt)
+            </summary>
+        </member>
+        <member name="T:CryEngine.CVarException">
+            <summary>
+            This exception is called when invalid CVar operations are performed.
+            </summary>
+        </member>
+        <member name="T:CryEngine.Time">
+            <summary>
+            Contains useful functions related to game timing.
+            </summary>
+        </member>
+        <member name="P:CryEngine.Time.FrameStartTime">
+            <summary>
+            Returns the absolute time of the last frame start in milliseconds.
+            </summary>
+        </member>
+        <member name="P:CryEngine.Time.DeltaTime">
+            <summary>
+            The time used to render the current frame. Useful for creating framerate independent operations.
+            </summary>
+            <example>public override void OnUpdate() { this.Position.X += 10 * CryTime.DeltaTime; }</example>
+        </member>
+        <member name="T:CryEngine.Arduino.ArduinoHelper">
+            <summary>
+            Helper functions for Arduino communication.
+            </summary>
+        </member>
+        <member name="P:CryEngine.Arduino.ArduinoHelper.Port">
+            <summary>
+            The main port used for serial communication.
+            </summary>
+        </member>
+        <member name="M:CryEngine.Debug.Log(System.String,System.Object[])">
+            <summary>
+            Logs a message to the console
+            </summary>
+            <param name="format"></param>
+            <param name="args"></param>
+        </member>
+        <member name="M:CryEngine.Debug.Log(System.String)">
+            <summary>
+            Logs a message to the console
+            </summary>
+        </member>
+        <member name="M:CryEngine.Debug.LogAlways(System.String,System.Object[])">
+            <summary>
+            Logs a message to the console, regardless of log_verbosity settings
+            </summary>
+            <param name="format"></param>
+            <param name="args"></param>
+        </member>
+        <member name="M:CryEngine.Debug.LogAlways(System.String)">
+            <summary>
+            Logs a message to the console, regardless of log_verbosity settings
+            </summary>
+        </member>
+        <member name="M:CryEngine.Debug.LogException(System.Exception)">
+            <summary>
+            Logs an exception message to the console
+            </summary>
+            <remarks>Useful when exceptions are caught and data is still needed from them</remarks>
+            <param name="ex"></param>
+        </member>
+        <member name="M:CryEngine.Debug.Warning(System.String,System.Object[])">
+            <summary>
+            Outputs a warning message
+            </summary>
+            <param name="format"></param>
+            <param name="args"></param>
+        </member>
+        <member name="M:CryEngine.Debug.Warning(System.String)">
+            <summary>
+            Outputs a warning message
+            </summary>
+        </member>
+        <member name="T:CryEngine.Extensions.ReflectionExtensions">
+            <summary>
+            Useful extensions when working with reflection.
+            </summary>
+        </member>
+        <member name="M:CryEngine.Extensions.ReflectionExtensions.Implements(System.Type,System.Type)">
+            <summary>
+            Determines whether a given type is the child of another.
+            </summary>
+            <param name="thisType">The child type.</param>
+            <param name="baseType">The possible parent type.</param>
+            <returns>True if thisType is a child of baseType.</returns>
+        </member>
+        <member name="M:CryEngine.Extensions.ReflectionExtensions.Implements``1(System.Type)">
+            <summary>
+            Determines whether a given type is the child of another.
+            </summary>
+            <typeparam name="T">The possible parent type.</typeparam>
+            <param name="thisType">The child type.</param>
+            <returns>True if thisType implements type T.</returns>
+        </member>
+        <member name="M:CryEngine.Extensions.ReflectionExtensions.ContainsAttribute``1(System.Reflection.MemberInfo)">
+            <summary>
+            Determines whether this member is decorated with at least one instance of a given attribute.
+            </summary>
+            <typeparam name="T">The attribute to search for.</typeparam>
+            <param name="info">The member on which the search is performed.</param>
+            <returns>True if the member is decorated with at least one instance of attribute T.</returns>
+        </member>
+        <member name="M:CryEngine.Extensions.ReflectionExtensions.GetAttributes``1(System.Reflection.MemberInfo)">
+            <summary>
+            Gets all instances of a given attribute on the selected member.
+            </summary>
+            <typeparam name="T">The attribute to search for.</typeparam>
+            <param name="memberInfo">The member on which the search is performed.</param>
+            <returns>The first instance of attribute T, or null if none is found.</returns>
+        </member>
+        <member name="M:CryEngine.Extensions.ReflectionExtensions.GetAttribute``1(System.Reflection.MemberInfo)">
+            <summary>
+            Gets the first instance of a given attribute on the selected member.
+            </summary>
+            <typeparam name="T">The attribute to search for.</typeparam>
+            <param name="memberInfo">The member on which the search is performed.</param>
+            <returns>The first instance of attribute T, or null if none is found.</returns>
+        </member>
+        <member name="M:CryEngine.Extensions.ReflectionExtensions.TryGetAttribute``1(System.Reflection.MemberInfo,``0@)">
+            <summary>
+            Tests whether the method is decorated with a given attribute, and if so, assigns it via the out variable.
+            </summary>
+            <typeparam name="T">The attribute to search for.</typeparam>
+            <param name="memberInfo">The member on which the search is performed.</param>
+            <param name="attribute">The out parameter to which the attribute will be assigned.</param>
+            <returns>True if the attribute exists.</returns>
+        </member>
+        <member name="T:CryEngine.EntityFlags">
+            <summary>
+            These flags control entity instance behaviour.
+            </summary>
+        </member>
+        <member name="F:CryEngine.EntityFlags.TriggerAreas">
+            <summary>
+            Entity will trigger areas when it enters them.
+            </summary>
+        </member>
+        <member name="F:CryEngine.EntityFlags.Spawned">
+            <summary>
+            Entity was spawned dynamically without a class.
+            </summary>
+        </member>
+        <member name="T:CryEngine.EntityClassFlags">
+            <summary>
+            These flags define behaviour for entity classes.
+            </summary>
+        </member>
+        <member name="F:CryEngine.EntityClassFlags.Invisible">
+            <summary>
+            If set this class will not be visible in editor,and entity of this class cannot be placed manually in editor.
+            </summary>
+        </member>
+        <member name="F:CryEngine.EntityClassFlags.Default">
+            <summary>
+            If this is default entity class.
+            </summary>
+        </member>
+        <member name="F:CryEngine.EntityConfig.registerParams">
+            <summary>
+            The registration information.
+            </summary>
+        </member>
+        <member name="F:CryEngine.EntityConfig.properties">
+            <summary>
+            The properties that will be displayed inside Sandbox.
+            </summary>
+        </member>
+        <member name="M:CryEngine.FlowNode.OnPortActivated(System.Int32,System.Object)">
+            <summary>
+            Called if one or more input ports have been activated.
+            </summary>
+        </member>
+        <member name="M:CryEngine.FlowNode.OnInit">
+            <summary>
+            Called after level has been loaded, is not called on serialization.
+            </summary>
+        </member>
+        <member name="M:CryEngine.FlowNode.GetPortInt(System.Action{System.Int32})">
+            <summary>
+            Gets the int value of an flownode port.
+            </summary>
+            <param name="port"></param>
+            <returns></returns>
+        </member>
+        <member name="M:CryEngine.FlowNode.GetPortFloat(System.Action{System.Single})">
+            <summary>
+            Gets the float value of an flownode port.
+            </summary>
+            <param name="port"></param>
+            <returns></returns>
+        </member>
+        <member name="M:CryEngine.FlowNode.GetPortVec3(System.Action{CryEngine.Vec3})">
+            <summary>
+            Gets the int value of an flownode port.
+            </summary>
+            <param name="port"></param>
+            <returns></returns>
+        </member>
+        <member name="M:CryEngine.FlowNode.GetPortString(System.Action{System.String})">
+            <summary>
+            Gets the string value of an flownode port.
+            </summary>
+            <param name="port"></param>
+            <returns></returns>
+        </member>
+        <member name="M:CryEngine.FlowNode.GetPortBool(System.Action{System.Boolean})">
+            <summary>
+            Gets the bool value of an flownode port.
+            </summary>
+            <param name="port"></param>
+            <returns></returns>
+        </member>
+        <member name="M:CryEngine.FlowNode.IsPortActive(System.Int32)">
+            <summary>
+            Used to check whether an input port is currently activated.
+            </summary>
+            <param name="port"></param>
+            <returns></returns>
+        </member>
+        <member name="T:CryEngine.ItemSystem">
+            <summary>
+            ItemSystem contains scriptbinds used in relation to the item system.
+            </summary>
+        </member>
+        <member name="T:CryEngine.GameRules">
+            <summary>
+            This is the base GameRules interface. All game rules must implement this.
+            </summary>
+            <remarks>For most use cases, deriving from CryGameCode's BaseGameRules is a more efficient solution.</remarks>
+        </member>
+        <member name="P:CryEngine.GameRulesAttribute.Name">
+            <summary>
+            Sets the game mode's name. Uses the class name if not set.
+            </summary>
+        </member>
+        <member name="P:CryEngine.GameRulesAttribute.Default">
+            <summary>
+            If set to true, the game mode will be set as default.
+            </summary>
+        </member>
+        <member name="F:CryEngine.DisconnectionCause.Timeout">
+            <summary>
+            This cause must be first! - timeout occurred.
+            </summary>
+        </member>
+        <member name="F:CryEngine.DisconnectionCause.ProtocolError">
+            <summary>
+            Incompatible protocols.
+            </summary>
+        </member>
+        <member name="F:CryEngine.DisconnectionCause.ResolveFailed">
+            <summary>
+            Failed to resolve an address.
+            </summary>
+        </member>
+        <member name="F:CryEngine.DisconnectionCause.VersionMismatch">
+            <summary>
+            Versions mismatch.
+            </summary>
+        </member>
+        <member name="F:CryEngine.DisconnectionCause.ServerFull">
+            <summary>
+            Server is full.
+            </summary>
+        </member>
+        <member name="F:CryEngine.DisconnectionCause.Kicked">
+            <summary>
+            User initiated kick.
+            </summary>
+        </member>
+        <member name="F:CryEngine.DisconnectionCause.Banned">
+            <summary>
+            Teamkill ban/ admin ban.
+            </summary>
+        </member>
+        <member name="F:CryEngine.DisconnectionCause.ContextCorruption">
+            <summary>
+            Context database mismatch.
+            </summary>
+        </member>
+        <member name="F:CryEngine.DisconnectionCause.AuthenticationFailed">
+            <summary>
+            Password mismatch, cdkey bad, etc.
+            </summary>
+        </member>
+        <member name="F:CryEngine.DisconnectionCause.GameError">
+            <summary>
+            Misc. game error.
+            </summary>
+        </member>
+        <member name="F:CryEngine.DisconnectionCause.NotDX11Capable">
+            <summary>
+            DX11 not found.
+            </summary>
+        </member>
+        <member name="F:CryEngine.DisconnectionCause.NubDestroyed">
+            <summary>
+            The nub has been destroyed.
+            </summary>
+        </member>
+        <member name="F:CryEngine.DisconnectionCause.ICMPError">
+            <summary>
+            Icmp reported error.
+            </summary>
+        </member>
+        <member name="F:CryEngine.DisconnectionCause.NatNegError">
+            <summary>
+            NAT negotiation error.
+            </summary>
+        </member>
+        <member name="F:CryEngine.DisconnectionCause.PunkDetected">
+            <summary>
+            Punk buster detected something bad.
+            </summary>
+        </member>
+        <member name="F:CryEngine.DisconnectionCause.DemoPlaybackFinished">
+            <summary>
+            Demo playback finished.
+            </summary>
+        </member>
+        <member name="F:CryEngine.DisconnectionCause.DemoPlaybackFileNotFound">
+            <summary>
+            Demo playback file not found.
+            </summary>
+        </member>
+        <member name="F:CryEngine.DisconnectionCause.UserRequested">
+            <summary>
+            User decided to stop playing.
+            </summary>
+        </member>
+        <member name="F:CryEngine.DisconnectionCause.NoController">
+            <summary>
+            User should have controller connected.
+            </summary>
+        </member>
+        <member name="F:CryEngine.DisconnectionCause.CantConnect">
+            <summary>
+            Unable to connect to server.
+            </summary>
+        </member>
+        <member name="F:CryEngine.DisconnectionCause.ArbitrationFailed">
+            <summary>
+            Arbitration failed in a live arbitrated session.
+            </summary>
+        </member>
+        <member name="F:CryEngine.DisconnectionCause.FailedToMigrateToNewHost">
+            <summary>
+            Failed to successfully join migrated game
+            </summary>
+        </member>
+        <member name="F:CryEngine.DisconnectionCause.SessionDeleted">
+            <summary>
+            The session has just been deleted
+            </summary>
+        </member>
+        <member name="F:CryEngine.DisconnectionCause.Unknown">
+            <summary>
+            Unknown cause
+            </summary>
+        </member>
+        <member name="P:CryEngine.HitInfo.ShooterId">
+            <summary>
+            EntityId of the shooter
+            </summary>
+        </member>
+        <member name="P:CryEngine.HitInfo.TargetId">
+            <summary>
+            EntityId of the target which got shot
+            </summary>
+        </member>
+        <member name="P:CryEngine.HitInfo.WeaponId">
+            <summary>
+            EntityId of the weapon
+            </summary>
+        </member>
+        <member name="P:CryEngine.HitInfo.ProjectileId">
+            <summary>
+            0 if hit was not caused by a projectile
+            </summary>
+        </member>
+        <member name="P:CryEngine.HitInfo.Damage">
+            <summary>
+            damage count of the hit
+            </summary>
+        </member>
+        <member name="P:CryEngine.HitInfo.Radius">
+            <summary>
+            radius of the hit
+            </summary>
+        </member>
+        <member name="P:CryEngine.HitInfo.MaterialId">
+            <summary>
+            material id of the surface which got hit
+            </summary>
+        </member>
+        <member name="P:CryEngine.HitInfo.TypeId">
+            <summary>
+            type id of the hit, see IGameRules::GetHitTypeId for more information
+            </summary>
+        </member>
+        <member name="P:CryEngine.HitInfo.BulletType">
+            <summary>
+            type of bullet, if hit was of type bullet
+            </summary>
+        </member>
+        <member name="P:CryEngine.HitInfo.Pierceability">
+            <summary>
+            bullet pierceability
+            </summary>
+        </member>
+        <member name="P:CryEngine.HitInfo.Position">
+            <summary>
+            position of the hit
+            </summary>
+        </member>
+        <member name="P:CryEngine.HitInfo.Direction">
+            <summary>
+            direction of the hit
+            </summary>
+        </member>
+        <member name="P:CryEngine.HitInfo.Aimed">
+            <summary>
+            set to true if shot was aimed - i.e. first bullet, zoomed in etc.
+            </summary>
+        </member>
+        <member name="P:CryEngine.HitInfo.KnocksDown">
+            <summary>
+            true if the hit should knockdown
+            </summary>
+        </member>
+        <member name="P:CryEngine.HitInfo.KnocksDownLeg">
+            <summary>
+            true if the hit should knockdown when hit in a leg
+            </summary>
+        </member>
+        <member name="P:CryEngine.HitInfo.HitViaProxy">
+            <summary>
+            true if the 'shooter' didn't actually shoot, ie. a weapon acting on their behalf did (team perks)
+            </summary>
+        </member>
+        <member name="P:CryEngine.HitInfo.Explosion">
+            <summary>
+            true if this hit directly results from an explosion
+            </summary>
+        </member>
+        <member name="P:CryEngine.HitInfo.ArmorHeating">
+            <summary>
+            dynamic pierceability reduction
+            </summary>
+        </member>
+        <member name="P:CryEngine.HitInfo.PenetrationCount">
+            <summary>
+            number of surfaces the bullet has penetrated
+            </summary>
+        </member>
+        <member name="T:CryEngine.Utilities.CryStats">
+            <summary>
+            CryStats enables tracking of commonly used library statistics such as memory usage.
+            </summary>
+        </member>
+        <member name="P:CryEngine.Utilities.CryStats.MemoryUsageMB">
+            <summary>
+            The current approximate memory usage in megabytes.
+            </summary>
+        </member>
+        <member name="P:CryEngine.Utilities.CryStats.MemoryUsageKB">
+            <summary>
+            The current approximate memory usage in kilobytes.
+            </summary>
+        </member>
+        <member name="P:CryEngine.Utilities.CryStats.MemoryUsage">
+            <summary>
+            The current approximate memory usage in bytes.
+            </summary>
+        </member>
+        <member name="T:CryEngine.Vec3">
+            <summary>
+            Represents a three dimensional mathematical vector.
+            </summary>
+        </member>
+        <member name="F:CryEngine.Vec3.X">
+            <summary>
+            The X component of the vector.
+            </summary>
+        </member>
+        <member name="F:CryEngine.Vec3.Y">
+            <summary>
+            The Y component of the vector.
+            </summary>
+        </member>
+        <member name="F:CryEngine.Vec3.Z">
+            <summary>
+            The Z component of the vector.
+            </summary>
+        </member>
+        <member name="M:CryEngine.Vec3.#ctor(System.Single)">
+            <summary>
+            Initializes a new instance of the <see cref="T:CryEngine.Vec3"/> struct.
+            </summary>
+            <param name="value">The value that will be assigned to all components.</param>
+        </member>
+        <member name="M:CryEngine.Vec3.#ctor(System.Single,System.Single,System.Single)">
+            <summary>
+            Initializes a new instance of the <see cref="T:CryEngine.Vec3"/> struct.
+            </summary>
+            <param name="x">Initial value for the X component of the vector.</param>
+            <param name="y">Initial value for the Y component of the vector.</param>
+            <param name="z">Initial value for the Z component of the vector.</param>
+        </member>
+        <member name="M:CryEngine.Vec3.#ctor(CryEngine.Vec2,System.Single)">
+            <summary>
+            Initializes a new instance of the <see cref="T:CryEngine.Vec3"/> struct.
+            </summary>
+            <param name="value">A vector containing the values with which to initialize the X and Y components.</param>
+            <param name="z">Initial value for the Z component of the vector.</param>
+        </member>
+        <member name="M:CryEngine.Vec3.#ctor(System.Single[])">
+            <summary>
+            Initializes a new instance of the <see cref="T:CryEngine.Vec3"/> struct.
+            </summary>
+            <param name="values">The values to assign to the X, Y, and Z components of the vector. This must be an array with three elements.</param>
+            <exception cref="T:System.ArgumentNullException">Thrown when <paramref name="values"/> is <c>null</c>.</exception>
+            <exception cref="T:System.ArgumentOutOfRangeException">Thrown when <paramref name="values"/> contains more or less than three elements.</exception>
+        </member>
+        <member name="M:CryEngine.Vec3.LengthSquared">
+            <summary>
+            Calculates the squared length of the vector.
+            </summary>
+            <returns>The squared length of the vector.</returns>
+            <remarks>
+            This method may be preferred to <see cref="P:CryEngine.Vec3.Length"/> when only a relative length is needed
+            and speed is of the essence.
+            </remarks>
+        </member>
+        <member name="M:CryEngine.Vec3.Normalize">
+            <summary>
+            Converts the vector into a unit vector.
+            </summary>
+        </member>
+        <member name="M:CryEngine.Vec3.ToArray">
+            <summary>
+            Creates an array containing the elements of the vector.
+            </summary>
+            <returns>A three-element array containing the components of the vector.</returns>
+        </member>
+        <member name="M:CryEngine.Vec3.Add(CryEngine.Vec3@,CryEngine.Vec3@,CryEngine.Vec3@)">
+            <summary>
+            Adds two vectors.
+            </summary>
+            <param name="left">The first vector to add.</param>
+            <param name="right">The second vector to add.</param>
+            <param name="result">When the method completes, contains the sum of the two vectors.</param>
+        </member>
+        <member name="M:CryEngine.Vec3.Add(CryEngine.Vec3,CryEngine.Vec3)">
+            <summary>
+            Adds two vectors.
+            </summary>
+            <param name="left">The first vector to add.</param>
+            <param name="right">The second vector to add.</param>
+            <returns>The sum of the two vectors.</returns>
+        </member>
+        <member name="M:CryEngine.Vec3.Subtract(CryEngine.Vec3@,CryEngine.Vec3@,CryEngine.Vec3@)">
+            <summary>
+            Subtracts two vectors.
+            </summary>
+            <param name="left">The first vector to subtract.</param>
+            <param name="right">The second vector to subtract.</param>
+            <param name="result">When the method completes, contains the difference of the two vectors.</param>
+        </member>
+        <member name="M:CryEngine.Vec3.Subtract(CryEngine.Vec3,CryEngine.Vec3)">
+            <summary>
+            Subtracts two vectors.
+            </summary>
+            <param name="left">The first vector to subtract.</param>
+            <param name="right">The second vector to subtract.</param>
+            <returns>The difference of the two vectors.</returns>
+        </member>
+        <member name="M:CryEngine.Vec3.Multiply(CryEngine.Vec3@,System.Single,CryEngine.Vec3@)">
+            <summary>
+            Scales a vector by the given value.
+            </summary>
+            <param name="value">The vector to scale.</param>
+            <param name="scale">The amount by which to scale the vector.</param>
+            <param name="result">When the method completes, contains the scaled vector.</param>
+        </member>
+        <member name="M:CryEngine.Vec3.Multiply(CryEngine.Vec3,System.Single)">
+            <summary>
+            Scales a vector by the given value.
+            </summary>
+            <param name="value">The vector to scale.</param>
+            <param name="scale">The amount by which to scale the vector.</param>
+            <returns>The scaled vector.</returns>
+        </member>
+        <member name="M:CryEngine.Vec3.Modulate(CryEngine.Vec3@,CryEngine.Vec3@,CryEngine.Vec3@)">
+            <summary>
+            Modulates a vector with another by performing component-wise multiplication.
+            </summary>
+            <param name="left">The first vector to modulate.</param>
+            <param name="right">The second vector to modulate.</param>
+            <param name="result">When the method completes, contains the modulated vector.</param>
+        </member>
+        <member name="M:CryEngine.Vec3.Modulate(CryEngine.Vec3,CryEngine.Vec3)">
+            <summary>
+            Modulates a vector with another by performing component-wise multiplication.
+            </summary>
+            <param name="left">The first vector to modulate.</param>
+            <param name="right">The second vector to modulate.</param>
+            <returns>The modulated vector.</returns>
+        </member>
+        <member name="M:CryEngine.Vec3.Divide(CryEngine.Vec3@,System.Single,CryEngine.Vec3@)">
+            <summary>
+            Scales a vector by the given value.
+            </summary>
+            <param name="value">The vector to scale.</param>
+            <param name="scale">The amount by which to scale the vector.</param>
+            <param name="result">When the method completes, contains the scaled vector.</param>
+        </member>
+        <member name="M:CryEngine.Vec3.Divide(CryEngine.Vec3,System.Single)">
+            <summary>
+            Scales a vector by the given value.
+            </summary>
+            <param name="value">The vector to scale.</param>
+            <param name="scale">The amount by which to scale the vector.</param>
+            <returns>The scaled vector.</returns>
+        </member>
+        <member name="M:CryEngine.Vec3.Negate(CryEngine.Vec3@,CryEngine.Vec3@)">
+            <summary>
+            Reverses the direction of a given vector.
+            </summary>
+            <param name="value">The vector to negate.</param>
+            <param name="result">When the method completes, contains a vector facing in the opposite direction.</param>
+        </member>
+        <member name="M:CryEngine.Vec3.Negate(CryEngine.Vec3)">
+            <summary>
+            Reverses the direction of a given vector.
+            </summary>
+            <param name="value">The vector to negate.</param>
+            <returns>A vector facing in the opposite direction.</returns>
+        </member>
+        <member name="M:CryEngine.Vec3.Barycentric(CryEngine.Vec3@,CryEngine.Vec3@,CryEngine.Vec3@,System.Single,System.Single,CryEngine.Vec3@)">
+            <summary>
+            Returns a <see cref="T:CryEngine.Vec3"/> containing the 3D Cartesian coordinates of a point specified in Barycentric coordinates relative to a 3D triangle.
+            </summary>
+            <param name="value1">A <see cref="T:CryEngine.Vec3"/> containing the 3D Cartesian coordinates of vertex 1 of the triangle.</param>
+            <param name="value2">A <see cref="T:CryEngine.Vec3"/> containing the 3D Cartesian coordinates of vertex 2 of the triangle.</param>
+            <param name="value3">A <see cref="T:CryEngine.Vec3"/> containing the 3D Cartesian coordinates of vertex 3 of the triangle.</param>
+            <param name="amount1">Barycentric coordinate b2, which expresses the weighting factor toward vertex 2 (specified in <paramref name="value2"/>).</param>
+            <param name="amount2">Barycentric coordinate b3, which expresses the weighting factor toward vertex 3 (specified in <paramref name="value3"/>).</param>
+            <param name="result">When the method completes, contains the 3D Cartesian coordinates of the specified point.</param>
+        </member>
+        <member name="M:CryEngine.Vec3.Barycentric(CryEngine.Vec3,CryEngine.Vec3,CryEngine.Vec3,System.Single,System.Single)">
+            <summary>
+            Returns a <see cref="T:CryEngine.Vec3"/> containing the 3D Cartesian coordinates of a point specified in Barycentric coordinates relative to a 3D triangle.
+            </summary>
+            <param name="value1">A <see cref="T:CryEngine.Vec3"/> containing the 3D Cartesian coordinates of vertex 1 of the triangle.</param>
+            <param name="value2">A <see cref="T:CryEngine.Vec3"/> containing the 3D Cartesian coordinates of vertex 2 of the triangle.</param>
+            <param name="value3">A <see cref="T:CryEngine.Vec3"/> containing the 3D Cartesian coordinates of vertex 3 of the triangle.</param>
+            <param name="amount1">Barycentric coordinate b2, which expresses the weighting factor toward vertex 2 (specified in <paramref name="value2"/>).</param>
+            <param name="amount2">Barycentric coordinate b3, which expresses the weighting factor toward vertex 3 (specified in <paramref name="value3"/>).</param>
+            <returns>A new <see cref="T:CryEngine.Vec3"/> containing the 3D Cartesian coordinates of the specified point.</returns>
+        </member>
+        <member name="M:CryEngine.Vec3.Clamp(CryEngine.Vec3@,CryEngine.Vec3@,CryEngine.Vec3@,CryEngine.Vec3@)">
+            <summary>
+            Restricts a value to be within a specified range.
+            </summary>
+            <param name="value">The value to clamp.</param>
+            <param name="min">The minimum value.</param>
+            <param name="max">The maximum value.</param>
+            <param name="result">When the method completes, contains the clamped value.</param>
+        </member>
+        <member name="M:CryEngine.Vec3.Clamp(CryEngine.Vec3,CryEngine.Vec3,CryEngine.Vec3)">
+            <summary>
+            Restricts a value to be within a specified range.
+            </summary>
+            <param name="value">The value to clamp.</param>
+            <param name="min">The minimum value.</param>
+            <param name="max">The maximum value.</param>
+            <returns>The clamped value.</returns>
+        </member>
+        <member name="M:CryEngine.Vec3.ClampXYZ(CryEngine.Vec3,System.Single,System.Single)">
+            <summary>
+            Restricts entire vector to be within a specified range.
+            </summary>
+            <param name="value">The value to clamp.</param>
+            <param name="min">The minimum value.</param>
+            <param name="max">The maximum value.</param>
+            <returns>The clamped value.</returns>
+        </member>
+        <member name="M:CryEngine.Vec3.MinXYZ(CryEngine.Vec3,System.Single)">
+            <summary>
+            Sets all values within vector to a specific minimum value
+            </summary>
+            <param name="value">The vector to restrict</param>
+            <param name="min">The minimum value</param>
+            <returns>Restricted vector</returns>
+        </member>
+        <member name="M:CryEngine.Vec3.MaxXYZ(CryEngine.Vec3,System.Single)">
+            <summary>
+            Sets all values within vector to a specific maximum value
+            </summary>
+            <param name="value">The vector to restrict</param>
+            <param name="max">The maximum value</param>
+            <returns>Restricted vector</returns>
+        </member>
+        <member name="M:CryEngine.Vec3.Cross(CryEngine.Vec3@,CryEngine.Vec3@,CryEngine.Vec3@)">
+            <summary>
+            Calculates the cross product of two vectors.
+            </summary>
+            <param name="left">First source vector.</param>
+            <param name="right">Second source vector.</param>
+            <param name="result">When the method completes, contains he cross product of the two vectors.</param>
+        </member>
+        <member name="M:CryEngine.Vec3.Cross(CryEngine.Vec3,CryEngine.Vec3)">
+            <summary>
+            Calculates the cross product of two vectors.
+            </summary>
+            <param name="left">First source vector.</param>
+            <param name="right">Second source vector.</param>
+            <returns>The cross product of the two vectors.</returns>
+        </member>
+        <member name="M:CryEngine.Vec3.Distance(CryEngine.Vec3@,CryEngine.Vec3@,System.Single@)">
+            <summary>
+            Calculates the distance between two vectors.
+            </summary>
+            <param name="value1">The first vector.</param>
+            <param name="value2">The second vector.</param>
+            <param name="result">When the method completes, contains the distance between the two vectors.</param>
+            <remarks>
+            DistanceSquared(ref Vector3, ref Vector3, out float) may be preferred when only the relative distance is needed
+            and speed is of the essence.
+            </remarks>
+        </member>
+        <member name="M:CryEngine.Vec3.Distance(CryEngine.Vec3,CryEngine.Vec3)">
+            <summary>
+            Calculates the distance between two vectors.
+            </summary>
+            <param name="value1">The first vector.</param>
+            <param name="value2">The second vector.</param>
+            <returns>The distance between the two vectors.</returns>
+            <remarks>
+            CryEngine.Vec3.DistanceSquared(Vector3, Vector3) may be preferred when only the relative distance is needed
+            and speed is of the essence.
+            </remarks>
+        </member>
+        <member name="M:CryEngine.Vec3.DistanceSquared(CryEngine.Vec3@,CryEngine.Vec3@,System.Single@)">
+            <summary>
+            Calculates the squared distance between two vectors.
+            </summary>
+            <param name="value1">The first vector.</param>
+            <param name="value2">The second vector.</param>
+            <param name="result">When the method completes, contains the squared distance between the two vectors.</param>
+            <remarks>Distance squared is the value before taking the square root. 
+            Distance squared can often be used in place of distance if relative comparisons are being made. 
+            For example, consider three points A, B, and C. To determine whether B or C is further from A, 
+            compare the distance between A and B to the distance between A and C. Calculating the two distances 
+            involves two square roots, which are computationally expensive. However, using distance squared 
+            provides the same information and avoids calculating two square roots.
+            </remarks>
+        </member>
+        <member name="M:CryEngine.Vec3.DistanceSquared(CryEngine.Vec3,CryEngine.Vec3)">
+            <summary>
+            Calculates the squared distance between two vectors.
+            </summary>
+            <param name="value1">The first vector.</param>
+            <param name="value2">The second vector.</param>
+            <returns>The squared distance between the two vectors.</returns>
+            <remarks>Distance squared is the value before taking the square root. 
+            Distance squared can often be used in place of distance if relative comparisons are being made. 
+            For example, consider three points A, B, and C. To determine whether B or C is further from A, 
+            compare the distance between A and B to the distance between A and C. Calculating the two distances 
+            involves two square roots, which are computationally expensive. However, using distance squared 
+            provides the same information and avoids calculating two square roots.
+            </remarks>
+        </member>
+        <member name="M:CryEngine.Vec3.Dot(CryEngine.Vec3@,CryEngine.Vec3@,System.Single@)">
+            <summary>
+            Calculates the dot product of two vectors.
+            </summary>
+            <param name="left">First source vector.</param>
+            <param name="right">Second source vector.</param>
+            <param name="result">When the method completes, contains the dot product of the two vectors.</param>
+        </member>
+        <member name="M:CryEngine.Vec3.Dot(CryEngine.Vec3,CryEngine.Vec3)">
+            <summary>
+            Calculates the dot product of two vectors.
+            </summary>
+            <param name="left">First source vector.</param>
+            <param name="right">Second source vector.</param>
+            <returns>The dot product of the two vectors.</returns>
+        </member>
+        <member name="M:CryEngine.Vec3.Normalize(CryEngine.Vec3@,CryEngine.Vec3@)">
+            <summary>
+            Converts the vector into a unit vector.
+            </summary>
+            <param name="value">The vector to normalize.</param>
+            <param name="result">When the method completes, contains the normalized vector.</param>
+        </member>
+        <member name="M:CryEngine.Vec3.Normalize(CryEngine.Vec3)">
+            <summary>
+            Converts the vector into a unit vector.
+            </summary>
+            <param name="value">The vector to normalize.</param>
+            <returns>The normalized vector.</returns>
+        </member>
+        <member name="M:CryEngine.Vec3.Lerp(CryEngine.Vec3@,CryEngine.Vec3@,System.Single,CryEngine.Vec3@)">
+            <summary>
+            Performs a linear interpolation between two vectors.
+            </summary>
+            <param name="start">Start vector.</param>
+            <param name="end">End vector.</param>
+            <param name="amount">Value between 0 and 1 indicating the weight of <paramref name="end"/>.</param>
+            <param name="result">When the method completes, contains the linear interpolation of the two vectors.</param>
+            <remarks>
+            This method performs the linear interpolation based on the following formula.
+            <code>start + (end - start) * amount</code>
+            Passing <paramref name="amount"/> a value of 0 will cause <paramref name="start"/> to be returned; a value of 1 will cause <paramref name="end"/> to be returned. 
+            </remarks>
+        </member>
+        <member name="M:CryEngine.Vec3.Lerp(CryEngine.Vec3,CryEngine.Vec3,System.Single)">
+            <summary>
+            Performs a linear interpolation between two vectors.
+            </summary>
+            <param name="start">Start vector.</param>
+            <param name="end">End vector.</param>
+            <param name="amount">Value between 0 and 1 indicating the weight of <paramref name="end"/>.</param>
+            <returns>The linear interpolation of the two vectors.</returns>
+            <remarks>
+            This method performs the linear interpolation based on the following formula.
+            <code>start + (end - start) * amount</code>
+            Passing <paramref name="amount"/> a value of 0 will cause <paramref name="start"/> to be returned; a value of 1 will cause <paramref name="end"/> to be returned. 
+            </remarks>
+        </member>
+        <member name="M:CryEngine.Vec3.SmoothStep(CryEngine.Vec3@,CryEngine.Vec3@,System.Single,CryEngine.Vec3@)">
+            <summary>
+            Performs a cubic interpolation between two vectors.
+            </summary>
+            <param name="start">Start vector.</param>
+            <param name="end">End vector.</param>
+            <param name="amount">Value between 0 and 1 indicating the weight of <paramref name="end"/>.</param>
+            <param name="result">When the method completes, contains the cubic interpolation of the two vectors.</param>
+        </member>
+        <member name="M:CryEngine.Vec3.SmoothStep(CryEngine.Vec3,CryEngine.Vec3,System.Single)">
+            <summary>
+            Performs a cubic interpolation between two vectors.
+            </summary>
+            <param name="start">Start vector.</param>
+            <param name="end">End vector.</param>
+            <param name="amount">Value between 0 and 1 indicating the weight of <paramref name="end"/>.</param>
+            <returns>The cubic interpolation of the two vectors.</returns>
+        </member>
+        <member name="M:CryEngine.Vec3.Hermite(CryEngine.Vec3@,CryEngine.Vec3@,CryEngine.Vec3@,CryEngine.Vec3@,System.Single,CryEngine.Vec3@)">
+            <summary>
+            Performs a Hermite spline interpolation.
+            </summary>
+            <param name="value1">First source position vector.</param>
+            <param name="tangent1">First source tangent vector.</param>
+            <param name="value2">Second source position vector.</param>
+            <param name="tangent2">Second source tangent vector.</param>
+            <param name="amount">Weighting factor.</param>
+            <param name="result">When the method completes, contains the result of the Hermite spline interpolation.</param>
+        </member>
+        <member name="M:CryEngine.Vec3.Hermite(CryEngine.Vec3,CryEngine.Vec3,CryEngine.Vec3,CryEngine.Vec3,System.Single)">
+            <summary>
+            Performs a Hermite spline interpolation.
+            </summary>
+            <param name="value1">First source position vector.</param>
+            <param name="tangent1">First source tangent vector.</param>
+            <param name="value2">Second source position vector.</param>
+            <param name="tangent2">Second source tangent vector.</param>
+            <param name="amount">Weighting factor.</param>
+            <returns>The result of the Hermite spline interpolation.</returns>
+        </member>
+        <member name="M:CryEngine.Vec3.CatmullRom(CryEngine.Vec3@,CryEngine.Vec3@,CryEngine.Vec3@,CryEngine.Vec3@,System.Single,CryEngine.Vec3@)">
+            <summary>
+            Performs a Catmull-Rom interpolation using the specified positions.
+            </summary>
+            <param name="value1">The first position in the interpolation.</param>
+            <param name="value2">The second position in the interpolation.</param>
+            <param name="value3">The third position in the interpolation.</param>
+            <param name="value4">The fourth position in the interpolation.</param>
+            <param name="amount">Weighting factor.</param>
+            <param name="result">When the method completes, contains the result of the Catmull-Rom interpolation.</param>
+        </member>
+        <member name="M:CryEngine.Vec3.CatmullRom(CryEngine.Vec3,CryEngine.Vec3,CryEngine.Vec3,CryEngine.Vec3,System.Single)">
+            <summary>
+            Performs a Catmull-Rom interpolation using the specified positions.
+            </summary>
+            <param name="value1">The first position in the interpolation.</param>
+            <param name="value2">The second position in the interpolation.</param>
+            <param name="value3">The third position in the interpolation.</param>
+            <param name="value4">The fourth position in the interpolation.</param>
+            <param name="amount">Weighting factor.</param>
+            <returns>A vector that is the result of the Catmull-Rom interpolation.</returns>
+        </member>
+        <member name="M:CryEngine.Vec3.Max(CryEngine.Vec3@,CryEngine.Vec3@,CryEngine.Vec3@)">
+            <summary>
+            Returns a vector containing the smallest components of the specified vectors.
+            </summary>
+            <param name="left">The first source vector.</param>
+            <param name="right">The second source vector.</param>
+            <param name="result">When the method completes, contains an new vector composed of the largest components of the source vectors.</param>
+        </member>
+        <member name="M:CryEngine.Vec3.Max(CryEngine.Vec3,CryEngine.Vec3)">
+            <summary>
+            Returns a vector containing the largest components of the specified vectors.
+            </summary>
+            <param name="left">The first source vector.</param>
+            <param name="right">The second source vector.</param>
+            <returns>A vector containing the largest components of the source vectors.</returns>
+        </member>
+        <member name="M:CryEngine.Vec3.Min(CryEngine.Vec3@,CryEngine.Vec3@,CryEngine.Vec3@)">
+            <summary>
+            Returns a vector containing the smallest components of the specified vectors.
+            </summary>
+            <param name="left">The first source vector.</param>
+            <param name="right">The second source vector.</param>
+            <param name="result">When the method completes, contains an new vector composed of the smallest components of the source vectors.</param>
+        </member>
+        <member name="M:CryEngine.Vec3.Min(CryEngine.Vec3,CryEngine.Vec3)">
+            <summary>
+            Returns a vector containing the smallest components of the specified vectors.
+            </summary>
+            <param name="left">The first source vector.</param>
+            <param name="right">The second source vector.</param>
+            <returns>A vector containing the smallest components of the source vectors.</returns>
+        </member>
+        <member name="M:CryEngine.Vec3.Reflect(CryEngine.Vec3@,CryEngine.Vec3@,CryEngine.Vec3@)">
+            <summary>
+            Returns the reflection of a vector off a surface that has the specified normal. 
+            </summary>
+            <param name="vector">The source vector.</param>
+            <param name="normal">Normal of the surface.</param>
+            <param name="result">When the method completes, contains the reflected vector.</param>
+            <remarks>Reflect only gives the direction of a reflection off a surface, it does not determine 
+            whether the original vector was close enough to the surface to hit it.</remarks>
+        </member>
+        <member name="M:CryEngine.Vec3.Reflect(CryEngine.Vec3,CryEngine.Vec3)">
+            <summary>
+            Returns the reflection of a vector off a surface that has the specified normal. 
+            </summary>
+            <param name="vector">The source vector.</param>
+            <param name="normal">Normal of the surface.</param>
+            <returns>The reflected vector.</returns>
+            <remarks>Reflect only gives the direction of a reflection off a surface, it does not determine 
+            whether the original vector was close enough to the surface to hit it.</remarks>
+        </member>
+        <member name="M:CryEngine.Vec3.Refract(CryEngine.Vec3@,CryEngine.Vec3@,System.Single,CryEngine.Vec3@)">
+            <summary>
+            Returns the fraction of a vector off a surface that has the specified normal and index.
+            </summary>
+            <param name="vector">The source vector.</param>
+            <param name="normal">Normal of the surface.</param>
+            <param name="index">Index of refraction.</param>
+            <param name="result">When the method completes, contains the refracted vector.</param>
+        </member>
+        <member name="M:CryEngine.Vec3.Refract(CryEngine.Vec3,CryEngine.Vec3,System.Single)">
+            <summary>
+            Returns the fraction of a vector off a surface that has the specified normal and index.
+            </summary>
+            <param name="vector">The source vector.</param>
+            <param name="normal">Normal of the surface.</param>
+            <param name="index">Index of refraction.</param>
+            <returns>The refracted vector.</returns>
+        </member>
+        <member name="M:CryEngine.Vec3.Orthogonalize(CryEngine.Vec3[],CryEngine.Vec3[])">
+            <summary>
+            Orthogonalizes a list of vectors.
+            </summary>
+            <param name="destination">The list of orthogonalized vectors.</param>
+            <param name="source">The list of vectors to orthogonalize.</param>
+            <remarks>
+            <para>Orthogonalization is the process of making all vectors orthogonal to each other. This
+            means that any given vector in the list will be orthogonal to any other given vector in the
+            list.</para>
+            <para>Because this method uses the modified Gram-Schmidt process, the resulting vectors
+            tend to be numerically unstable. The numeric stability decreases according to the vectors
+            position in the list so that the first vector is the most stable and the last vector is the
+            least stable.</para>
+            </remarks>
+            <exception cref="T:System.ArgumentNullException">Thrown when <paramref name="source"/> or <paramref name="destination"/> is <c>null</c>.</exception>
+            <exception cref="T:System.ArgumentOutOfRangeException">Thrown when <paramref name="destination"/> is shorter in length than <paramref name="source"/>.</exception>
+        </member>
+        <member name="M:CryEngine.Vec3.Orthonormalize(CryEngine.Vec3[],CryEngine.Vec3[])">
+            <summary>
+            Orthonormalizes a list of vectors.
+            </summary>
+            <param name="destination">The list of orthonormalized vectors.</param>
+            <param name="source">The list of vectors to orthonormalize.</param>
+            <remarks>
+            <para>Orthonormalization is the process of making all vectors orthogonal to each
+            other and making all vectors of unit length. This means that any given vector will
+            be orthogonal to any other given vector in the list.</para>
+            <para>Because this method uses the modified Gram-Schmidt process, the resulting vectors
+            tend to be numerically unstable. The numeric stability decreases according to the vectors
+            position in the list so that the first vector is the most stable and the last vector is the
+            least stable.</para>
+            </remarks>
+            <exception cref="T:System.ArgumentNullException">Thrown when <paramref name="source"/> or <paramref name="destination"/> is <c>null</c>.</exception>
+            <exception cref="T:System.ArgumentOutOfRangeException">Thrown when <paramref name="destination"/> is shorter in length than <paramref name="source"/>.</exception>
+        </member>
+        <member name="M:CryEngine.Vec3.Transform(CryEngine.Vec3@,CryEngine.Quat@,CryEngine.Vec3@)">
+            <summary>
+            Transforms a 3D vector by the given <see cref="T:CryEngine.Quat"/> rotation.
+            </summary>
+            <param name="vector">The vector to rotate.</param>
+            <param name="rotation">The <see cref="T:CryEngine.Quat"/> rotation to apply.</param>
+            <param name="result">When the method completes, contains the transformed <see cref="T:CryEngine.Vec4"/>.</param>
+        </member>
+        <member name="M:CryEngine.Vec3.Transform(CryEngine.Vec3,CryEngine.Quat)">
+            <summary>
+            Transforms a 3D vector by the given <see cref="T:CryEngine.Quat"/> rotation.
+            </summary>
+            <param name="vector">The vector to rotate.</param>
+            <param name="rotation">The <see cref="T:CryEngine.Quat"/> rotation to apply.</param>
+            <returns>The transformed <see cref="T:CryEngine.Vec4"/>.</returns>
+        </member>
+        <member name="M:CryEngine.Vec3.Transform(CryEngine.Vec3[],CryEngine.Quat@,CryEngine.Vec3[])">
+            <summary>
+            Transforms an array of vectors by the given <see cref="T:CryEngine.Quat"/> rotation.
+            </summary>
+            <param name="source">The array of vectors to transform.</param>
+            <param name="rotation">The <see cref="T:CryEngine.Quat"/> rotation to apply.</param>
+            <param name="destination">The array for which the transformed vectors are stored.
+            This array may be the same array as <paramref name="source"/>.</param>
+            <exception cref="T:System.ArgumentNullException">Thrown when <paramref name="source"/> or <paramref name="destination"/> is <c>null</c>.</exception>
+            <exception cref="T:System.ArgumentOutOfRangeException">Thrown when <paramref name="destination"/> is shorter in length than <paramref name="source"/>.</exception>
+        </member>
+        <member name="M:CryEngine.Vec3.op_Addition(CryEngine.Vec3,CryEngine.Vec3)">
+            <summary>
+            Adds two vectors.
+            </summary>
+            <param name="left">The first vector to add.</param>
+            <param name="right">The second vector to add.</param>
+            <returns>The sum of the two vectors.</returns>
+        </member>
+        <member name="M:CryEngine.Vec3.op_UnaryPlus(CryEngine.Vec3)">
+            <summary>
+            Assert a vector (return it unchanged).
+            </summary>
+            <param name="value">The vector to assert (unchange).</param>
+            <returns>The asserted (unchanged) vector.</returns>
+        </member>
+        <member name="M:CryEngine.Vec3.op_Subtraction(CryEngine.Vec3,CryEngine.Vec3)">
+            <summary>
+            Subtracts two vectors.
+            </summary>
+            <param name="left">The first vector to subtract.</param>
+            <param name="right">The second vector to subtract.</param>
+            <returns>The difference of the two vectors.</returns>
+        </member>
+        <member name="M:CryEngine.Vec3.op_UnaryNegation(CryEngine.Vec3)">
+            <summary>
+            Reverses the direction of a given vector.
+            </summary>
+            <param name="value">The vector to negate.</param>
+            <returns>A vector facing in the opposite direction.</returns>
+        </member>
+        <member name="M:CryEngine.Vec3.op_Multiply(System.Single,CryEngine.Vec3)">
+            <summary>
+            Scales a vector by the given value.
+            </summary>
+            <param name="value">The vector to scale.</param>
+            <param name="scale">The amount by which to scale the vector.</param>
+            <returns>The scaled vector.</returns>
+        </member>
+        <member name="M:CryEngine.Vec3.op_Multiply(CryEngine.Vec3,System.Single)">
+            <summary>
+            Scales a vector by the given value.
+            </summary>
+            <param name="value">The vector to scale.</param>
+            <param name="scale">The amount by which to scale the vector.</param>
+            <returns>The scaled vector.</returns>
+        </member>
+        <member name="M:CryEngine.Vec3.op_Division(CryEngine.Vec3,System.Single)">
+            <summary>
+            Scales a vector by the given value.
+            </summary>
+            <param name="value">The vector to scale.</param>
+            <param name="scale">The amount by which to scale the vector.</param>
+            <returns>The scaled vector.</returns>
+        </member>
+        <member name="M:CryEngine.Vec3.op_Equality(CryEngine.Vec3,CryEngine.Vec3)">
+            <summary>
+            Tests for equality between two objects.
+            </summary>
+            <param name="left">The first value to compare.</param>
+            <param name="right">The second value to compare.</param>
+            <returns><c>true</c> if <paramref name="left"/> has the same value as <paramref name="right"/>; otherwise, <c>false</c>.</returns>
+        </member>
+        <member name="M:CryEngine.Vec3.op_Inequality(CryEngine.Vec3,CryEngine.Vec3)">
+            <summary>
+            Tests for inequality between two objects.
+            </summary>
+            <param name="left">The first value to compare.</param>
+            <param name="right">The second value to compare.</param>
+            <returns><c>true</c> if <paramref name="left"/> has a different value than <paramref name="right"/>; otherwise, <c>false</c>.</returns>
+        </member>
+        <member name="M:CryEngine.Vec3.op_Explicit(CryEngine.Vec3)~CryEngine.Vec2">
+            <summary>
+            Performs an explicit conversion from <see cref="T:CryEngine.Vec3"/> to <see cref="T:CryEngine.Vec2"/>.
+            </summary>
+            <param name="value">The value.</param>
+            <returns>The result of the conversion.</returns>
+        </member>
+        <member name="M:CryEngine.Vec3.op_Explicit(CryEngine.Vec3)~CryEngine.Vec4">
+            <summary>
+            Performs an explicit conversion from <see cref="T:CryEngine.Vec3"/> to <see cref="T:CryEngine.Vec4"/>.
+            </summary>
+            <param name="value">The value.</param>
+            <returns>The result of the conversion.</returns>
+        </member>
+        <member name="M:CryEngine.Vec3.ToString">
+            <summary>
+            Returns a <see cref="T:System.String"/> that represents this instance.
+            </summary>
+            <returns>
+            A <see cref="T:System.String"/> that represents this instance.
+            </returns>
+        </member>
+        <member name="M:CryEngine.Vec3.ToString(System.String)">
+            <summary>
+            Returns a <see cref="T:System.String"/> that represents this instance.
+            </summary>
+            <param name="format">The format.</param>
+            <returns>
+            A <see cref="T:System.String"/> that represents this instance.
+            </returns>
+        </member>
+        <member name="M:CryEngine.Vec3.ToString(System.IFormatProvider)">
+            <summary>
+            Returns a <see cref="T:System.String"/> that represents this instance.
+            </summary>
+            <param name="formatProvider">The format provider.</param>
+            <returns>
+            A <see cref="T:System.String"/> that represents this instance.
+            </returns>
+        </member>
+        <member name="M:CryEngine.Vec3.ToString(System.String,System.IFormatProvider)">
+            <summary>
+            Returns a <see cref="T:System.String"/> that represents this instance.
+            </summary>
+            <param name="format">The format.</param>
+            <param name="formatProvider">The format provider.</param>
+            <returns>
+            A <see cref="T:System.String"/> that represents this instance.
+            </returns>
+        </member>
+        <member name="M:CryEngine.Vec3.GetHashCode">
+            <summary>
+            Returns a hash code for this instance.
+            </summary>
+            <returns>
+            A hash code for this instance, suitable for use in hashing algorithms and data structures like a hash table. 
+            </returns>
+        </member>
+        <member name="M:CryEngine.Vec3.Equals(CryEngine.Vec3)">
+            <summary>
+            Determines whether the specified <see cref="T:CryEngine.Vec3"/> is equal to this instance.
+            </summary>
+            <param name="other">The <see cref="T:CryEngine.Vec3"/> to compare with this instance.</param>
+            <returns>
+            <c>true</c> if the specified <see cref="T:CryEngine.Vec3"/> is equal to this instance; otherwise, <c>false</c>.
+            </returns>
+        </member>
+        <member name="M:CryEngine.Vec3.Equals(CryEngine.Vec3,System.Single)">
+            <summary>
+            Determines whether the specified <see cref="T:CryEngine.Vec3"/> is equal to this instance.
+            </summary>
+            <param name="other">The <see cref="T:CryEngine.Vec3"/> to compare with this instance.</param>
+            <param name="epsilon">The amount of error allowed.</param>
+            <returns>
+            <c>true</c> if the specified <see cref="T:CryEngine.Vec3"/> is equal to this instance; otherwise, <c>false</c>.
+            </returns>
+        </member>
+        <member name="M:CryEngine.Vec3.Equals(System.Object)">
+            <summary>
+            Determines whether the specified <see cref="T:System.Object"/> is equal to this instance.
+            </summary>
+            <param name="value">The <see cref="T:System.Object"/> to compare with this instance.</param>
+            <returns>
+            	<c>true</c> if the specified <see cref="T:System.Object"/> is equal to this instance; otherwise, <c>false</c>.
+            </returns>
+        </member>
+        <member name="P:CryEngine.Vec3.IsNormalized">
+            <summary>
+            Gets a value indicting whether this instance is normalized.
+            </summary>
+        </member>
+        <member name="P:CryEngine.Vec3.Item(System.Int32)">
+            <summary>
+            Gets or sets the component at the specified index.
+            </summary>
+            <value>The value of the X, Y, or Z component, depending on the index.</value>
+            <param name="index">The index of the component to access. Use 0 for the X component, 1 for the Y component, and 2 for the Z component.</param>
+            <returns>The value of the component at the specified index.</returns>
+            <exception cref="T:System.ArgumentOutOfRangeException">Thrown when the <paramref name="index"/> is out of the range [0, 2].</exception>
+        </member>
+        <member name="P:CryEngine.Vec3.Length">
+            <summary>
+            Calculates the length of the vector.
+            </summary>
+            <returns>The length of the vector.</returns>
+            <remarks>
+            <see cref="M:CryEngine.Vec3.LengthSquared"/> may be preferred when only the relative length is needed
+            and speed is of the essence.
+            </remarks>
+        </member>
+        <member name="T:CryEngine.PathUtils">
+            <summary>
+            Provides a clean method of retrieving commonly used engine filepaths.
+            </summary>
+        </member>
+        <member name="M:CryEngine.PathUtils.GetScriptFolder(CryEngine.Initialization.ScriptType)">
+            <summary>
+            Gets the folder in which a certain type of scripts are located.
+            </summary>
+            <param name="scriptType"></param>
+            <returns>The folder in which scripts of this type are located; i.e. Game\Scripts\Entities</returns>
+            <example>GetScriptFolder(MonoScriptType.Entity)</example>
+        </member>
+        <member name="P:CryEngine.PathUtils.RootFolder">
+            <summary>
+            Gets the root engine folder.
+            </summary>
+            <returns>The filepath to the root folder as a string, ex:</returns>
+            <example>"C:\CryENGINE3"</example>
+        </member>
+        <member name="P:CryEngine.PathUtils.BinaryFolder">
+            <summary>
+            Gets the current folder containing binaries relevant to current build type (Bin32 / Bin64).
+            </summary>
+            <returns>The filepath to the Binary folder as a string, ex:
+            <example>"C:\CryENGINE3\Bin32"</example></returns>
+        </member>
+        <member name="P:CryEngine.PathUtils.EngineFolder">
+            <summary>
+            Gets the engine folder.
+            CryENGINE uses this store engine content which is not specific to the game being developed, i.e. shaders and configuration files.
+            </summary>
+            <returns>The filepath to the Engine folder as a string, ex:
+            <example>"C:\CryENGINE3\Engine"</example></returns>
+        </member>
+        <member name="P:CryEngine.PathUtils.GameFolder">
+            <summary>
+            Gets the current game folder.
+            CryENGINE uses this as the root for all game-related content.
+            </summary>
+            <returns>The filepath to the Game folder as a string, ex:
+            <example>"C:\CryENGINE3\Game"</example></returns>
+        </member>
+        <member name="P:CryEngine.PathUtils.ScriptsFolder">
+            <summary>
+            Gets the folder in which the engine stores scripts.
+            We use this as the root for our .cs files and .dll plugins.
+            </summary>
+            <returns>The filepath to the Scripts folder as a string, ex:
+            <example>"C:\CryENGINE3\Game\Scripts"</example></returns>
+        </member>
+        <member name="M:CryEngine.Initialization.ScriptManager.LoadLibrariesInFolder(System.String)">
+            <summary>
+            This function will automatically scan for C# dll (*.dll) files and load the types contained within them.
+            </summary>
+        </member>
+        <member name="M:CryEngine.Initialization.ScriptManager.ProcessAssembly(System.Reflection.Assembly)">
+            <summary>
+            Processes a C# assembly and adds all found types to ScriptCompiler.CompiledScripts
+            </summary>
+        </member>
+        <member name="M:CryEngine.Initialization.ScriptManager.LoadAssembly(System.String)">
+            <summary>
+            Loads a C# assembly by location, creates a shadow-copy and generates debug database (mdb).
+            </summary>
+            <param name="assemblyPath"></param>
+        </member>
+        <member name="M:CryEngine.Initialization.ScriptManager.ProcessType(System.Type)">
+            <summary>
+            Adds the type to CompiledScripts
+            </summary>
+            <param name="type"></param>
+        </member>
+        <member name="M:CryEngine.Initialization.ScriptManager.ProcessMembers(System.Type)">
+            <summary>
+            Processes all members of a type for CryMono features such as CCommands.
+            </summary>
+            <param name="type"></param>
+        </member>
+        <member name="M:CryEngine.Initialization.ScriptManager.OnUpdate(System.Single)">
+            <summary>
+            Called once per frame.
+            </summary>
+        </member>
+        <member name="M:CryEngine.Initialization.ScriptManager.CreateScriptInstance(System.String,CryEngine.Initialization.ScriptType,System.Object[])">
+            <summary>
+            Instantiates a script using its name and interface.
+            </summary>
+            <param name="scriptName"></param>
+            <param name="constructorParams"></param>
+            <returns>New instance scriptId or -1 if instantiation failed.</returns>
+        </member>
+        <member name="M:CryEngine.Initialization.ScriptManager.RemoveInstances``1(CryEngine.Initialization.ScriptType,System.Predicate{``0})">
+            <summary>
+            Locates and destructs the script with the assigned scriptId.
+            </summary>
+        </member>
+        <member name="F:CryEngine.Initialization.ScriptManager.LastScriptId">
+            <summary>
+            Last assigned ScriptId, next = + 1
+            </summary>
+        </member>
+    </members>
+</doc>