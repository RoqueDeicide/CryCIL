﻿using System;
using System.Linq;
using System.IO;

using System.Collections.ObjectModel;
using System.Collections.Generic;

using System.CodeDom.Compiler;
using System.Reflection;

using CryEngine.Extensions;
using CryEngine.Utilities;

using System.ComponentModel;

using System.Threading.Tasks;

namespace CryEngine
{
	public static partial class ScriptCompiler
	{
		public static bool Initialize()
		{
			CompiledScripts = new Collection<CryScript>();
			FlowNodes = new Collection<StoredNode>();

            assemblyReferenceHandler = new AssemblyReferenceHandler();

			LastScriptId = 0;

			LoadPrecompiledAssemblies();

			var compilationParams = new CompilationParameters();

			compilationParams.Folders = new string[] 
			{ 
				PathUtils.GetScriptFolder(ScriptType.Entity),
				PathUtils.GetScriptFolder(ScriptType.GameRules),
				PathUtils.GetScriptFolder(ScriptType.FlowNode),
				PathUtils.GetScriptFolder(ScriptType.UIEvent)
			};

			try
			{
				CompileScripts(ref compilationParams);
			}
			catch(ScriptCompilationException ex)
			{
				Debug.LogException(ex);

				return false;
			}

			return true;
		}

		public static void PostInit()
		{
			// These have to be registered later on due to the flow system being initialized late.
			RegisterFlownodes();
		}

		private static void LoadPrecompiledAssemblies()
		{
			//Add pre-compiled assemblies / plugins
			ScriptCompiler.LoadLibrariesInFolder(Path.Combine(PathUtils.GetScriptsFolder(), "Plugins"));
		}

		/// <summary>
		/// Instantiates a script using its name and interface.
		/// </summary>
		/// <param name="scriptName"></param>
		/// <param name="constructorParams"></param>
		/// <returns>New instance scriptId or -1 if instantiation failed.</returns>
		[EditorBrowsable(EditorBrowsableState.Never)]
		public static CryScriptInstance InstantiateScript(string scriptName, object[] constructorParams = null)
		{
			if(scriptName.Length < 1)
				throw new ArgumentException("Empty script name passed to InstantiateClass");

            var script = CompiledScripts.FirstOrDefault(x => x.ScriptType.Name.Equals(scriptName));
            if(script == default(CryScript))
				throw new ScriptNotFoundException(string.Format("Compiled script {0} could not be found.", scriptName));

            int index = CompiledScripts.IndexOf(script);

			AddScriptInstance(System.Activator.CreateInstance(CompiledScripts[index].ScriptType, constructorParams) as CryScriptInstance, index);

			return CompiledScripts[index].ScriptInstances.Last();
		}

		/// <summary>
		/// Adds an script instance to the script collection and returns its new id.
		/// </summary>
		/// <param name="instance"></param>
		public static int AddScriptInstance(CryScriptInstance instance)
		{
			if(instance == null)
				return -1;

            var script = CompiledScripts.FirstOrDefault(x => x.ScriptType == instance.GetType());
            if (script == default(CryScript))
                throw new ScriptNotFoundException(string.Format("Compiled script {0} could not be found.", instance.GetType().Name));

            return AddScriptInstance(instance, CompiledScripts.IndexOf(script));
		}

		/// <summary>
		/// Adds an script instance to the script collection and returns its new id.
		/// </summary>
		/// <param name="instance"></param>
		/// <param name="scriptIndex">Index of the CryScript object residing in ScriptCompiler.CompiledScripts</param>
		public static int AddScriptInstance(CryScriptInstance instance, int scriptIndex)
		{
			if(scriptIndex == -1)
				throw new ScriptNotFoundException(string.Format("Failed to locate the compiled script of type {0}", instance.GetType().Name));

			var script = CompiledScripts.ElementAt(scriptIndex);

			if(script.ScriptInstances == null)
				script.ScriptInstances = new Collection<CryScriptInstance>();
			else if(script.ScriptInstances.Contains(instance))
				return -1;

			LastScriptId++;

			instance.ScriptId = LastScriptId;
			script.ScriptInstances.Add(instance);

			CompiledScripts[scriptIndex] = script;

			return LastScriptId;
		}

		public static void RemoveInstance(int scriptId)
		{
			RemoveInstance(scriptId, null);
		}

		/// <summary>
		/// Locates and destructs the script with the assigned scriptId.
		/// </summary>
		/// <param name="scriptId"></param>
		public static void RemoveInstance(int scriptId, Type scriptType)	
		{
			if(scriptType != null)
			{
				var script = CompiledScripts.FirstOrDefault(x => x.ScriptType == scriptType);
				if(script == default(CryScript))
					throw new ScriptNotFoundException(string.Format("Failed to find script by name {0}", scriptType.Name));

				RemoveInstanceFromScriptById(ref script, scriptId);

				CompiledScripts[CompiledScripts.IndexOf(script)] = script;
			}
			else
			{
				for(int i = 0; i < CompiledScripts.Count; i++)
				{
					CryScript script = CompiledScripts[i];

					RemoveInstanceFromScriptById(ref script, scriptId);

					CompiledScripts[i] = script;
				}
			}
		}

		static void RemoveInstanceFromScriptById(ref CryScript script, int scriptId)
		{
			if(script.ScriptInstances != null && script.ScriptInstances.Count > 0)
			{
				var scriptInstance = script.ScriptInstances.FirstOrDefault(x => x.ScriptId == scriptId);
				if(scriptInstance == InvalidScriptInstance)
					return;

				int instanceIndex = script.ScriptInstances.IndexOf(scriptInstance);
				if(instanceIndex == -1)
				{
					Debug.LogAlways("Failed to remove script with id {0}; instance was not found.", scriptId);
					return;
				}

				script.ScriptInstances.RemoveAt(instanceIndex);
			}
		}

		public static CryScriptInstance GetScriptInstanceById(int id)
		{
			var scripts = CompiledScripts.Where(script => script.ScriptInstances != null && script.ScriptInstances.Count > 0);

			CryScriptInstance scriptInstance = null;
			foreach(var script in scripts)
			{
				scriptInstance = script.ScriptInstances.FirstOrDefault(instance => instance.ScriptId == id);

				if(scriptInstance != InvalidScriptInstance)
					return scriptInstance;
			}

			return null;
		}

		/// <summary>
		/// Avoid creating a new empty CryScriptInstance each time we need to check
		/// </summary>
		static CryScriptInstance InvalidScriptInstance = default(CryScriptInstance);

		public static int GetEntityScriptId(EntityId entityId, System.Type scriptType = null)
		{
			var scripts = CompiledScripts.Where(script => (scriptType != null ? script.ScriptType.Implements(scriptType) : true) && script.ScriptInstances != null);

			foreach(var compiledScript in scripts)
			{
				foreach(var script in compiledScript.ScriptInstances)
				{
					var scriptEntity = script as Entity;
					if(scriptEntity != null && scriptEntity.Id == entityId)
						return script.ScriptId;
				}
			}

			return -1;
		}

		/// <summary>
		/// Called once per frame.
		/// </summary>
		public static void OnUpdate(float frameTime)
		{
			Time.DeltaTime = frameTime;

			foreach(var script in CompiledScripts)
			{
				if(script.ScriptInstances != null)
				{
					foreach(var instance in script.ScriptInstances)
						if(instance.ReceiveUpdates)
							instance.OnUpdate();
				}
			}

			Entity.UpdateSpawnedEntities();
		}

		/// <summary>
		/// This function will automatically scan for C# dll (*.dll) files and load the types contained within them.
		/// </summary>
		public static void LoadLibrariesInFolder(string directory)
		{
			if (!Directory.Exists(directory))
				throw new DirectoryNotFoundException(string.Format("Libraries failed to load; Folder {0} does not exist.", directory));

			var plugins = Directory.GetFiles(directory, "*.dll", SearchOption.AllDirectories);

			if (plugins != null && plugins.Length != 0)
			{
				foreach (var plugin in plugins)
				{
					try
					{
						string newPath = Path.Combine(Path.GetTempPath(), Path.GetFileName(plugin));

						File.Copy(plugin, newPath, true);
#if !RELEASE
						GenerateDebugDatabaseForAssembly(plugin);

						string mdbFile = plugin + ".mdb";
						if (File.Exists(mdbFile)) // success
							File.Copy(mdbFile, Path.Combine(Path.GetTempPath(), Path.GetFileName(mdbFile)), true);
#endif

						//Process it, in case it contains types/gamerules
						LoadAssembly(Assembly.LoadFrom(newPath));
					}
					//This exception tells us that the assembly isn't a valid .NET assembly for whatever reason
					catch (BadImageFormatException)
					{
						Debug.LogAlways("Plugin loading failed for {0}; dll is not valid.", plugin);
					}
				}
			}
		}

		public enum ScriptLanguage
		{
			CSharp,
			VisualBasic,
			JScript
		}

		public class CompilationParameters
		{
			public CompilationParameters()
			{
				Language = ScriptLanguage.CSharp;
			}

			public ScriptLanguage Language { get; set; }
			public CompilerResults Results { get; internal set; }

			/// <summary>
			/// The folders from which scripts should be compiled from.
			/// </summary>
			public string[] Folders { get; set; }

			/// <summary>
			/// Forces generation of debug information, even in release mode.
			/// </summary>
			public bool ForceDebugInformation { get; set; }
		}

		/// <summary>
		/// Compiles the scripts and compiles them into an assembly.
		/// </summary>
		/// <param name="compilationParameters"></param>
		/// <returns></returns>
		/// <exception cref="System.IO.DirectoryNotFoundException">Thrown when one or more script folders could not be located.</exception>
		/// <exception cref="System.ArgumentNullException">Thrown if the compiled assembly could not be loaded.</exception>
		/// <exception cref="CryEngine.ScriptCompilationException">Thrown if one or more compilation errors occur.</exception>
		public static void CompileScripts(ref CompilationParameters compilationParameters)
		{
            if (compilationParameters == null)
                throw new ArgumentException("CompilationParameters was null");

			if(compilationParameters.Folders == null)
                throw new ArgumentException(message: "Supplied Folders array in CompilationParameters argument was null");
			else if(compilationParameters.Folders.Length < 1)
                throw new ArgumentException(message: "Supplied Folders array in CompilationParameters did not contain any strings");

			var scripts = new List<string>();
			foreach(var directory in compilationParameters.Folders)
			{
				if (Directory.Exists(directory))
					scripts.AddRange(Directory.GetFiles(directory, "*.cs", SearchOption.AllDirectories));
				else
					throw new DirectoryNotFoundException(message: string.Format("Could not compile scripts in {0}; directory not found", directory));
			}

			if(scripts.Count <= 0)
				return;

			CodeDomProvider provider = null;
			switch(compilationParameters.Language)
			{
				case ScriptLanguage.VisualBasic:
					provider = CodeDomProvider.CreateProvider("VisualBasic");
					break;
				case ScriptLanguage.JScript:
					provider = CodeDomProvider.CreateProvider("JScript");
					break;
				case ScriptLanguage.CSharp:
					provider = CodeDomProvider.CreateProvider("CSharp");
					break;
			}

			CompilerParameters compilerParameters = new CompilerParameters();

			compilerParameters.GenerateExecutable = false;

			bool includeDebugInfo = true;

#if RELEASE
			if(!compilationParams.ForceDebugInformation)
				includeDebugInfo = false;
#endif

			// Necessary for stack trace line numbers etc
			compilerParameters.IncludeDebugInformation = includeDebugInfo;
			compilerParameters.GenerateInMemory = !includeDebugInfo;

			//Add additional assemblies as needed by gamecode to referencedAssemblies
            foreach (var assembly in assemblyReferenceHandler.GetRequiredAssembliesForScriptFiles(scripts))
			{
				if (!compilerParameters.ReferencedAssemblies.Contains(assembly))
					compilerParameters.ReferencedAssemblies.Add(assembly);
			}

			compilerParameters.ReferencedAssemblies.AddRange(AppDomain.CurrentDomain.GetAssemblies().Select(x => x.Location).ToArray());

			CompilerResults results = provider.CompileAssemblyFromFile(compilerParameters, scripts.ToArray());

			provider.Dispose();
			provider = null;
			compilerParameters = null;

			compilationParameters.Results = results;

			if(results.CompiledAssembly != null) // success
				LoadAssembly(results.CompiledAssembly);
			else if(results.Errors.HasErrors)
			{
				string compilationError = string.Format("Compilation failed; {0} errors: ", results.Errors.Count);

				foreach(CompilerError error in results.Errors)
					compilationError += error.ErrorText;

				throw new ScriptCompilationException(compilationError);
			}
			else
                throw new ArgumentNullException(paramName: "Tried loading a NULL assembly");
		}


		/// <summary>
		/// Loads an C# assembly and adds all found types to ScriptCompiler.CompiledScripts
		/// </summary>
		public static void LoadAssembly(Assembly assembly)
		{
			var assemblyTypes = assembly.GetTypes().Where(type => type.Implements(typeof(CryScriptInstance)) || type.ContainsAttribute<UIEventAttribute>());

			Parallel.For(0, assemblyTypes.Count(), i =>
			{
				try
				{
					ProcessType(assemblyTypes.ElementAt(i));
				}
				catch(Exception ex)
				{
					Debug.LogException(ex);
				}
			});

			assemblyTypes = null;
		}

		/// <summary>
		/// Processes a type and adds all found types to ScriptCompiler.CompiledScripts
		/// </summary>
		/// <param name="type"></param>
		public static void ProcessType(Type type)
		{
			if(type != null && !type.ContainsAttribute<ExcludeFromCompilationAttribute>())
			{
				if(type.IsAbstract)
					throw new TypeLoadException(string.Format("Failed to load entity of type {0}: abstract entities are not supported", type.Name));

				CompiledScripts.Add(new CryScript(type));

				string className = type.Name;

				if(type.Implements(typeof(BaseGameRules)))
				{
					GameRulesSystem._RegisterGameMode(className);

					if(type.ContainsAttribute<DefaultGamemodeAttribute>())
						GameRulesSystem._SetDefaultGameMode(className);
				}
<<<<<<< HEAD
				else if(type.Implements(typeof(BasePlayer)))
					ActorSystem._RegisterActorClass(className, false);
				else if(type.Implements(typeof(Entity)))
=======
				else if(type.Implements(typeof(Actor)))
					Actor._RegisterActorClass(className, false);
				else if(type.Implements(typeof(StaticEntity)))
>>>>>>> 64abf0b5
				{
					bool staticEntity = !type.Implements(typeof(Entity));

					LoadEntity(type, CompiledScripts.Last(), staticEntity);
				}
				else if(type.Implements(typeof(FlowNode)))
					LoadFlowNode(type, className);
				else if(type.ContainsAttribute<UIEventAttribute>())
					UI.LoadEvent(type);
			}
		}

		internal static void RegisterFlownodes()
		{
			foreach (var node in FlowNodes)
				FlowNode.RegisterNode(node.className, node.category, node.category.Equals("entity"));
		}

		/// <summary>
		/// 
		/// </summary>
		/// <param name="type"></param>
		/// <param name="script"></param>
		/// <param name="staticEntity"></param>
		/// <exception cref="System.TypeLoadException">Thrown if the type was invalid</exception>
		private static void LoadEntity(Type type, CryScript script, bool staticEntity)
		{
			EntityConfig config = Entity.GetEntityConfig(type);

			if (config.registerParams.Name.Length <= 0)
				config.registerParams.Name = script.ScriptType.Name;
			if (config.registerParams.Category.Length <= 0)
				config.registerParams.Category = ""; // TODO: Use the folder structure in Scripts/Entities. (For example if the entity is in Scripts/Entities/Multiplayer, the category should become "Multiplayer")

			Entity.RegisterEntityClass(config);

			LoadFlowNode(type, config.registerParams.Name, true);
		}

		private static void LoadFlowNode(Type type, string nodeName, bool entityNode = false)
		{
			string category = null;

			if (!entityNode)
			{
				category = type.Namespace;

				FlowNodeAttribute nodeInfo;
				if (type.TryGetAttribute<FlowNodeAttribute>(out nodeInfo))
				{
					if (nodeInfo.UICategory != null)
						category = nodeInfo.UICategory;

					if (nodeInfo.Name != null)
						nodeName = nodeInfo.Name;
				}
			}
			else
				category = "entity";

			FlowNodes.Add(new StoredNode(nodeName, category));
		}

		public static void GenerateDebugDatabaseForAssembly(string assemblyPath)
		{
			if (File.Exists(Path.ChangeExtension(assemblyPath, "pdb")))
			{
				Assembly assembly = Assembly.LoadFrom(Path.Combine(PathUtils.GetEngineFolder(), "Mono", "bin", "pdb2mdb.dll"));
				Type driver = assembly.GetType("Driver");
				MethodInfo convertMethod = driver.GetMethod("Convert", BindingFlags.Static | BindingFlags.Public);

				object[] args = { assemblyPath };
				convertMethod.Invoke(null, args);
			}
		}

		internal struct StoredNode
		{
			public StoredNode(string Class, string Category)
				: this()
			{
				className = Class;
				category = Category;
			}

			public string className;
			public string category;
		}

		internal static Collection<StoredNode> FlowNodes;
        private static AssemblyReferenceHandler assemblyReferenceHandler;

		public static Collection<CryScript> CompiledScripts;
		/// <summary>
		/// Last assigned ScriptId, next = + 1
		/// </summary>
		public static int LastScriptId;
	}

	public enum ScriptType
	{
		/// <summary>
		/// Scripts will be linked to this type if they inherit from CryScriptInstance, but not any other script base.
		/// </summary>
		Unknown = 0,
		/// <summary>
		/// Scripts directly inheriting from BaseGameRules will utilize this script type.
		/// </summary>
		GameRules,
		/// <summary>
		/// Scripts directly inheriting from FlowNode will utilize this script type.
		/// </summary>
		FlowNode,
		/// <summary>
		/// Scripts directly inheriting from StaticEntity will utilize this script type.
		/// </summary>
		StaticEntity,
		/// <summary>
		/// Scripts directly inheriting from Entity will utilize this script type.
		/// </summary>
		Entity,
		/// <summary>
		/// Scripts directly inheriting from Actor will utilize this script type.
		/// </summary>
		Actor,
		/// <summary>
		/// </summary>
		UIEvent,
		/// <summary>
		/// </summary>
		EditorForm,
	}

	/// <summary>
	/// Represents a given class.
	/// </summary>
	public struct CryScript
	{
		public CryScript(Type type)
			: this()
		{
			ScriptType = type;
		}

		public Type ScriptType { get; private set; }

		/// <summary>
		/// Stores all instances of this class.
		/// </summary>
		public Collection<CryScriptInstance> ScriptInstances { get; internal set; }

		#region Operators
		public static bool operator ==(CryScript script1, CryScript script2)
		{
			return script1.ScriptType == script2.ScriptType;
		}

		public static bool operator !=(CryScript script1, CryScript script2)
		{
			return script1.ScriptType != script2.ScriptType;
		}

		public override bool Equals(object obj)
		{
			if (obj is CryScript)
				return (CryScript)obj == this;

			return false;
		}

		public override int GetHashCode()
		{
			return ScriptType.GetHashCode();
		}

		#endregion
	}

    [Serializable]
	public class ScriptCompilationException : Exception
	{
		public ScriptCompilationException(string errorMessage)
			: base(errorMessage) { }

		public ScriptCompilationException(string errorMessage, Exception innerEx)
			: base(errorMessage, innerEx) { }

		public override string Message { get { return base.Message.ToString(); } }
	}

    [Serializable]
	class ScriptNotFoundException : Exception
	{
		public ScriptNotFoundException(string error)
		{
			message = error;
		}

		private string message;
		public override string Message
		{
			get { return message; }
		}
	}
}<|MERGE_RESOLUTION|>--- conflicted
+++ resolved
@@ -1,662 +1,656 @@
-﻿using System;
-using System.Linq;
-using System.IO;
-
-using System.Collections.ObjectModel;
-using System.Collections.Generic;
-
-using System.CodeDom.Compiler;
-using System.Reflection;
-
-using CryEngine.Extensions;
-using CryEngine.Utilities;
-
-using System.ComponentModel;
-
-using System.Threading.Tasks;
-
-namespace CryEngine
-{
-	public static partial class ScriptCompiler
-	{
-		public static bool Initialize()
-		{
-			CompiledScripts = new Collection<CryScript>();
-			FlowNodes = new Collection<StoredNode>();
-
-            assemblyReferenceHandler = new AssemblyReferenceHandler();
-
-			LastScriptId = 0;
-
-			LoadPrecompiledAssemblies();
-
-			var compilationParams = new CompilationParameters();
-
-			compilationParams.Folders = new string[] 
-			{ 
-				PathUtils.GetScriptFolder(ScriptType.Entity),
-				PathUtils.GetScriptFolder(ScriptType.GameRules),
-				PathUtils.GetScriptFolder(ScriptType.FlowNode),
-				PathUtils.GetScriptFolder(ScriptType.UIEvent)
-			};
-
-			try
-			{
-				CompileScripts(ref compilationParams);
-			}
-			catch(ScriptCompilationException ex)
-			{
-				Debug.LogException(ex);
-
-				return false;
-			}
-
-			return true;
-		}
-
-		public static void PostInit()
-		{
-			// These have to be registered later on due to the flow system being initialized late.
-			RegisterFlownodes();
-		}
-
-		private static void LoadPrecompiledAssemblies()
-		{
-			//Add pre-compiled assemblies / plugins
-			ScriptCompiler.LoadLibrariesInFolder(Path.Combine(PathUtils.GetScriptsFolder(), "Plugins"));
-		}
-
-		/// <summary>
-		/// Instantiates a script using its name and interface.
-		/// </summary>
-		/// <param name="scriptName"></param>
-		/// <param name="constructorParams"></param>
-		/// <returns>New instance scriptId or -1 if instantiation failed.</returns>
-		[EditorBrowsable(EditorBrowsableState.Never)]
-		public static CryScriptInstance InstantiateScript(string scriptName, object[] constructorParams = null)
-		{
-			if(scriptName.Length < 1)
-				throw new ArgumentException("Empty script name passed to InstantiateClass");
-
-            var script = CompiledScripts.FirstOrDefault(x => x.ScriptType.Name.Equals(scriptName));
-            if(script == default(CryScript))
-				throw new ScriptNotFoundException(string.Format("Compiled script {0} could not be found.", scriptName));
-
-            int index = CompiledScripts.IndexOf(script);
-
-			AddScriptInstance(System.Activator.CreateInstance(CompiledScripts[index].ScriptType, constructorParams) as CryScriptInstance, index);
-
-			return CompiledScripts[index].ScriptInstances.Last();
-		}
-
-		/// <summary>
-		/// Adds an script instance to the script collection and returns its new id.
-		/// </summary>
-		/// <param name="instance"></param>
-		public static int AddScriptInstance(CryScriptInstance instance)
-		{
-			if(instance == null)
-				return -1;
-
-            var script = CompiledScripts.FirstOrDefault(x => x.ScriptType == instance.GetType());
-            if (script == default(CryScript))
-                throw new ScriptNotFoundException(string.Format("Compiled script {0} could not be found.", instance.GetType().Name));
-
-            return AddScriptInstance(instance, CompiledScripts.IndexOf(script));
-		}
-
-		/// <summary>
-		/// Adds an script instance to the script collection and returns its new id.
-		/// </summary>
-		/// <param name="instance"></param>
-		/// <param name="scriptIndex">Index of the CryScript object residing in ScriptCompiler.CompiledScripts</param>
-		public static int AddScriptInstance(CryScriptInstance instance, int scriptIndex)
-		{
-			if(scriptIndex == -1)
-				throw new ScriptNotFoundException(string.Format("Failed to locate the compiled script of type {0}", instance.GetType().Name));
-
-			var script = CompiledScripts.ElementAt(scriptIndex);
-
-			if(script.ScriptInstances == null)
-				script.ScriptInstances = new Collection<CryScriptInstance>();
-			else if(script.ScriptInstances.Contains(instance))
-				return -1;
-
-			LastScriptId++;
-
-			instance.ScriptId = LastScriptId;
-			script.ScriptInstances.Add(instance);
-
-			CompiledScripts[scriptIndex] = script;
-
-			return LastScriptId;
-		}
-
-		public static void RemoveInstance(int scriptId)
-		{
-			RemoveInstance(scriptId, null);
-		}
-
-		/// <summary>
-		/// Locates and destructs the script with the assigned scriptId.
-		/// </summary>
-		/// <param name="scriptId"></param>
-		public static void RemoveInstance(int scriptId, Type scriptType)	
-		{
-			if(scriptType != null)
-			{
-				var script = CompiledScripts.FirstOrDefault(x => x.ScriptType == scriptType);
-				if(script == default(CryScript))
-					throw new ScriptNotFoundException(string.Format("Failed to find script by name {0}", scriptType.Name));
-
-				RemoveInstanceFromScriptById(ref script, scriptId);
-
-				CompiledScripts[CompiledScripts.IndexOf(script)] = script;
-			}
-			else
-			{
-				for(int i = 0; i < CompiledScripts.Count; i++)
-				{
-					CryScript script = CompiledScripts[i];
-
-					RemoveInstanceFromScriptById(ref script, scriptId);
-
-					CompiledScripts[i] = script;
-				}
-			}
-		}
-
-		static void RemoveInstanceFromScriptById(ref CryScript script, int scriptId)
-		{
-			if(script.ScriptInstances != null && script.ScriptInstances.Count > 0)
-			{
-				var scriptInstance = script.ScriptInstances.FirstOrDefault(x => x.ScriptId == scriptId);
-				if(scriptInstance == InvalidScriptInstance)
-					return;
-
-				int instanceIndex = script.ScriptInstances.IndexOf(scriptInstance);
-				if(instanceIndex == -1)
-				{
-					Debug.LogAlways("Failed to remove script with id {0}; instance was not found.", scriptId);
-					return;
-				}
-
-				script.ScriptInstances.RemoveAt(instanceIndex);
-			}
-		}
-
-		public static CryScriptInstance GetScriptInstanceById(int id)
-		{
-			var scripts = CompiledScripts.Where(script => script.ScriptInstances != null && script.ScriptInstances.Count > 0);
-
-			CryScriptInstance scriptInstance = null;
-			foreach(var script in scripts)
-			{
-				scriptInstance = script.ScriptInstances.FirstOrDefault(instance => instance.ScriptId == id);
-
-				if(scriptInstance != InvalidScriptInstance)
-					return scriptInstance;
-			}
-
-			return null;
-		}
-
-		/// <summary>
-		/// Avoid creating a new empty CryScriptInstance each time we need to check
-		/// </summary>
-		static CryScriptInstance InvalidScriptInstance = default(CryScriptInstance);
-
-		public static int GetEntityScriptId(EntityId entityId, System.Type scriptType = null)
-		{
-			var scripts = CompiledScripts.Where(script => (scriptType != null ? script.ScriptType.Implements(scriptType) : true) && script.ScriptInstances != null);
-
-			foreach(var compiledScript in scripts)
-			{
-				foreach(var script in compiledScript.ScriptInstances)
-				{
-					var scriptEntity = script as Entity;
-					if(scriptEntity != null && scriptEntity.Id == entityId)
-						return script.ScriptId;
-				}
-			}
-
-			return -1;
-		}
-
-		/// <summary>
-		/// Called once per frame.
-		/// </summary>
-		public static void OnUpdate(float frameTime)
-		{
-			Time.DeltaTime = frameTime;
-
-			foreach(var script in CompiledScripts)
-			{
-				if(script.ScriptInstances != null)
-				{
-					foreach(var instance in script.ScriptInstances)
-						if(instance.ReceiveUpdates)
-							instance.OnUpdate();
-				}
-			}
-
-			Entity.UpdateSpawnedEntities();
-		}
-
-		/// <summary>
-		/// This function will automatically scan for C# dll (*.dll) files and load the types contained within them.
-		/// </summary>
-		public static void LoadLibrariesInFolder(string directory)
-		{
-			if (!Directory.Exists(directory))
-				throw new DirectoryNotFoundException(string.Format("Libraries failed to load; Folder {0} does not exist.", directory));
-
-			var plugins = Directory.GetFiles(directory, "*.dll", SearchOption.AllDirectories);
-
-			if (plugins != null && plugins.Length != 0)
-			{
-				foreach (var plugin in plugins)
-				{
-					try
-					{
-						string newPath = Path.Combine(Path.GetTempPath(), Path.GetFileName(plugin));
-
-						File.Copy(plugin, newPath, true);
-#if !RELEASE
-						GenerateDebugDatabaseForAssembly(plugin);
-
-						string mdbFile = plugin + ".mdb";
-						if (File.Exists(mdbFile)) // success
-							File.Copy(mdbFile, Path.Combine(Path.GetTempPath(), Path.GetFileName(mdbFile)), true);
-#endif
-
-						//Process it, in case it contains types/gamerules
-						LoadAssembly(Assembly.LoadFrom(newPath));
-					}
-					//This exception tells us that the assembly isn't a valid .NET assembly for whatever reason
-					catch (BadImageFormatException)
-					{
-						Debug.LogAlways("Plugin loading failed for {0}; dll is not valid.", plugin);
-					}
-				}
-			}
-		}
-
-		public enum ScriptLanguage
-		{
-			CSharp,
-			VisualBasic,
-			JScript
-		}
-
-		public class CompilationParameters
-		{
-			public CompilationParameters()
-			{
-				Language = ScriptLanguage.CSharp;
-			}
-
-			public ScriptLanguage Language { get; set; }
-			public CompilerResults Results { get; internal set; }
-
-			/// <summary>
-			/// The folders from which scripts should be compiled from.
-			/// </summary>
-			public string[] Folders { get; set; }
-
-			/// <summary>
-			/// Forces generation of debug information, even in release mode.
-			/// </summary>
-			public bool ForceDebugInformation { get; set; }
-		}
-
-		/// <summary>
-		/// Compiles the scripts and compiles them into an assembly.
-		/// </summary>
-		/// <param name="compilationParameters"></param>
-		/// <returns></returns>
-		/// <exception cref="System.IO.DirectoryNotFoundException">Thrown when one or more script folders could not be located.</exception>
-		/// <exception cref="System.ArgumentNullException">Thrown if the compiled assembly could not be loaded.</exception>
-		/// <exception cref="CryEngine.ScriptCompilationException">Thrown if one or more compilation errors occur.</exception>
-		public static void CompileScripts(ref CompilationParameters compilationParameters)
-		{
-            if (compilationParameters == null)
-                throw new ArgumentException("CompilationParameters was null");
-
-			if(compilationParameters.Folders == null)
-                throw new ArgumentException(message: "Supplied Folders array in CompilationParameters argument was null");
-			else if(compilationParameters.Folders.Length < 1)
-                throw new ArgumentException(message: "Supplied Folders array in CompilationParameters did not contain any strings");
-
-			var scripts = new List<string>();
-			foreach(var directory in compilationParameters.Folders)
-			{
-				if (Directory.Exists(directory))
-					scripts.AddRange(Directory.GetFiles(directory, "*.cs", SearchOption.AllDirectories));
-				else
-					throw new DirectoryNotFoundException(message: string.Format("Could not compile scripts in {0}; directory not found", directory));
-			}
-
-			if(scripts.Count <= 0)
-				return;
-
-			CodeDomProvider provider = null;
-			switch(compilationParameters.Language)
-			{
-				case ScriptLanguage.VisualBasic:
-					provider = CodeDomProvider.CreateProvider("VisualBasic");
-					break;
-				case ScriptLanguage.JScript:
-					provider = CodeDomProvider.CreateProvider("JScript");
-					break;
-				case ScriptLanguage.CSharp:
-					provider = CodeDomProvider.CreateProvider("CSharp");
-					break;
-			}
-
-			CompilerParameters compilerParameters = new CompilerParameters();
-
-			compilerParameters.GenerateExecutable = false;
-
-			bool includeDebugInfo = true;
-
-#if RELEASE
-			if(!compilationParams.ForceDebugInformation)
-				includeDebugInfo = false;
-#endif
-
-			// Necessary for stack trace line numbers etc
-			compilerParameters.IncludeDebugInformation = includeDebugInfo;
-			compilerParameters.GenerateInMemory = !includeDebugInfo;
-
-			//Add additional assemblies as needed by gamecode to referencedAssemblies
-            foreach (var assembly in assemblyReferenceHandler.GetRequiredAssembliesForScriptFiles(scripts))
-			{
-				if (!compilerParameters.ReferencedAssemblies.Contains(assembly))
-					compilerParameters.ReferencedAssemblies.Add(assembly);
-			}
-
-			compilerParameters.ReferencedAssemblies.AddRange(AppDomain.CurrentDomain.GetAssemblies().Select(x => x.Location).ToArray());
-
-			CompilerResults results = provider.CompileAssemblyFromFile(compilerParameters, scripts.ToArray());
-
-			provider.Dispose();
-			provider = null;
-			compilerParameters = null;
-
-			compilationParameters.Results = results;
-
-			if(results.CompiledAssembly != null) // success
-				LoadAssembly(results.CompiledAssembly);
-			else if(results.Errors.HasErrors)
-			{
-				string compilationError = string.Format("Compilation failed; {0} errors: ", results.Errors.Count);
-
-				foreach(CompilerError error in results.Errors)
-					compilationError += error.ErrorText;
-
-				throw new ScriptCompilationException(compilationError);
-			}
-			else
-                throw new ArgumentNullException(paramName: "Tried loading a NULL assembly");
-		}
-
-
-		/// <summary>
-		/// Loads an C# assembly and adds all found types to ScriptCompiler.CompiledScripts
-		/// </summary>
-		public static void LoadAssembly(Assembly assembly)
-		{
-			var assemblyTypes = assembly.GetTypes().Where(type => type.Implements(typeof(CryScriptInstance)) || type.ContainsAttribute<UIEventAttribute>());
-
-			Parallel.For(0, assemblyTypes.Count(), i =>
-			{
-				try
-				{
-					ProcessType(assemblyTypes.ElementAt(i));
-				}
-				catch(Exception ex)
-				{
-					Debug.LogException(ex);
-				}
-			});
-
-			assemblyTypes = null;
-		}
-
-		/// <summary>
-		/// Processes a type and adds all found types to ScriptCompiler.CompiledScripts
-		/// </summary>
-		/// <param name="type"></param>
-		public static void ProcessType(Type type)
-		{
-			if(type != null && !type.ContainsAttribute<ExcludeFromCompilationAttribute>())
-			{
-				if(type.IsAbstract)
-					throw new TypeLoadException(string.Format("Failed to load entity of type {0}: abstract entities are not supported", type.Name));
-
-				CompiledScripts.Add(new CryScript(type));
-
-				string className = type.Name;
-
-				if(type.Implements(typeof(BaseGameRules)))
-				{
-					GameRulesSystem._RegisterGameMode(className);
-
-					if(type.ContainsAttribute<DefaultGamemodeAttribute>())
-						GameRulesSystem._SetDefaultGameMode(className);
-				}
-<<<<<<< HEAD
-				else if(type.Implements(typeof(BasePlayer)))
-					ActorSystem._RegisterActorClass(className, false);
-				else if(type.Implements(typeof(Entity)))
-=======
-				else if(type.Implements(typeof(Actor)))
-					Actor._RegisterActorClass(className, false);
-				else if(type.Implements(typeof(StaticEntity)))
->>>>>>> 64abf0b5
-				{
-					bool staticEntity = !type.Implements(typeof(Entity));
-
-					LoadEntity(type, CompiledScripts.Last(), staticEntity);
-				}
-				else if(type.Implements(typeof(FlowNode)))
-					LoadFlowNode(type, className);
-				else if(type.ContainsAttribute<UIEventAttribute>())
-					UI.LoadEvent(type);
-			}
-		}
-
-		internal static void RegisterFlownodes()
-		{
-			foreach (var node in FlowNodes)
-				FlowNode.RegisterNode(node.className, node.category, node.category.Equals("entity"));
-		}
-
-		/// <summary>
-		/// 
-		/// </summary>
-		/// <param name="type"></param>
-		/// <param name="script"></param>
-		/// <param name="staticEntity"></param>
-		/// <exception cref="System.TypeLoadException">Thrown if the type was invalid</exception>
-		private static void LoadEntity(Type type, CryScript script, bool staticEntity)
-		{
-			EntityConfig config = Entity.GetEntityConfig(type);
-
-			if (config.registerParams.Name.Length <= 0)
-				config.registerParams.Name = script.ScriptType.Name;
-			if (config.registerParams.Category.Length <= 0)
-				config.registerParams.Category = ""; // TODO: Use the folder structure in Scripts/Entities. (For example if the entity is in Scripts/Entities/Multiplayer, the category should become "Multiplayer")
-
-			Entity.RegisterEntityClass(config);
-
-			LoadFlowNode(type, config.registerParams.Name, true);
-		}
-
-		private static void LoadFlowNode(Type type, string nodeName, bool entityNode = false)
-		{
-			string category = null;
-
-			if (!entityNode)
-			{
-				category = type.Namespace;
-
-				FlowNodeAttribute nodeInfo;
-				if (type.TryGetAttribute<FlowNodeAttribute>(out nodeInfo))
-				{
-					if (nodeInfo.UICategory != null)
-						category = nodeInfo.UICategory;
-
-					if (nodeInfo.Name != null)
-						nodeName = nodeInfo.Name;
-				}
-			}
-			else
-				category = "entity";
-
-			FlowNodes.Add(new StoredNode(nodeName, category));
-		}
-
-		public static void GenerateDebugDatabaseForAssembly(string assemblyPath)
-		{
-			if (File.Exists(Path.ChangeExtension(assemblyPath, "pdb")))
-			{
-				Assembly assembly = Assembly.LoadFrom(Path.Combine(PathUtils.GetEngineFolder(), "Mono", "bin", "pdb2mdb.dll"));
-				Type driver = assembly.GetType("Driver");
-				MethodInfo convertMethod = driver.GetMethod("Convert", BindingFlags.Static | BindingFlags.Public);
-
-				object[] args = { assemblyPath };
-				convertMethod.Invoke(null, args);
-			}
-		}
-
-		internal struct StoredNode
-		{
-			public StoredNode(string Class, string Category)
-				: this()
-			{
-				className = Class;
-				category = Category;
-			}
-
-			public string className;
-			public string category;
-		}
-
-		internal static Collection<StoredNode> FlowNodes;
-        private static AssemblyReferenceHandler assemblyReferenceHandler;
-
-		public static Collection<CryScript> CompiledScripts;
-		/// <summary>
-		/// Last assigned ScriptId, next = + 1
-		/// </summary>
-		public static int LastScriptId;
-	}
-
-	public enum ScriptType
-	{
-		/// <summary>
-		/// Scripts will be linked to this type if they inherit from CryScriptInstance, but not any other script base.
-		/// </summary>
-		Unknown = 0,
-		/// <summary>
-		/// Scripts directly inheriting from BaseGameRules will utilize this script type.
-		/// </summary>
-		GameRules,
-		/// <summary>
-		/// Scripts directly inheriting from FlowNode will utilize this script type.
-		/// </summary>
-		FlowNode,
-		/// <summary>
-		/// Scripts directly inheriting from StaticEntity will utilize this script type.
-		/// </summary>
-		StaticEntity,
-		/// <summary>
-		/// Scripts directly inheriting from Entity will utilize this script type.
-		/// </summary>
-		Entity,
-		/// <summary>
-		/// Scripts directly inheriting from Actor will utilize this script type.
-		/// </summary>
-		Actor,
-		/// <summary>
-		/// </summary>
-		UIEvent,
-		/// <summary>
-		/// </summary>
-		EditorForm,
-	}
-
-	/// <summary>
-	/// Represents a given class.
-	/// </summary>
-	public struct CryScript
-	{
-		public CryScript(Type type)
-			: this()
-		{
-			ScriptType = type;
-		}
-
-		public Type ScriptType { get; private set; }
-
-		/// <summary>
-		/// Stores all instances of this class.
-		/// </summary>
-		public Collection<CryScriptInstance> ScriptInstances { get; internal set; }
-
-		#region Operators
-		public static bool operator ==(CryScript script1, CryScript script2)
-		{
-			return script1.ScriptType == script2.ScriptType;
-		}
-
-		public static bool operator !=(CryScript script1, CryScript script2)
-		{
-			return script1.ScriptType != script2.ScriptType;
-		}
-
-		public override bool Equals(object obj)
-		{
-			if (obj is CryScript)
-				return (CryScript)obj == this;
-
-			return false;
-		}
-
-		public override int GetHashCode()
-		{
-			return ScriptType.GetHashCode();
-		}
-
-		#endregion
-	}
-
-    [Serializable]
-	public class ScriptCompilationException : Exception
-	{
-		public ScriptCompilationException(string errorMessage)
-			: base(errorMessage) { }
-
-		public ScriptCompilationException(string errorMessage, Exception innerEx)
-			: base(errorMessage, innerEx) { }
-
-		public override string Message { get { return base.Message.ToString(); } }
-	}
-
-    [Serializable]
-	class ScriptNotFoundException : Exception
-	{
-		public ScriptNotFoundException(string error)
-		{
-			message = error;
-		}
-
-		private string message;
-		public override string Message
-		{
-			get { return message; }
-		}
-	}
+﻿using System;
+using System.Linq;
+using System.IO;
+
+using System.Collections.ObjectModel;
+using System.Collections.Generic;
+
+using System.CodeDom.Compiler;
+using System.Reflection;
+
+using CryEngine.Extensions;
+using CryEngine.Utilities;
+
+using System.ComponentModel;
+
+using System.Threading.Tasks;
+
+namespace CryEngine
+{
+	public static partial class ScriptCompiler
+	{
+		public static bool Initialize()
+		{
+			CompiledScripts = new Collection<CryScript>();
+			FlowNodes = new Collection<StoredNode>();
+
+            assemblyReferenceHandler = new AssemblyReferenceHandler();
+
+			LastScriptId = 0;
+
+			LoadPrecompiledAssemblies();
+
+			var compilationParams = new CompilationParameters();
+
+			compilationParams.Folders = new string[] 
+			{ 
+				PathUtils.GetScriptFolder(ScriptType.Entity),
+				PathUtils.GetScriptFolder(ScriptType.GameRules),
+				PathUtils.GetScriptFolder(ScriptType.FlowNode),
+				PathUtils.GetScriptFolder(ScriptType.UIEvent)
+			};
+
+			try
+			{
+				CompileScripts(ref compilationParams);
+			}
+			catch(ScriptCompilationException ex)
+			{
+				Debug.LogException(ex);
+
+				return false;
+			}
+
+			return true;
+		}
+
+		public static void PostInit()
+		{
+			// These have to be registered later on due to the flow system being initialized late.
+			RegisterFlownodes();
+		}
+
+		private static void LoadPrecompiledAssemblies()
+		{
+			//Add pre-compiled assemblies / plugins
+			ScriptCompiler.LoadLibrariesInFolder(Path.Combine(PathUtils.GetScriptsFolder(), "Plugins"));
+		}
+
+		/// <summary>
+		/// Instantiates a script using its name and interface.
+		/// </summary>
+		/// <param name="scriptName"></param>
+		/// <param name="constructorParams"></param>
+		/// <returns>New instance scriptId or -1 if instantiation failed.</returns>
+		[EditorBrowsable(EditorBrowsableState.Never)]
+		public static CryScriptInstance InstantiateScript(string scriptName, object[] constructorParams = null)
+		{
+			if(scriptName.Length < 1)
+				throw new ArgumentException("Empty script name passed to InstantiateClass");
+
+            var script = CompiledScripts.FirstOrDefault(x => x.ScriptType.Name.Equals(scriptName));
+            if(script == default(CryScript))
+				throw new ScriptNotFoundException(string.Format("Compiled script {0} could not be found.", scriptName));
+
+            int index = CompiledScripts.IndexOf(script);
+
+			AddScriptInstance(System.Activator.CreateInstance(CompiledScripts[index].ScriptType, constructorParams) as CryScriptInstance, index);
+
+			return CompiledScripts[index].ScriptInstances.Last();
+		}
+
+		/// <summary>
+		/// Adds an script instance to the script collection and returns its new id.
+		/// </summary>
+		/// <param name="instance"></param>
+		public static int AddScriptInstance(CryScriptInstance instance)
+		{
+			if(instance == null)
+				return -1;
+
+            var script = CompiledScripts.FirstOrDefault(x => x.ScriptType == instance.GetType());
+            if (script == default(CryScript))
+                throw new ScriptNotFoundException(string.Format("Compiled script {0} could not be found.", instance.GetType().Name));
+
+            return AddScriptInstance(instance, CompiledScripts.IndexOf(script));
+		}
+
+		/// <summary>
+		/// Adds an script instance to the script collection and returns its new id.
+		/// </summary>
+		/// <param name="instance"></param>
+		/// <param name="scriptIndex">Index of the CryScript object residing in ScriptCompiler.CompiledScripts</param>
+		public static int AddScriptInstance(CryScriptInstance instance, int scriptIndex)
+		{
+			if(scriptIndex == -1)
+				throw new ScriptNotFoundException(string.Format("Failed to locate the compiled script of type {0}", instance.GetType().Name));
+
+			var script = CompiledScripts.ElementAt(scriptIndex);
+
+			if(script.ScriptInstances == null)
+				script.ScriptInstances = new Collection<CryScriptInstance>();
+			else if(script.ScriptInstances.Contains(instance))
+				return -1;
+
+			LastScriptId++;
+
+			instance.ScriptId = LastScriptId;
+			script.ScriptInstances.Add(instance);
+
+			CompiledScripts[scriptIndex] = script;
+
+			return LastScriptId;
+		}
+
+		public static void RemoveInstance(int scriptId)
+		{
+			RemoveInstance(scriptId, null);
+		}
+
+		/// <summary>
+		/// Locates and destructs the script with the assigned scriptId.
+		/// </summary>
+		/// <param name="scriptId"></param>
+		public static void RemoveInstance(int scriptId, Type scriptType)	
+		{
+			if(scriptType != null)
+			{
+				var script = CompiledScripts.FirstOrDefault(x => x.ScriptType == scriptType);
+				if(script == default(CryScript))
+					throw new ScriptNotFoundException(string.Format("Failed to find script by name {0}", scriptType.Name));
+
+				RemoveInstanceFromScriptById(ref script, scriptId);
+
+				CompiledScripts[CompiledScripts.IndexOf(script)] = script;
+			}
+			else
+			{
+				for(int i = 0; i < CompiledScripts.Count; i++)
+				{
+					CryScript script = CompiledScripts[i];
+
+					RemoveInstanceFromScriptById(ref script, scriptId);
+
+					CompiledScripts[i] = script;
+				}
+			}
+		}
+
+		static void RemoveInstanceFromScriptById(ref CryScript script, int scriptId)
+		{
+			if(script.ScriptInstances != null && script.ScriptInstances.Count > 0)
+			{
+				var scriptInstance = script.ScriptInstances.FirstOrDefault(x => x.ScriptId == scriptId);
+				if(scriptInstance == InvalidScriptInstance)
+					return;
+
+				int instanceIndex = script.ScriptInstances.IndexOf(scriptInstance);
+				if(instanceIndex == -1)
+				{
+					Debug.LogAlways("Failed to remove script with id {0}; instance was not found.", scriptId);
+					return;
+				}
+
+				script.ScriptInstances.RemoveAt(instanceIndex);
+			}
+		}
+
+		public static CryScriptInstance GetScriptInstanceById(int id)
+		{
+			var scripts = CompiledScripts.Where(script => script.ScriptInstances != null && script.ScriptInstances.Count > 0);
+
+			CryScriptInstance scriptInstance = null;
+			foreach(var script in scripts)
+			{
+				scriptInstance = script.ScriptInstances.FirstOrDefault(instance => instance.ScriptId == id);
+
+				if(scriptInstance != InvalidScriptInstance)
+					return scriptInstance;
+			}
+
+			return null;
+		}
+
+		/// <summary>
+		/// Avoid creating a new empty CryScriptInstance each time we need to check
+		/// </summary>
+		static CryScriptInstance InvalidScriptInstance = default(CryScriptInstance);
+
+		public static int GetEntityScriptId(EntityId entityId, System.Type scriptType = null)
+		{
+			var scripts = CompiledScripts.Where(script => (scriptType != null ? script.ScriptType.Implements(scriptType) : true) && script.ScriptInstances != null);
+
+			foreach(var compiledScript in scripts)
+			{
+				foreach(var script in compiledScript.ScriptInstances)
+				{
+					var scriptEntity = script as Entity;
+					if(scriptEntity != null && scriptEntity.Id == entityId)
+						return script.ScriptId;
+				}
+			}
+
+			return -1;
+		}
+
+		/// <summary>
+		/// Called once per frame.
+		/// </summary>
+		public static void OnUpdate(float frameTime)
+		{
+			Time.DeltaTime = frameTime;
+
+			foreach(var script in CompiledScripts)
+			{
+				if(script.ScriptInstances != null)
+				{
+					foreach(var instance in script.ScriptInstances)
+						if(instance.ReceiveUpdates)
+							instance.OnUpdate();
+				}
+			}
+
+			Entity.UpdateSpawnedEntities();
+		}
+
+		/// <summary>
+		/// This function will automatically scan for C# dll (*.dll) files and load the types contained within them.
+		/// </summary>
+		public static void LoadLibrariesInFolder(string directory)
+		{
+			if (!Directory.Exists(directory))
+				throw new DirectoryNotFoundException(string.Format("Libraries failed to load; Folder {0} does not exist.", directory));
+
+			var plugins = Directory.GetFiles(directory, "*.dll", SearchOption.AllDirectories);
+
+			if (plugins != null && plugins.Length != 0)
+			{
+				foreach (var plugin in plugins)
+				{
+					try
+					{
+						string newPath = Path.Combine(Path.GetTempPath(), Path.GetFileName(plugin));
+
+						File.Copy(plugin, newPath, true);
+#if !RELEASE
+						GenerateDebugDatabaseForAssembly(plugin);
+
+						string mdbFile = plugin + ".mdb";
+						if (File.Exists(mdbFile)) // success
+							File.Copy(mdbFile, Path.Combine(Path.GetTempPath(), Path.GetFileName(mdbFile)), true);
+#endif
+
+						//Process it, in case it contains types/gamerules
+						LoadAssembly(Assembly.LoadFrom(newPath));
+					}
+					//This exception tells us that the assembly isn't a valid .NET assembly for whatever reason
+					catch (BadImageFormatException)
+					{
+						Debug.LogAlways("Plugin loading failed for {0}; dll is not valid.", plugin);
+					}
+				}
+			}
+		}
+
+		public enum ScriptLanguage
+		{
+			CSharp,
+			VisualBasic,
+			JScript
+		}
+
+		public class CompilationParameters
+		{
+			public CompilationParameters()
+			{
+				Language = ScriptLanguage.CSharp;
+			}
+
+			public ScriptLanguage Language { get; set; }
+			public CompilerResults Results { get; internal set; }
+
+			/// <summary>
+			/// The folders from which scripts should be compiled from.
+			/// </summary>
+			public string[] Folders { get; set; }
+
+			/// <summary>
+			/// Forces generation of debug information, even in release mode.
+			/// </summary>
+			public bool ForceDebugInformation { get; set; }
+		}
+
+		/// <summary>
+		/// Compiles the scripts and compiles them into an assembly.
+		/// </summary>
+		/// <param name="compilationParameters"></param>
+		/// <returns></returns>
+		/// <exception cref="System.IO.DirectoryNotFoundException">Thrown when one or more script folders could not be located.</exception>
+		/// <exception cref="System.ArgumentNullException">Thrown if the compiled assembly could not be loaded.</exception>
+		/// <exception cref="CryEngine.ScriptCompilationException">Thrown if one or more compilation errors occur.</exception>
+		public static void CompileScripts(ref CompilationParameters compilationParameters)
+		{
+            if (compilationParameters == null)
+                throw new ArgumentException("CompilationParameters was null");
+
+			if(compilationParameters.Folders == null)
+                throw new ArgumentException(message: "Supplied Folders array in CompilationParameters argument was null");
+			else if(compilationParameters.Folders.Length < 1)
+                throw new ArgumentException(message: "Supplied Folders array in CompilationParameters did not contain any strings");
+
+			var scripts = new List<string>();
+			foreach(var directory in compilationParameters.Folders)
+			{
+				if (Directory.Exists(directory))
+					scripts.AddRange(Directory.GetFiles(directory, "*.cs", SearchOption.AllDirectories));
+				else
+					throw new DirectoryNotFoundException(message: string.Format("Could not compile scripts in {0}; directory not found", directory));
+			}
+
+			if(scripts.Count <= 0)
+				return;
+
+			CodeDomProvider provider = null;
+			switch(compilationParameters.Language)
+			{
+				case ScriptLanguage.VisualBasic:
+					provider = CodeDomProvider.CreateProvider("VisualBasic");
+					break;
+				case ScriptLanguage.JScript:
+					provider = CodeDomProvider.CreateProvider("JScript");
+					break;
+				case ScriptLanguage.CSharp:
+					provider = CodeDomProvider.CreateProvider("CSharp");
+					break;
+			}
+
+			CompilerParameters compilerParameters = new CompilerParameters();
+
+			compilerParameters.GenerateExecutable = false;
+
+			bool includeDebugInfo = true;
+
+#if RELEASE
+			if(!compilationParams.ForceDebugInformation)
+				includeDebugInfo = false;
+#endif
+
+			// Necessary for stack trace line numbers etc
+			compilerParameters.IncludeDebugInformation = includeDebugInfo;
+			compilerParameters.GenerateInMemory = !includeDebugInfo;
+
+			//Add additional assemblies as needed by gamecode to referencedAssemblies
+            foreach (var assembly in assemblyReferenceHandler.GetRequiredAssembliesForScriptFiles(scripts))
+			{
+				if (!compilerParameters.ReferencedAssemblies.Contains(assembly))
+					compilerParameters.ReferencedAssemblies.Add(assembly);
+			}
+
+			compilerParameters.ReferencedAssemblies.AddRange(AppDomain.CurrentDomain.GetAssemblies().Select(x => x.Location).ToArray());
+
+			CompilerResults results = provider.CompileAssemblyFromFile(compilerParameters, scripts.ToArray());
+
+			provider.Dispose();
+			provider = null;
+			compilerParameters = null;
+
+			compilationParameters.Results = results;
+
+			if(results.CompiledAssembly != null) // success
+				LoadAssembly(results.CompiledAssembly);
+			else if(results.Errors.HasErrors)
+			{
+				string compilationError = string.Format("Compilation failed; {0} errors: ", results.Errors.Count);
+
+				foreach(CompilerError error in results.Errors)
+					compilationError += error.ErrorText;
+
+				throw new ScriptCompilationException(compilationError);
+			}
+			else
+                throw new ArgumentNullException(paramName: "Tried loading a NULL assembly");
+		}
+
+
+		/// <summary>
+		/// Loads an C# assembly and adds all found types to ScriptCompiler.CompiledScripts
+		/// </summary>
+		public static void LoadAssembly(Assembly assembly)
+		{
+			var assemblyTypes = assembly.GetTypes().Where(type => type.Implements(typeof(CryScriptInstance)) || type.ContainsAttribute<UIEventAttribute>());
+
+			Parallel.For(0, assemblyTypes.Count(), i =>
+			{
+				try
+				{
+					ProcessType(assemblyTypes.ElementAt(i));
+				}
+				catch(Exception ex)
+				{
+					Debug.LogException(ex);
+				}
+			});
+
+			assemblyTypes = null;
+		}
+
+		/// <summary>
+		/// Processes a type and adds all found types to ScriptCompiler.CompiledScripts
+		/// </summary>
+		/// <param name="type"></param>
+		public static void ProcessType(Type type)
+		{
+			if(type != null && !type.ContainsAttribute<ExcludeFromCompilationAttribute>())
+			{
+				if(type.IsAbstract)
+					throw new TypeLoadException(string.Format("Failed to load entity of type {0}: abstract entities are not supported", type.Name));
+
+				CompiledScripts.Add(new CryScript(type));
+
+				string className = type.Name;
+
+				if(type.Implements(typeof(BaseGameRules)))
+				{
+					GameRulesSystem._RegisterGameMode(className);
+
+					if(type.ContainsAttribute<DefaultGamemodeAttribute>())
+						GameRulesSystem._SetDefaultGameMode(className);
+				}
+				else if(type.Implements(typeof(Actor)))
+					Actor._RegisterActorClass(className, false);
+				else if(type.Implements(typeof(Entity)))
+				{
+					bool staticEntity = !type.Implements(typeof(Entity));
+
+					LoadEntity(type, CompiledScripts.Last(), staticEntity);
+				}
+				else if(type.Implements(typeof(FlowNode)))
+					LoadFlowNode(type, className);
+				else if(type.ContainsAttribute<UIEventAttribute>())
+					UI.LoadEvent(type);
+			}
+		}
+
+		internal static void RegisterFlownodes()
+		{
+			foreach (var node in FlowNodes)
+				FlowNode.RegisterNode(node.className, node.category, node.category.Equals("entity"));
+		}
+
+		/// <summary>
+		/// 
+		/// </summary>
+		/// <param name="type"></param>
+		/// <param name="script"></param>
+		/// <param name="staticEntity"></param>
+		/// <exception cref="System.TypeLoadException">Thrown if the type was invalid</exception>
+		private static void LoadEntity(Type type, CryScript script, bool staticEntity)
+		{
+			EntityConfig config = Entity.GetEntityConfig(type);
+
+			if (config.registerParams.Name.Length <= 0)
+				config.registerParams.Name = script.ScriptType.Name;
+			if (config.registerParams.Category.Length <= 0)
+				config.registerParams.Category = ""; // TODO: Use the folder structure in Scripts/Entities. (For example if the entity is in Scripts/Entities/Multiplayer, the category should become "Multiplayer")
+
+			Entity.RegisterEntityClass(config);
+
+			LoadFlowNode(type, config.registerParams.Name, true);
+		}
+
+		private static void LoadFlowNode(Type type, string nodeName, bool entityNode = false)
+		{
+			string category = null;
+
+			if (!entityNode)
+			{
+				category = type.Namespace;
+
+				FlowNodeAttribute nodeInfo;
+				if (type.TryGetAttribute<FlowNodeAttribute>(out nodeInfo))
+				{
+					if (nodeInfo.UICategory != null)
+						category = nodeInfo.UICategory;
+
+					if (nodeInfo.Name != null)
+						nodeName = nodeInfo.Name;
+				}
+			}
+			else
+				category = "entity";
+
+			FlowNodes.Add(new StoredNode(nodeName, category));
+		}
+
+		public static void GenerateDebugDatabaseForAssembly(string assemblyPath)
+		{
+			if (File.Exists(Path.ChangeExtension(assemblyPath, "pdb")))
+			{
+				Assembly assembly = Assembly.LoadFrom(Path.Combine(PathUtils.GetEngineFolder(), "Mono", "bin", "pdb2mdb.dll"));
+				Type driver = assembly.GetType("Driver");
+				MethodInfo convertMethod = driver.GetMethod("Convert", BindingFlags.Static | BindingFlags.Public);
+
+				object[] args = { assemblyPath };
+				convertMethod.Invoke(null, args);
+			}
+		}
+
+		internal struct StoredNode
+		{
+			public StoredNode(string Class, string Category)
+				: this()
+			{
+				className = Class;
+				category = Category;
+			}
+
+			public string className;
+			public string category;
+		}
+
+		internal static Collection<StoredNode> FlowNodes;
+        private static AssemblyReferenceHandler assemblyReferenceHandler;
+
+		public static Collection<CryScript> CompiledScripts;
+		/// <summary>
+		/// Last assigned ScriptId, next = + 1
+		/// </summary>
+		public static int LastScriptId;
+	}
+
+	public enum ScriptType
+	{
+		/// <summary>
+		/// Scripts will be linked to this type if they inherit from CryScriptInstance, but not any other script base.
+		/// </summary>
+		Unknown = 0,
+		/// <summary>
+		/// Scripts directly inheriting from BaseGameRules will utilize this script type.
+		/// </summary>
+		GameRules,
+		/// <summary>
+		/// Scripts directly inheriting from FlowNode will utilize this script type.
+		/// </summary>
+		FlowNode,
+		/// <summary>
+		/// Scripts directly inheriting from StaticEntity will utilize this script type.
+		/// </summary>
+		StaticEntity,
+		/// <summary>
+		/// Scripts directly inheriting from Entity will utilize this script type.
+		/// </summary>
+		Entity,
+		/// <summary>
+		/// Scripts directly inheriting from Actor will utilize this script type.
+		/// </summary>
+		Actor,
+		/// <summary>
+		/// </summary>
+		UIEvent,
+		/// <summary>
+		/// </summary>
+		EditorForm,
+	}
+
+	/// <summary>
+	/// Represents a given class.
+	/// </summary>
+	public struct CryScript
+	{
+		public CryScript(Type type)
+			: this()
+		{
+			ScriptType = type;
+		}
+
+		public Type ScriptType { get; private set; }
+
+		/// <summary>
+		/// Stores all instances of this class.
+		/// </summary>
+		public Collection<CryScriptInstance> ScriptInstances { get; internal set; }
+
+		#region Operators
+		public static bool operator ==(CryScript script1, CryScript script2)
+		{
+			return script1.ScriptType == script2.ScriptType;
+		}
+
+		public static bool operator !=(CryScript script1, CryScript script2)
+		{
+			return script1.ScriptType != script2.ScriptType;
+		}
+
+		public override bool Equals(object obj)
+		{
+			if (obj is CryScript)
+				return (CryScript)obj == this;
+
+			return false;
+		}
+
+		public override int GetHashCode()
+		{
+			return ScriptType.GetHashCode();
+		}
+
+		#endregion
+	}
+
+    [Serializable]
+	public class ScriptCompilationException : Exception
+	{
+		public ScriptCompilationException(string errorMessage)
+			: base(errorMessage) { }
+
+		public ScriptCompilationException(string errorMessage, Exception innerEx)
+			: base(errorMessage, innerEx) { }
+
+		public override string Message { get { return base.Message.ToString(); } }
+	}
+
+    [Serializable]
+	class ScriptNotFoundException : Exception
+	{
+		public ScriptNotFoundException(string error)
+		{
+			message = error;
+		}
+
+		private string message;
+		public override string Message
+		{
+			get { return message; }
+		}
+	}
 }