﻿<?xml version="1.0" encoding="utf-8"?>
<Project ToolsVersion="4.0" xmlns="http://schemas.microsoft.com/developer/msbuild/2003">
  <ItemGroup>
    <ClInclude Include="stdafx.h" />
    <ClInclude Include="Headers\IMonoScriptBind.h">
      <Filter>Interfaces</Filter>
    </ClInclude>
    <ClInclude Include="MonoAssembly.h">
      <Filter>Wrappers</Filter>
    </ClInclude>
    <ClInclude Include="MonoClass.h">
      <Filter>Wrappers</Filter>
    </ClInclude>
    <ClInclude Include="resource.h" />
    <ClInclude Include="MonoEntityClass.h">
      <Filter>EntitySystem</Filter>
    </ClInclude>
    <ClInclude Include="MonoEntityEventHandler.h">
      <Filter>EntitySystem</Filter>
    </ClInclude>
    <ClInclude Include="MonoObject.h">
      <Filter>Wrappers</Filter>
    </ClInclude>
    <ClInclude Include="MonoEntityPropertyHandler.h">
      <Filter>EntitySystem</Filter>
    </ClInclude>
    <ClInclude Include="Headers\IMonoScriptSystem.h">
      <Filter>Interfaces</Filter>
    </ClInclude>
    <ClInclude Include="MonoScriptSystem.h">
      <Filter>Mono</Filter>
    </ClInclude>
    <ClInclude Include="Headers\IMonoArray.h">
      <Filter>Interfaces</Filter>
    </ClInclude>
    <ClInclude Include="Headers\IMonoObject.h">
      <Filter>Interfaces</Filter>
    </ClInclude>
    <ClInclude Include="MonoArray.h">
      <Filter>Wrappers</Filter>
    </ClInclude>
    <ClInclude Include="Headers\IMonoAssembly.h">
      <Filter>Interfaces</Filter>
    </ClInclude>
    <ClInclude Include="FlowManager.h">
      <Filter>FlowSystem</Filter>
    </ClInclude>
    <ClInclude Include="MonoFlowNode.h">
      <Filter>FlowSystem</Filter>
    </ClInclude>
    <ClInclude Include="Headers\MonoCommon.h">
      <Filter>Interfaces</Filter>
    </ClInclude>
    <ClInclude Include="Headers\IMonoConverter.h">
      <Filter>Interfaces</Filter>
    </ClInclude>
    <ClInclude Include="Headers\MonoAnyValue.h">
      <Filter>Interfaces</Filter>
    </ClInclude>
    <ClInclude Include="MonoEntity.h">
      <Filter>EntitySystem</Filter>
    </ClInclude>
    <ClInclude Include="PathUtils.h">
      <Filter>Utils</Filter>
    </ClInclude>
    <ClInclude Include="Scriptbinds\Debug.h">
      <Filter>ScriptBinds\Utils</Filter>
    </ClInclude>
    <ClInclude Include="Scriptbinds\Console.h">
      <Filter>ScriptBinds\Utils</Filter>
    </ClInclude>
    <ClInclude Include="Scriptbinds\3DEngine.h">
      <Filter>ScriptBinds\3DEngine</Filter>
    </ClInclude>
    <ClInclude Include="Scriptbinds\ParticleSystem.h">
      <Filter>ScriptBinds\3DEngine</Filter>
    </ClInclude>
    <ClInclude Include="ScriptBinds\MaterialManager.h">
      <Filter>ScriptBinds\3DEngine</Filter>
    </ClInclude>
    <ClInclude Include="Scriptbinds\Renderer.h">
      <Filter>ScriptBinds\Viewport</Filter>
    </ClInclude>
    <ClInclude Include="Scriptbinds\ViewSystem.h">
      <Filter>ScriptBinds\Viewport</Filter>
    </ClInclude>
    <ClInclude Include="Scriptbinds\GameRules.h">
      <Filter>ScriptBinds\Game Logic</Filter>
    </ClInclude>
    <ClInclude Include="Scriptbinds\ActorSystem.h">
      <Filter>ScriptBinds\Game Logic</Filter>
    </ClInclude>
    <ClInclude Include="FlowBaseNode.h">
      <Filter>FlowSystem</Filter>
    </ClInclude>
    <ClInclude Include="Headers\IMonoDomain.h">
      <Filter>Interfaces</Filter>
    </ClInclude>
    <ClInclude Include="MonoInput.h">
      <Filter>ScriptBinds</Filter>
    </ClInclude>
    <ClInclude Include="MonoDomain.h">
      <Filter>Wrappers</Filter>
    </ClInclude>
    <ClInclude Include="Actor.h">
      <Filter>ActorSystem</Filter>
    </ClInclude>
    <ClInclude Include="Scriptbinds\LevelSystem.h">
      <Filter>ScriptBinds</Filter>
    </ClInclude>
    <ClInclude Include="Scriptbinds\UI.h">
      <Filter>ScriptBinds\Viewport\UI</Filter>
    </ClInclude>
    <ClInclude Include="Scriptbinds\Physics.h">
      <Filter>ScriptBinds</Filter>
    </ClInclude>
    <ClInclude Include="Scriptbinds\Entity.h">
      <Filter>ScriptBinds</Filter>
    </ClInclude>
    <ClInclude Include="Headers\IMonoClass.h">
      <Filter>Interfaces</Filter>
    </ClInclude>
    <ClInclude Include="Scriptbinds\Time.h">
      <Filter>ScriptBinds\Utils</Filter>
    </ClInclude>
    <ClInclude Include="Scriptbinds\ScriptTable.h">
      <Filter>ScriptBinds</Filter>
    </ClInclude>
    <ClInclude Include="Scriptbinds\Network.h">
      <Filter>ScriptBinds</Filter>
    </ClInclude>
    <ClInclude Include="NativeEntity.h">
      <Filter>EntitySystem\Native</Filter>
    </ClInclude>
    <ClInclude Include="CryScriptInstance.h">
      <Filter>Mono</Filter>
    </ClInclude>
    <ClInclude Include="MonoConverter.h">
      <Filter>Mono</Filter>
    </ClInclude>
    <ClInclude Include="MonoCVars.h">
      <Filter>Mono</Filter>
    </ClInclude>
    <ClInclude Include="Scriptbinds\CrySerialize.h">
      <Filter>ScriptBinds</Filter>
    </ClInclude>
    <ClInclude Include="CPluginCryMono.h">
      <Filter>Startup</Filter>
    </ClInclude>
    <ClInclude Include="NativeEntity.h">
      <Filter>EntitySystem\Native</Filter>
    </ClInclude>
    <ClInclude Include="CryScriptInstance.h">
      <Filter>Mono</Filter>
    </ClInclude>
    <ClInclude Include="MonoConverter.h">
      <Filter>Mono</Filter>
    </ClInclude>
    <ClInclude Include="MonoCVars.h">
      <Filter>Mono</Filter>
    </ClInclude>
    <ClInclude Include="Scriptbinds\CrySerialize.h">
      <Filter>ScriptBinds</Filter>
    </ClInclude>
  </ItemGroup>
  <ItemGroup>
    <ClCompile Include="stdafx.cpp" />
    <ClCompile Include="MonoAssembly.cpp">
      <Filter>Wrappers</Filter>
    </ClCompile>
    <ClCompile Include="MonoClass.cpp">
      <Filter>Wrappers</Filter>
    </ClCompile>
    <ClCompile Include="MonoEntityClass.cpp">
      <Filter>EntitySystem</Filter>
    </ClCompile>
    <ClCompile Include="MonoEntityPropertyHandler.cpp">
      <Filter>EntitySystem</Filter>
    </ClCompile>
    <ClCompile Include="MonoArray.cpp">
      <Filter>Wrappers</Filter>
    </ClCompile>
    <ClCompile Include="FlowManager.cpp">
      <Filter>FlowSystem</Filter>
    </ClCompile>
    <ClCompile Include="MonoFlowNode.cpp">
      <Filter>FlowSystem</Filter>
    </ClCompile>
    <ClCompile Include="MonoObject.cpp">
      <Filter>Wrappers</Filter>
    </ClCompile>
    <ClCompile Include="MonoEntity.cpp">
      <Filter>EntitySystem</Filter>
    </ClCompile>
    <ClCompile Include="Scriptbinds\Console.cpp">
      <Filter>ScriptBinds\Utils</Filter>
    </ClCompile>
    <ClCompile Include="Scriptbinds\Debug.cpp">
      <Filter>ScriptBinds\Utils</Filter>
    </ClCompile>
    <ClCompile Include="Scriptbinds\3DEngine.cpp">
      <Filter>ScriptBinds\3DEngine</Filter>
    </ClCompile>
    <ClCompile Include="ScriptBinds\MaterialManager.cpp">
      <Filter>ScriptBinds\3DEngine</Filter>
    </ClCompile>
    <ClCompile Include="Scriptbinds\ParticleSystem.cpp">
      <Filter>ScriptBinds\3DEngine</Filter>
    </ClCompile>
    <ClCompile Include="Scriptbinds\Renderer.cpp">
      <Filter>ScriptBinds\Viewport</Filter>
    </ClCompile>
    <ClCompile Include="Scriptbinds\ViewSystem.cpp">
      <Filter>ScriptBinds\Viewport</Filter>
    </ClCompile>
    <ClCompile Include="Scriptbinds\GameRules.cpp">
      <Filter>ScriptBinds\Game Logic</Filter>
    </ClCompile>
    <ClCompile Include="Scriptbinds\ActorSystem.cpp">
      <Filter>ScriptBinds\Game Logic</Filter>
    </ClCompile>
    <ClCompile Include="MonoInput.cpp">
      <Filter>ScriptBinds</Filter>
    </ClCompile>
    <ClCompile Include="MonoDomain.cpp">
      <Filter>Wrappers</Filter>
    </ClCompile>
    <ClCompile Include="Actor.cpp">
      <Filter>ActorSystem</Filter>
    </ClCompile>
    <ClCompile Include="Scriptbinds\LevelSystem.cpp">
      <Filter>ScriptBinds</Filter>
    </ClCompile>
    <ClCompile Include="Scriptbinds\UI.cpp">
      <Filter>ScriptBinds\Viewport\UI</Filter>
    </ClCompile>
    <ClCompile Include="Scriptbinds\Physics.cpp">
      <Filter>ScriptBinds</Filter>
    </ClCompile>
    <ClCompile Include="Scriptbinds\Entity.cpp">
      <Filter>ScriptBinds</Filter>
    </ClCompile>
    <ClCompile Include="Scriptbinds\ScriptTable.cpp">
      <Filter>ScriptBinds</Filter>
    </ClCompile>
    <ClCompile Include="Scriptbinds\Network.cpp">
      <Filter>ScriptBinds</Filter>
    </ClCompile>
    <ClCompile Include="CryMonoDll.cpp">
      <Filter>Startup</Filter>
    </ClCompile>
    <ClCompile Include="NativeEntity.cpp">
      <Filter>EntitySystem\Native</Filter>
    </ClCompile>
    <ClCompile Include="MonoScriptSystem.cpp">
      <Filter>Mono</Filter>
    </ClCompile>
    <ClCompile Include="CryScriptInstance.cpp">
      <Filter>Mono</Filter>
    </ClCompile>
    <ClCompile Include="MonoConverter.cpp">
      <Filter>Mono</Filter>
    </ClCompile>
    <ClCompile Include="MonoCVars.cpp">
      <Filter>Mono</Filter>
    </ClCompile>
    <ClCompile Include="Scriptbinds\CrySerialize.cpp">
      <Filter>ScriptBinds</Filter>
    </ClCompile>
<<<<<<< HEAD
=======
    <ClCompile Include="CPluginCryMono.cpp">
      <Filter>Startup</Filter>
    </ClCompile>
>>>>>>> 04f67796
  </ItemGroup>
  <ItemGroup>
    <Filter Include="ScriptBinds">
      <UniqueIdentifier>{b74b7f2e-21ba-41b0-bfc0-0c6746e17f19}</UniqueIdentifier>
    </Filter>
    <Filter Include="Wrappers">
      <UniqueIdentifier>{399bdcdf-4fb8-4ed3-83c1-f29f83c7c09b}</UniqueIdentifier>
    </Filter>
    <Filter Include="EntitySystem">
      <UniqueIdentifier>{f5c2f1b4-f7f2-4f27-be93-8c656a23cdb2}</UniqueIdentifier>
    </Filter>
    <Filter Include="FlowSystem">
      <UniqueIdentifier>{e86e83fb-fa9c-4662-9e45-e9f845946fc0}</UniqueIdentifier>
    </Filter>
    <Filter Include="Utils">
      <UniqueIdentifier>{aa1f26db-41b9-4103-b477-74ef21bd29e0}</UniqueIdentifier>
    </Filter>
    <Filter Include="Mono">
      <UniqueIdentifier>{2de1619b-2f0c-4705-a8e5-59c8778b080d}</UniqueIdentifier>
    </Filter>
    <Filter Include="ScriptBinds\Utils">
      <UniqueIdentifier>{76693c78-6092-4e31-8c05-8e5226c91219}</UniqueIdentifier>
    </Filter>
    <Filter Include="ScriptBinds\3DEngine">
      <UniqueIdentifier>{207f7768-8653-4b64-9c28-89e7f0d7ee80}</UniqueIdentifier>
    </Filter>
    <Filter Include="ScriptBinds\Viewport">
      <UniqueIdentifier>{dfe4c9b2-942b-4107-a837-8df22e11c60f}</UniqueIdentifier>
    </Filter>
    <Filter Include="ScriptBinds\Game Logic">
      <UniqueIdentifier>{55fd45df-3f95-4840-8eab-7d7170031ae0}</UniqueIdentifier>
    </Filter>
    <Filter Include="ActorSystem">
      <UniqueIdentifier>{7519e88b-de7a-4729-919b-85c4612989e9}</UniqueIdentifier>
    </Filter>
    <Filter Include="ScriptBinds\Viewport\UI">
      <UniqueIdentifier>{35c9343f-03fb-4c50-9c85-fa0b95fafeb7}</UniqueIdentifier>
    </Filter>
    <Filter Include="Startup">
      <UniqueIdentifier>{4e363826-3e0d-4ab5-a8ca-b9ff90942058}</UniqueIdentifier>
    </Filter>
    <Filter Include="EntitySystem\Native">
      <UniqueIdentifier>{688b9b2f-020f-49e4-ad34-bd78bb1927e2}</UniqueIdentifier>
    </Filter>
    <Filter Include="Interfaces">
      <UniqueIdentifier>{2274758e-72ad-46e0-8409-df6cebf00772}</UniqueIdentifier>
    </Filter>
  </ItemGroup>
</Project><|MERGE_RESOLUTION|>--- conflicted
+++ resolved
@@ -1,324 +1,306 @@
-﻿<?xml version="1.0" encoding="utf-8"?>
-<Project ToolsVersion="4.0" xmlns="http://schemas.microsoft.com/developer/msbuild/2003">
-  <ItemGroup>
-    <ClInclude Include="stdafx.h" />
-    <ClInclude Include="Headers\IMonoScriptBind.h">
-      <Filter>Interfaces</Filter>
-    </ClInclude>
-    <ClInclude Include="MonoAssembly.h">
-      <Filter>Wrappers</Filter>
-    </ClInclude>
-    <ClInclude Include="MonoClass.h">
-      <Filter>Wrappers</Filter>
-    </ClInclude>
-    <ClInclude Include="resource.h" />
-    <ClInclude Include="MonoEntityClass.h">
-      <Filter>EntitySystem</Filter>
-    </ClInclude>
-    <ClInclude Include="MonoEntityEventHandler.h">
-      <Filter>EntitySystem</Filter>
-    </ClInclude>
-    <ClInclude Include="MonoObject.h">
-      <Filter>Wrappers</Filter>
-    </ClInclude>
-    <ClInclude Include="MonoEntityPropertyHandler.h">
-      <Filter>EntitySystem</Filter>
-    </ClInclude>
-    <ClInclude Include="Headers\IMonoScriptSystem.h">
-      <Filter>Interfaces</Filter>
-    </ClInclude>
-    <ClInclude Include="MonoScriptSystem.h">
-      <Filter>Mono</Filter>
-    </ClInclude>
-    <ClInclude Include="Headers\IMonoArray.h">
-      <Filter>Interfaces</Filter>
-    </ClInclude>
-    <ClInclude Include="Headers\IMonoObject.h">
-      <Filter>Interfaces</Filter>
-    </ClInclude>
-    <ClInclude Include="MonoArray.h">
-      <Filter>Wrappers</Filter>
-    </ClInclude>
-    <ClInclude Include="Headers\IMonoAssembly.h">
-      <Filter>Interfaces</Filter>
-    </ClInclude>
-    <ClInclude Include="FlowManager.h">
-      <Filter>FlowSystem</Filter>
-    </ClInclude>
-    <ClInclude Include="MonoFlowNode.h">
-      <Filter>FlowSystem</Filter>
-    </ClInclude>
-    <ClInclude Include="Headers\MonoCommon.h">
-      <Filter>Interfaces</Filter>
-    </ClInclude>
-    <ClInclude Include="Headers\IMonoConverter.h">
-      <Filter>Interfaces</Filter>
-    </ClInclude>
-    <ClInclude Include="Headers\MonoAnyValue.h">
-      <Filter>Interfaces</Filter>
-    </ClInclude>
-    <ClInclude Include="MonoEntity.h">
-      <Filter>EntitySystem</Filter>
-    </ClInclude>
-    <ClInclude Include="PathUtils.h">
-      <Filter>Utils</Filter>
-    </ClInclude>
-    <ClInclude Include="Scriptbinds\Debug.h">
-      <Filter>ScriptBinds\Utils</Filter>
-    </ClInclude>
-    <ClInclude Include="Scriptbinds\Console.h">
-      <Filter>ScriptBinds\Utils</Filter>
-    </ClInclude>
-    <ClInclude Include="Scriptbinds\3DEngine.h">
-      <Filter>ScriptBinds\3DEngine</Filter>
-    </ClInclude>
-    <ClInclude Include="Scriptbinds\ParticleSystem.h">
-      <Filter>ScriptBinds\3DEngine</Filter>
-    </ClInclude>
-    <ClInclude Include="ScriptBinds\MaterialManager.h">
-      <Filter>ScriptBinds\3DEngine</Filter>
-    </ClInclude>
-    <ClInclude Include="Scriptbinds\Renderer.h">
-      <Filter>ScriptBinds\Viewport</Filter>
-    </ClInclude>
-    <ClInclude Include="Scriptbinds\ViewSystem.h">
-      <Filter>ScriptBinds\Viewport</Filter>
-    </ClInclude>
-    <ClInclude Include="Scriptbinds\GameRules.h">
-      <Filter>ScriptBinds\Game Logic</Filter>
-    </ClInclude>
-    <ClInclude Include="Scriptbinds\ActorSystem.h">
-      <Filter>ScriptBinds\Game Logic</Filter>
-    </ClInclude>
-    <ClInclude Include="FlowBaseNode.h">
-      <Filter>FlowSystem</Filter>
-    </ClInclude>
-    <ClInclude Include="Headers\IMonoDomain.h">
-      <Filter>Interfaces</Filter>
-    </ClInclude>
-    <ClInclude Include="MonoInput.h">
-      <Filter>ScriptBinds</Filter>
-    </ClInclude>
-    <ClInclude Include="MonoDomain.h">
-      <Filter>Wrappers</Filter>
-    </ClInclude>
-    <ClInclude Include="Actor.h">
-      <Filter>ActorSystem</Filter>
-    </ClInclude>
-    <ClInclude Include="Scriptbinds\LevelSystem.h">
-      <Filter>ScriptBinds</Filter>
-    </ClInclude>
-    <ClInclude Include="Scriptbinds\UI.h">
-      <Filter>ScriptBinds\Viewport\UI</Filter>
-    </ClInclude>
-    <ClInclude Include="Scriptbinds\Physics.h">
-      <Filter>ScriptBinds</Filter>
-    </ClInclude>
-    <ClInclude Include="Scriptbinds\Entity.h">
-      <Filter>ScriptBinds</Filter>
-    </ClInclude>
-    <ClInclude Include="Headers\IMonoClass.h">
-      <Filter>Interfaces</Filter>
-    </ClInclude>
-    <ClInclude Include="Scriptbinds\Time.h">
-      <Filter>ScriptBinds\Utils</Filter>
-    </ClInclude>
-    <ClInclude Include="Scriptbinds\ScriptTable.h">
-      <Filter>ScriptBinds</Filter>
-    </ClInclude>
-    <ClInclude Include="Scriptbinds\Network.h">
-      <Filter>ScriptBinds</Filter>
-    </ClInclude>
-    <ClInclude Include="NativeEntity.h">
-      <Filter>EntitySystem\Native</Filter>
-    </ClInclude>
-    <ClInclude Include="CryScriptInstance.h">
-      <Filter>Mono</Filter>
-    </ClInclude>
-    <ClInclude Include="MonoConverter.h">
-      <Filter>Mono</Filter>
-    </ClInclude>
-    <ClInclude Include="MonoCVars.h">
-      <Filter>Mono</Filter>
-    </ClInclude>
-    <ClInclude Include="Scriptbinds\CrySerialize.h">
-      <Filter>ScriptBinds</Filter>
-    </ClInclude>
-    <ClInclude Include="CPluginCryMono.h">
-      <Filter>Startup</Filter>
-    </ClInclude>
-    <ClInclude Include="NativeEntity.h">
-      <Filter>EntitySystem\Native</Filter>
-    </ClInclude>
-    <ClInclude Include="CryScriptInstance.h">
-      <Filter>Mono</Filter>
-    </ClInclude>
-    <ClInclude Include="MonoConverter.h">
-      <Filter>Mono</Filter>
-    </ClInclude>
-    <ClInclude Include="MonoCVars.h">
-      <Filter>Mono</Filter>
-    </ClInclude>
-    <ClInclude Include="Scriptbinds\CrySerialize.h">
-      <Filter>ScriptBinds</Filter>
-    </ClInclude>
-  </ItemGroup>
-  <ItemGroup>
-    <ClCompile Include="stdafx.cpp" />
-    <ClCompile Include="MonoAssembly.cpp">
-      <Filter>Wrappers</Filter>
-    </ClCompile>
-    <ClCompile Include="MonoClass.cpp">
-      <Filter>Wrappers</Filter>
-    </ClCompile>
-    <ClCompile Include="MonoEntityClass.cpp">
-      <Filter>EntitySystem</Filter>
-    </ClCompile>
-    <ClCompile Include="MonoEntityPropertyHandler.cpp">
-      <Filter>EntitySystem</Filter>
-    </ClCompile>
-    <ClCompile Include="MonoArray.cpp">
-      <Filter>Wrappers</Filter>
-    </ClCompile>
-    <ClCompile Include="FlowManager.cpp">
-      <Filter>FlowSystem</Filter>
-    </ClCompile>
-    <ClCompile Include="MonoFlowNode.cpp">
-      <Filter>FlowSystem</Filter>
-    </ClCompile>
-    <ClCompile Include="MonoObject.cpp">
-      <Filter>Wrappers</Filter>
-    </ClCompile>
-    <ClCompile Include="MonoEntity.cpp">
-      <Filter>EntitySystem</Filter>
-    </ClCompile>
-    <ClCompile Include="Scriptbinds\Console.cpp">
-      <Filter>ScriptBinds\Utils</Filter>
-    </ClCompile>
-    <ClCompile Include="Scriptbinds\Debug.cpp">
-      <Filter>ScriptBinds\Utils</Filter>
-    </ClCompile>
-    <ClCompile Include="Scriptbinds\3DEngine.cpp">
-      <Filter>ScriptBinds\3DEngine</Filter>
-    </ClCompile>
-    <ClCompile Include="ScriptBinds\MaterialManager.cpp">
-      <Filter>ScriptBinds\3DEngine</Filter>
-    </ClCompile>
-    <ClCompile Include="Scriptbinds\ParticleSystem.cpp">
-      <Filter>ScriptBinds\3DEngine</Filter>
-    </ClCompile>
-    <ClCompile Include="Scriptbinds\Renderer.cpp">
-      <Filter>ScriptBinds\Viewport</Filter>
-    </ClCompile>
-    <ClCompile Include="Scriptbinds\ViewSystem.cpp">
-      <Filter>ScriptBinds\Viewport</Filter>
-    </ClCompile>
-    <ClCompile Include="Scriptbinds\GameRules.cpp">
-      <Filter>ScriptBinds\Game Logic</Filter>
-    </ClCompile>
-    <ClCompile Include="Scriptbinds\ActorSystem.cpp">
-      <Filter>ScriptBinds\Game Logic</Filter>
-    </ClCompile>
-    <ClCompile Include="MonoInput.cpp">
-      <Filter>ScriptBinds</Filter>
-    </ClCompile>
-    <ClCompile Include="MonoDomain.cpp">
-      <Filter>Wrappers</Filter>
-    </ClCompile>
-    <ClCompile Include="Actor.cpp">
-      <Filter>ActorSystem</Filter>
-    </ClCompile>
-    <ClCompile Include="Scriptbinds\LevelSystem.cpp">
-      <Filter>ScriptBinds</Filter>
-    </ClCompile>
-    <ClCompile Include="Scriptbinds\UI.cpp">
-      <Filter>ScriptBinds\Viewport\UI</Filter>
-    </ClCompile>
-    <ClCompile Include="Scriptbinds\Physics.cpp">
-      <Filter>ScriptBinds</Filter>
-    </ClCompile>
-    <ClCompile Include="Scriptbinds\Entity.cpp">
-      <Filter>ScriptBinds</Filter>
-    </ClCompile>
-    <ClCompile Include="Scriptbinds\ScriptTable.cpp">
-      <Filter>ScriptBinds</Filter>
-    </ClCompile>
-    <ClCompile Include="Scriptbinds\Network.cpp">
-      <Filter>ScriptBinds</Filter>
-    </ClCompile>
-    <ClCompile Include="CryMonoDll.cpp">
-      <Filter>Startup</Filter>
-    </ClCompile>
-    <ClCompile Include="NativeEntity.cpp">
-      <Filter>EntitySystem\Native</Filter>
-    </ClCompile>
-    <ClCompile Include="MonoScriptSystem.cpp">
-      <Filter>Mono</Filter>
-    </ClCompile>
-    <ClCompile Include="CryScriptInstance.cpp">
-      <Filter>Mono</Filter>
-    </ClCompile>
-    <ClCompile Include="MonoConverter.cpp">
-      <Filter>Mono</Filter>
-    </ClCompile>
-    <ClCompile Include="MonoCVars.cpp">
-      <Filter>Mono</Filter>
-    </ClCompile>
-    <ClCompile Include="Scriptbinds\CrySerialize.cpp">
-      <Filter>ScriptBinds</Filter>
-    </ClCompile>
-<<<<<<< HEAD
-=======
-    <ClCompile Include="CPluginCryMono.cpp">
-      <Filter>Startup</Filter>
-    </ClCompile>
->>>>>>> 04f67796
-  </ItemGroup>
-  <ItemGroup>
-    <Filter Include="ScriptBinds">
-      <UniqueIdentifier>{b74b7f2e-21ba-41b0-bfc0-0c6746e17f19}</UniqueIdentifier>
-    </Filter>
-    <Filter Include="Wrappers">
-      <UniqueIdentifier>{399bdcdf-4fb8-4ed3-83c1-f29f83c7c09b}</UniqueIdentifier>
-    </Filter>
-    <Filter Include="EntitySystem">
-      <UniqueIdentifier>{f5c2f1b4-f7f2-4f27-be93-8c656a23cdb2}</UniqueIdentifier>
-    </Filter>
-    <Filter Include="FlowSystem">
-      <UniqueIdentifier>{e86e83fb-fa9c-4662-9e45-e9f845946fc0}</UniqueIdentifier>
-    </Filter>
-    <Filter Include="Utils">
-      <UniqueIdentifier>{aa1f26db-41b9-4103-b477-74ef21bd29e0}</UniqueIdentifier>
-    </Filter>
-    <Filter Include="Mono">
-      <UniqueIdentifier>{2de1619b-2f0c-4705-a8e5-59c8778b080d}</UniqueIdentifier>
-    </Filter>
-    <Filter Include="ScriptBinds\Utils">
-      <UniqueIdentifier>{76693c78-6092-4e31-8c05-8e5226c91219}</UniqueIdentifier>
-    </Filter>
-    <Filter Include="ScriptBinds\3DEngine">
-      <UniqueIdentifier>{207f7768-8653-4b64-9c28-89e7f0d7ee80}</UniqueIdentifier>
-    </Filter>
-    <Filter Include="ScriptBinds\Viewport">
-      <UniqueIdentifier>{dfe4c9b2-942b-4107-a837-8df22e11c60f}</UniqueIdentifier>
-    </Filter>
-    <Filter Include="ScriptBinds\Game Logic">
-      <UniqueIdentifier>{55fd45df-3f95-4840-8eab-7d7170031ae0}</UniqueIdentifier>
-    </Filter>
-    <Filter Include="ActorSystem">
-      <UniqueIdentifier>{7519e88b-de7a-4729-919b-85c4612989e9}</UniqueIdentifier>
-    </Filter>
-    <Filter Include="ScriptBinds\Viewport\UI">
-      <UniqueIdentifier>{35c9343f-03fb-4c50-9c85-fa0b95fafeb7}</UniqueIdentifier>
-    </Filter>
-    <Filter Include="Startup">
-      <UniqueIdentifier>{4e363826-3e0d-4ab5-a8ca-b9ff90942058}</UniqueIdentifier>
-    </Filter>
-    <Filter Include="EntitySystem\Native">
-      <UniqueIdentifier>{688b9b2f-020f-49e4-ad34-bd78bb1927e2}</UniqueIdentifier>
-    </Filter>
-    <Filter Include="Interfaces">
-      <UniqueIdentifier>{2274758e-72ad-46e0-8409-df6cebf00772}</UniqueIdentifier>
-    </Filter>
-  </ItemGroup>
+﻿<?xml version="1.0" encoding="utf-8"?>
+<Project ToolsVersion="4.0" xmlns="http://schemas.microsoft.com/developer/msbuild/2003">
+  <ItemGroup>
+    <ClInclude Include="stdafx.h" />
+    <ClInclude Include="Headers\IMonoScriptBind.h">
+      <Filter>Interfaces</Filter>
+    </ClInclude>
+    <ClInclude Include="MonoAssembly.h">
+      <Filter>Wrappers</Filter>
+    </ClInclude>
+    <ClInclude Include="MonoClass.h">
+      <Filter>Wrappers</Filter>
+    </ClInclude>
+    <ClInclude Include="resource.h" />
+    <ClInclude Include="MonoEntityClass.h">
+      <Filter>EntitySystem</Filter>
+    </ClInclude>
+    <ClInclude Include="MonoEntityEventHandler.h">
+      <Filter>EntitySystem</Filter>
+    </ClInclude>
+    <ClInclude Include="MonoObject.h">
+      <Filter>Wrappers</Filter>
+    </ClInclude>
+    <ClInclude Include="MonoEntityPropertyHandler.h">
+      <Filter>EntitySystem</Filter>
+    </ClInclude>
+    <ClInclude Include="Headers\IMonoScriptSystem.h">
+      <Filter>Interfaces</Filter>
+    </ClInclude>
+    <ClInclude Include="MonoScriptSystem.h">
+      <Filter>Mono</Filter>
+    </ClInclude>
+    <ClInclude Include="Headers\IMonoArray.h">
+      <Filter>Interfaces</Filter>
+    </ClInclude>
+    <ClInclude Include="Headers\IMonoObject.h">
+      <Filter>Interfaces</Filter>
+    </ClInclude>
+    <ClInclude Include="MonoArray.h">
+      <Filter>Wrappers</Filter>
+    </ClInclude>
+    <ClInclude Include="Headers\IMonoAssembly.h">
+      <Filter>Interfaces</Filter>
+    </ClInclude>
+    <ClInclude Include="FlowManager.h">
+      <Filter>FlowSystem</Filter>
+    </ClInclude>
+    <ClInclude Include="MonoFlowNode.h">
+      <Filter>FlowSystem</Filter>
+    </ClInclude>
+    <ClInclude Include="Headers\MonoCommon.h">
+      <Filter>Interfaces</Filter>
+    </ClInclude>
+    <ClInclude Include="Headers\IMonoConverter.h">
+      <Filter>Interfaces</Filter>
+    </ClInclude>
+    <ClInclude Include="Headers\MonoAnyValue.h">
+      <Filter>Interfaces</Filter>
+    </ClInclude>
+    <ClInclude Include="MonoEntity.h">
+      <Filter>EntitySystem</Filter>
+    </ClInclude>
+    <ClInclude Include="PathUtils.h">
+      <Filter>Utils</Filter>
+    </ClInclude>
+    <ClInclude Include="Scriptbinds\Debug.h">
+      <Filter>ScriptBinds\Utils</Filter>
+    </ClInclude>
+    <ClInclude Include="Scriptbinds\Console.h">
+      <Filter>ScriptBinds\Utils</Filter>
+    </ClInclude>
+    <ClInclude Include="Scriptbinds\3DEngine.h">
+      <Filter>ScriptBinds\3DEngine</Filter>
+    </ClInclude>
+    <ClInclude Include="Scriptbinds\ParticleSystem.h">
+      <Filter>ScriptBinds\3DEngine</Filter>
+    </ClInclude>
+    <ClInclude Include="ScriptBinds\MaterialManager.h">
+      <Filter>ScriptBinds\3DEngine</Filter>
+    </ClInclude>
+    <ClInclude Include="Scriptbinds\Renderer.h">
+      <Filter>ScriptBinds\Viewport</Filter>
+    </ClInclude>
+    <ClInclude Include="Scriptbinds\ViewSystem.h">
+      <Filter>ScriptBinds\Viewport</Filter>
+    </ClInclude>
+    <ClInclude Include="Scriptbinds\GameRules.h">
+      <Filter>ScriptBinds\Game Logic</Filter>
+    </ClInclude>
+    <ClInclude Include="Scriptbinds\ActorSystem.h">
+      <Filter>ScriptBinds\Game Logic</Filter>
+    </ClInclude>
+    <ClInclude Include="FlowBaseNode.h">
+      <Filter>FlowSystem</Filter>
+    </ClInclude>
+    <ClInclude Include="Headers\IMonoDomain.h">
+      <Filter>Interfaces</Filter>
+    </ClInclude>
+    <ClInclude Include="MonoInput.h">
+      <Filter>ScriptBinds</Filter>
+    </ClInclude>
+    <ClInclude Include="MonoDomain.h">
+      <Filter>Wrappers</Filter>
+    </ClInclude>
+    <ClInclude Include="Actor.h">
+      <Filter>ActorSystem</Filter>
+    </ClInclude>
+    <ClInclude Include="Scriptbinds\LevelSystem.h">
+      <Filter>ScriptBinds</Filter>
+    </ClInclude>
+    <ClInclude Include="Scriptbinds\UI.h">
+      <Filter>ScriptBinds\Viewport\UI</Filter>
+    </ClInclude>
+    <ClInclude Include="Scriptbinds\Physics.h">
+      <Filter>ScriptBinds</Filter>
+    </ClInclude>
+    <ClInclude Include="Scriptbinds\Entity.h">
+      <Filter>ScriptBinds</Filter>
+    </ClInclude>
+    <ClInclude Include="Headers\IMonoClass.h">
+      <Filter>Interfaces</Filter>
+    </ClInclude>
+    <ClInclude Include="Scriptbinds\Time.h">
+      <Filter>ScriptBinds\Utils</Filter>
+    </ClInclude>
+    <ClInclude Include="Scriptbinds\ScriptTable.h">
+      <Filter>ScriptBinds</Filter>
+    </ClInclude>
+    <ClInclude Include="Scriptbinds\Network.h">
+      <Filter>ScriptBinds</Filter>
+    </ClInclude>
+    <ClInclude Include="NativeEntity.h">
+      <Filter>EntitySystem\Native</Filter>
+    </ClInclude>
+    <ClInclude Include="CryScriptInstance.h">
+      <Filter>Mono</Filter>
+    </ClInclude>
+    <ClInclude Include="MonoConverter.h">
+      <Filter>Mono</Filter>
+    </ClInclude>
+    <ClInclude Include="MonoCVars.h">
+      <Filter>Mono</Filter>
+    </ClInclude>
+    <ClInclude Include="Scriptbinds\CrySerialize.h">
+      <Filter>ScriptBinds</Filter>
+    </ClInclude>
+    <ClInclude Include="CPluginCryMono.h">
+      <Filter>Startup</Filter>
+    </ClInclude>
+  </ItemGroup>
+  <ItemGroup>
+    <ClCompile Include="stdafx.cpp" />
+    <ClCompile Include="MonoAssembly.cpp">
+      <Filter>Wrappers</Filter>
+    </ClCompile>
+    <ClCompile Include="MonoClass.cpp">
+      <Filter>Wrappers</Filter>
+    </ClCompile>
+    <ClCompile Include="MonoEntityClass.cpp">
+      <Filter>EntitySystem</Filter>
+    </ClCompile>
+    <ClCompile Include="MonoEntityPropertyHandler.cpp">
+      <Filter>EntitySystem</Filter>
+    </ClCompile>
+    <ClCompile Include="MonoArray.cpp">
+      <Filter>Wrappers</Filter>
+    </ClCompile>
+    <ClCompile Include="FlowManager.cpp">
+      <Filter>FlowSystem</Filter>
+    </ClCompile>
+    <ClCompile Include="MonoFlowNode.cpp">
+      <Filter>FlowSystem</Filter>
+    </ClCompile>
+    <ClCompile Include="MonoObject.cpp">
+      <Filter>Wrappers</Filter>
+    </ClCompile>
+    <ClCompile Include="MonoEntity.cpp">
+      <Filter>EntitySystem</Filter>
+    </ClCompile>
+    <ClCompile Include="Scriptbinds\Console.cpp">
+      <Filter>ScriptBinds\Utils</Filter>
+    </ClCompile>
+    <ClCompile Include="Scriptbinds\Debug.cpp">
+      <Filter>ScriptBinds\Utils</Filter>
+    </ClCompile>
+    <ClCompile Include="Scriptbinds\3DEngine.cpp">
+      <Filter>ScriptBinds\3DEngine</Filter>
+    </ClCompile>
+    <ClCompile Include="ScriptBinds\MaterialManager.cpp">
+      <Filter>ScriptBinds\3DEngine</Filter>
+    </ClCompile>
+    <ClCompile Include="Scriptbinds\ParticleSystem.cpp">
+      <Filter>ScriptBinds\3DEngine</Filter>
+    </ClCompile>
+    <ClCompile Include="Scriptbinds\Renderer.cpp">
+      <Filter>ScriptBinds\Viewport</Filter>
+    </ClCompile>
+    <ClCompile Include="Scriptbinds\ViewSystem.cpp">
+      <Filter>ScriptBinds\Viewport</Filter>
+    </ClCompile>
+    <ClCompile Include="Scriptbinds\GameRules.cpp">
+      <Filter>ScriptBinds\Game Logic</Filter>
+    </ClCompile>
+    <ClCompile Include="Scriptbinds\ActorSystem.cpp">
+      <Filter>ScriptBinds\Game Logic</Filter>
+    </ClCompile>
+    <ClCompile Include="MonoInput.cpp">
+      <Filter>ScriptBinds</Filter>
+    </ClCompile>
+    <ClCompile Include="MonoDomain.cpp">
+      <Filter>Wrappers</Filter>
+    </ClCompile>
+    <ClCompile Include="Actor.cpp">
+      <Filter>ActorSystem</Filter>
+    </ClCompile>
+    <ClCompile Include="Scriptbinds\LevelSystem.cpp">
+      <Filter>ScriptBinds</Filter>
+    </ClCompile>
+    <ClCompile Include="Scriptbinds\UI.cpp">
+      <Filter>ScriptBinds\Viewport\UI</Filter>
+    </ClCompile>
+    <ClCompile Include="Scriptbinds\Physics.cpp">
+      <Filter>ScriptBinds</Filter>
+    </ClCompile>
+    <ClCompile Include="Scriptbinds\Entity.cpp">
+      <Filter>ScriptBinds</Filter>
+    </ClCompile>
+    <ClCompile Include="Scriptbinds\ScriptTable.cpp">
+      <Filter>ScriptBinds</Filter>
+    </ClCompile>
+    <ClCompile Include="Scriptbinds\Network.cpp">
+      <Filter>ScriptBinds</Filter>
+    </ClCompile>
+    <ClCompile Include="CryMonoDll.cpp">
+      <Filter>Startup</Filter>
+    </ClCompile>
+    <ClCompile Include="NativeEntity.cpp">
+      <Filter>EntitySystem\Native</Filter>
+    </ClCompile>
+    <ClCompile Include="MonoScriptSystem.cpp">
+      <Filter>Mono</Filter>
+    </ClCompile>
+    <ClCompile Include="CryScriptInstance.cpp">
+      <Filter>Mono</Filter>
+    </ClCompile>
+    <ClCompile Include="MonoConverter.cpp">
+      <Filter>Mono</Filter>
+    </ClCompile>
+    <ClCompile Include="MonoCVars.cpp">
+      <Filter>Mono</Filter>
+    </ClCompile>
+    <ClCompile Include="Scriptbinds\CrySerialize.cpp">
+      <Filter>ScriptBinds</Filter>
+    </ClCompile>
+    <ClCompile Include="CPluginCryMono.cpp">
+      <Filter>Startup</Filter>
+    </ClCompile>
+  </ItemGroup>
+  <ItemGroup>
+    <Filter Include="ScriptBinds">
+      <UniqueIdentifier>{b74b7f2e-21ba-41b0-bfc0-0c6746e17f19}</UniqueIdentifier>
+    </Filter>
+    <Filter Include="Wrappers">
+      <UniqueIdentifier>{399bdcdf-4fb8-4ed3-83c1-f29f83c7c09b}</UniqueIdentifier>
+    </Filter>
+    <Filter Include="EntitySystem">
+      <UniqueIdentifier>{f5c2f1b4-f7f2-4f27-be93-8c656a23cdb2}</UniqueIdentifier>
+    </Filter>
+    <Filter Include="FlowSystem">
+      <UniqueIdentifier>{e86e83fb-fa9c-4662-9e45-e9f845946fc0}</UniqueIdentifier>
+    </Filter>
+    <Filter Include="Utils">
+      <UniqueIdentifier>{aa1f26db-41b9-4103-b477-74ef21bd29e0}</UniqueIdentifier>
+    </Filter>
+    <Filter Include="Mono">
+      <UniqueIdentifier>{2de1619b-2f0c-4705-a8e5-59c8778b080d}</UniqueIdentifier>
+    </Filter>
+    <Filter Include="ScriptBinds\Utils">
+      <UniqueIdentifier>{76693c78-6092-4e31-8c05-8e5226c91219}</UniqueIdentifier>
+    </Filter>
+    <Filter Include="ScriptBinds\3DEngine">
+      <UniqueIdentifier>{207f7768-8653-4b64-9c28-89e7f0d7ee80}</UniqueIdentifier>
+    </Filter>
+    <Filter Include="ScriptBinds\Viewport">
+      <UniqueIdentifier>{dfe4c9b2-942b-4107-a837-8df22e11c60f}</UniqueIdentifier>
+    </Filter>
+    <Filter Include="ScriptBinds\Game Logic">
+      <UniqueIdentifier>{55fd45df-3f95-4840-8eab-7d7170031ae0}</UniqueIdentifier>
+    </Filter>
+    <Filter Include="ActorSystem">
+      <UniqueIdentifier>{7519e88b-de7a-4729-919b-85c4612989e9}</UniqueIdentifier>
+    </Filter>
+    <Filter Include="ScriptBinds\Viewport\UI">
+      <UniqueIdentifier>{35c9343f-03fb-4c50-9c85-fa0b95fafeb7}</UniqueIdentifier>
+    </Filter>
+    <Filter Include="Startup">
+      <UniqueIdentifier>{4e363826-3e0d-4ab5-a8ca-b9ff90942058}</UniqueIdentifier>
+    </Filter>
+    <Filter Include="EntitySystem\Native">
+      <UniqueIdentifier>{688b9b2f-020f-49e4-ad34-bd78bb1927e2}</UniqueIdentifier>
+    </Filter>
+    <Filter Include="Interfaces">
+      <UniqueIdentifier>{2274758e-72ad-46e0-8409-df6cebf00772}</UniqueIdentifier>
+    </Filter>
+  </ItemGroup>
 </Project>